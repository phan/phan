Phan is a static analyzer for PHP that prefers to minimize false-positives. Phan attempts to prove incorrectness rather than correctness.

Phan looks for common issues and will verify type compatibility on various operations when type
information is available or can be deduced. Phan has a good (but not comprehensive) understanding of flow control
and does not attempt to track values.

[![Maintainability](https://api.codeclimate.com/v1/badges/3940135c0dfbd5387c94/maintainability)](https://codeclimate.com/github/phan/phan/maintainability) [![Build Status](https://travis-ci.org/phan/phan.svg?branch=master)](https://travis-ci.org/phan/phan) [![Build Status (Windows)](https://ci.appveyor.com/api/projects/status/github/phan/phan?branch=master&svg=true)](https://ci.appveyor.com/project/TysonAndre/phan/branch/master)
[![Gitter](https://badges.gitter.im/phan/phan.svg)](https://gitter.im/phan/phan?utm_source=badge&utm_medium=badge&utm_campaign=pr-badge)
[![Latest Stable Version](https://poser.pugx.org/phan/phan/v/stable)](https://packagist.org/packages/phan/phan)
[![License](https://poser.pugx.org/phan/phan/license)](https://github.com/phan/phan/blob/master/LICENSE)

# Getting Started

The easiest way to use Phan is via Composer.

```
composer require --dev phan/phan
```

With Phan installed, you'll want to [create a `.phan/config.php` file](https://github.com/phan/phan/wiki/Getting-Started#creating-a-config-file) in
your project to tell Phan how to analyze your source code. Once configured, you can run it via `./vendor/bin/phan`.

This branch of Phan depends on PHP 7.0.x with the [php-ast](https://github.com/nikic/php-ast) extension (0.1.5 or newer, uses AST version 50). Take a look at later versions of Phan (0.10.0+) for PHP 7.1+ support.
It is unable to analyze code from PHP 7.1.x+.
Installation instructions for php-ast can be found [here](https://github.com/nikic/php-ast#installation).
<<<<<<< HEAD
=======
For PHP 7.0.x use the [0.8 branch](https://github.com/phan/phan/tree/0.8).
>>>>>>> fb9ef018
Having PHP's `pcntl` extension installed is strongly recommended (not available on Windows), in order to support using parallel processes for analysis (or to support daemon mode).

* **Alternative Installation Methods**<br />
  See [Getting Started](https://github.com/phan/phan/wiki/Getting-Started) for alternative methods of using
Phan and details on how to configure Phan for your project.<br />
* **Incrementally Strengthening Analysis**<br />
  Take a look at [Incrementally Strengthening Analysis](https://github.com/phan/phan/wiki/Incrementally-Strengthening-Analysis) for some tips on how to slowly ramp up the strictness of the analysis as your code becomes better equipped to be analyzed. <br />
* **Installing Dependencies**<br />
  Take a look at [Installing Phan Dependencies](https://github.com/phan/phan/wiki/Getting-Started#installing-phan-dependencies) for help getting Phan's dependencies installed on your system.

# Features

Phan is able to perform the following kinds of analysis.

* Check that all methods, functions, classes, traits, interfaces, constants, properties and variables are defined and accessible.
* Check for type safety and arity issues on method/function/closure calls.
* Check for PHP7/PHP5 backward compatibility.
* Check for sanity with array accesses.
* Check for type safety on binary operations.
* Check for valid and type safe return values on methods, functions, and closures.
* Check for No-Ops on arrays, closures, constants, properties, variables.
* Check for unused/dead/[unreachable](https://github.com/phan/phan/tree/master/.phan/plugins#unreachablecodepluginphp) code. (Pass in `--dead-code-detection`)
* Check for classes, functions and methods being redefined.
* Check for sanity with class inheritance (e.g. checks method signature compatibility).
  Phan also checks for final classes/methods being overridden, and that the implemented interface is really a interface (and so on).
* Supports namespaces, traits and variadics.
* Supports [Union Types](https://github.com/phan/phan/wiki/About-Union-Types)
* Supports generic arrays such as `int[]`, `UserObject[]`, etc..
* Supports phpdoc [type annotations](https://github.com/phan/phan/wiki/Annotating-Your-Source-Code)
* Supports inheriting phpdoc type annotations
* Supports checking that phpdoc type annotations are a narrowed form (E.g. subclasses/subtypes) of the real type signatures
* Supports inferring types from [assert() statements](https://github.com/phan/phan/wiki/Annotating-Your-Source-Code) and conditionals in if elements/loops.
* Supports [`@deprecated` annotation](https://github.com/phan/phan/wiki/Annotating-Your-Source-Code#deprecated) for deprecating classes, methods and functions
* Supports [`@internal` annotation](https://github.com/phan/phan/wiki/Annotating-Your-Source-Code#internal) for elements (such as a constant, function, class, class constant, property or method) as internal to the package in which its defined.
* Supports `@suppress <ISSUE_TYPE>` annotations for [suppressing issues](https://github.com/phan/phan/wiki/Annotating-Your-Source-Code#suppress).
* Supports [magic @property annotations](https://github.com/phan/phan/wiki/Annotating-Your-Source-Code#property) (partial) (`@property <union_type> <variable_name>`)
* Supports [magic @method annotations](https://github.com/phan/phan/wiki/Annotating-Your-Source-Code#method) (`@method <union_type> <method_name>(<union_type> <param1_name>)`)
* Supports [`class_alias` annotations (experimental, off by default)](https://github.com/phan/phan/pull/586)
* Supports indicating the class to which a closure will be bound, via `@phan-closure-scope` ([example](tests/files/src/0264_closure_override_context.php))
* Supports analysis of closures and return types passed to `array_map`, `array_filter`, and other internal array functions. (as of Phan 0.10.1+/0.8.9+)
* Offers extensive configuration for weakening the analysis to make it useful on large sloppy code bases
* Can be run on many cores. (requires `pcntl`)
* [Can run in the background (daemon mode)](https://github.com/phan/phan/wiki/Using-Phan-Daemon-Mode), to then quickly respond to requests to analyze the latest version of a file.
  In progress: can use open language server protocol(requires `pcntl`). Parts of the code are based on https://github.com/felixfbecker/php-language-server
  This allows Phan to be used from [various editors](https://github.com/phan/phan/wiki/Editor-Support) (currently requires Unix/Linux)
* Output is emitted in text, checkstyle, json, pylint, csv, or codeclimate formats.
* Can run [user plugins on source for checks specific to your code.](https://github.com/phan/phan/wiki/Writing-Plugins-for-Phan)
  [Phan includes various plugins you may wish to enable for your project](https://github.com/phan/phan/tree/master/.phan/plugins#2-general-use-plugins)

See [Phan Issue Types](https://github.com/phan/phan/wiki/Issue-Types-Caught-by-Phan) for descriptions
and examples of all issues that can be detected by Phan. Take a look at the
[\Phan\Issue](https://github.com/phan/phan/blob/master/src/Phan/Issue.php) to see the
definition of each error type.

Take a look at the [Tutorial for Analyzing a Large Sloppy Code Base](https://github.com/phan/phan/wiki/Tutorial-for-Analyzing-a-Large-Sloppy-Code-Base) to get a sense of what the process of doing ongoing analysis might look like for you.

See the [tests](https://github.com/phan/phan/blob/master/tests/files) directory for some examples of the various checks.

Phan is imperfect and shouldn't be used to prove that your PHP-based rocket guidance system is free of defects.

## Features provided by plugins

Additional analysis features have been provided by [plugins](https://github.com/phan/phan/tree/master/.phan/plugins#plugins).

- [Unused variable detection](https://github.com/mattriverm/PhanUnusedVariable) (external, see [#345](https://github.com/phan/phan/issues/345))
- [Checking for syntactically unreachable statements](https://github.com/phan/phan/tree/master/.phan/plugins#unreachablecodepluginphp) (E.g. `{ throw new Exception("Message"); return $value; }`)
- [Checking `*printf()` format strings against the provided arguments](https://github.com/phan/phan/tree/master/.phan/plugins#printfcheckerplugin) (as well as checking for common errors)
- [Checking that PCRE regexes passed to `preg_*()` are valid](https://github.com/phan/phan/tree/master/.phan/plugins#pregregexcheckerplugin)
- [Checking for `@suppress` annotations that are no longer needed.](https://github.com/phan/phan/tree/master/.phan/plugins#unusedsuppressionpluginphp)
- [Checking for duplicate or missing array keys.](https://github.com/phan/phan/tree/master/.phan/plugins#duplicatearraykeypluginphp)
- [Checking coding style conventions](https://github.com/phan/phan/tree/master/.phan/plugins#3-plugins-specific-to-code-styles)
- [Others](https://github.com/phan/phan/tree/master/.phan/plugins#plugins)

Example: [Phan's plugins for self-analysis.](https://github.com/phan/phan/blob/0.10.1/.phan/config.php#L433-L447)

# Usage

Phan needs to be configured with details on where to find code to analyze and how to analyze it. The
easiest way to tell Phan where to find source code is to [create a `.phan/config.php` file](https://github.com/phan/phan/wiki/Getting-Started#creating-a-config-file).
A simple `.phan/config.php` file might look something like the following.

```php
<?php

/**
 * This configuration will be read and overlaid on top of the
 * default configuration. Command line arguments will be applied
 * after this file is read.
 */
return [

    // A list of directories that should be parsed for class and
    // method information. After excluding the directories
    // defined in exclude_analysis_directory_list, the remaining
    // files will be statically analyzed for errors.
    //
    // Thus, both first-party and third-party code being used by
    // your application should be included in this list.
    'directory_list' => [
        'src',
        'vendor/symfony/console',
    ],

    // A directory list that defines files that will be excluded
    // from static analysis, but whose class and method
    // information should be included.
    //
    // Generally, you'll want to include the directories for
    // third-party code (such as "vendor/") in this list.
    //
    // n.b.: If you'd like to parse but not analyze 3rd
    //       party code, directories containing that code
    //       should be added to the `directory_list` as
    //       to `exclude_analysis_directory_list`.
    "exclude_analysis_directory_list" => [
        'vendor/'
    ],

    // A list of plugin files to execute.
    // See https://github.com/phan/phan/tree/master/.phan/plugins for even more.
    // (Pass these in as relative paths.
    // The upcoming 0.10.2 release will allow passing 'AlwaysReturnPlugin' if referring to a plugin that is bundled with Phan)
    'plugins' => [
        // checks if a function, closure or method unconditionally returns.
        'vendor/phan/phan/.phan/plugins/AlwaysReturnPlugin.php',
        // Checks for syntactically unreachable statements in
        // the global scope or function bodies.
        'vendor/phan/phan/.phan/plugins/UnreachableCodePlugin.php',
    ],
];
```

Take a look at [Creating a Config File](https://github.com/phan/phan/wiki/Getting-Started#creating-a-config-file) and
[Incrementally Strengthening Analysis](https://github.com/phan/phan/wiki/Incrementally-Strengthening-Analysis) for
more details.

Running `phan --help` will show usage information and command-line options.

```
Usage: ./phan [options] [files...]
 -f, --file-list <filename>
  A file containing a list of PHP files to be analyzed

 -l, --directory <directory>
  A directory that should be parsed for class and
  method information. After excluding the directories
  defined in --exclude-directory-list, the remaining
  files will be statically analyzed for errors.

  Thus, both first-party and third-party code being used by
  your application should be included in this list.

  You may include multiple `--directory DIR` options.

 --exclude-file <file>
  A file that should not be parsed or analyzed (or read
  at all). This is useful for excluding hopelessly
  unanalyzable files.

 -3, --exclude-directory-list <dir_list>
  A comma-separated list of directories that defines files
  that will be excluded from static analysis, but whose
  class and method information should be included.

  Generally, you'll want to include the directories for
  third-party code (such as "vendor/") in this list.

 --include-analysis-file-list <file_list>
  A comma-separated list of files that will be included in
  static analysis. All others won't be analyzed.

  This is primarily intended for performing standalone
  incremental analysis.

 -d, --project-root-directory </path/to/project>
  Hunt for a directory named .phan in the provided directory
  and read configuration file .phan/config.php from that path.

 -r, --file-list-only
  A file containing a list of PHP files to be analyzed to the
  exclusion of any other directories or files passed in. This
  is unlikely to be useful.

 -k, --config-file
  A path to a config file to load (instead of the default of
  .phan/config.php).

 -m <mode>, --output-mode
  Output mode from 'text', 'json', 'csv', 'codeclimate', 'checkstyle', or 'pylint'

 -o, --output <filename>
  Output filename

 --color
  Add colors to the outputted issues. Tested in Unix.
  This is recommended for only the default --output-mode ('text')

 -p, --progress-bar
  Show progress bar

 -q, --quick
  Quick mode - doesn't recurse into all function calls

 -b, --backward-compatibility-checks
  Check for potential PHP 5 -> PHP 7 BC issues

 -i, --ignore-undeclared
  Ignore undeclared functions and classes

 -y, --minimum-severity <level in {0,5,10}>
  Minimum severity level (low=0, normal=5, critical=10) to report.
  Defaults to 0.

 -c, --parent-constructor-required
  Comma-separated list of classes that require
  parent::__construct() to be called

 -x, --dead-code-detection
  Emit issues for classes, methods, functions, constants and
  properties that are probably never referenced and can
  possibly be removed.

 -j, --processes <int>
  The number of parallel processes to run during the analysis
  phase. Defaults to 1.

 -z, --signature-compatibility
  Analyze signatures for methods that are overrides to ensure
  compatibility with what they're overriding.

 --disable-plugins
  Don't run any plugins. Slightly faster.

 --use-fallback-parser
  If a file to be analyzed is syntactically invalid
  (i.e. "php --syntax-check path/to/file" would emit a syntax error),
  then retry, using a different, slower error tolerant parser to parse it.
  (And phan will then analyze what could be parsed).
  This flag is experimental and may result in unexpected exceptions or errors.
  This flag does not affect excluded files and directories.

 -s, --daemonize-socket </path/to/file.sock>
  Unix socket for Phan to listen for requests on, in daemon mode.

 --daemonize-tcp-port <default|1024-65535>
  TCP port for Phan to listen for JSON requests on, in daemon mode.
  (e.g. 'default', which is an alias for port 4846.)
  `phan_client` can be used to communicate with the Phan Daemon.

 --language-server-on-stdin
  Start the language server (For the Language Server protocol).
  This is a different protocol from --daemonize, clients for various IDEs already exist.

 --language-server-tcp-server <addr>
  Start the language server listening for TCP connections on <addr> (e.g. 127.0.0.1:<port>)

 --language-server-tcp-connect <addr>
  Start the language server and connect to the client listening on <addr> (e.g. 127.0.0.1:<port>)

 -v, --version
  Print phan's version number

 -h, --help
  This help information

 --extended-help
  This help information, plus less commonly used flags
```

## Annotating Your Source Code

Phan reads and understands most [PHPDoc](http://www.phpdoc.org/docs/latest/guides/types.html)
type annotations including [Union Types](https://github.com/phan/phan/wiki/About-Union-Types)
(like `int|MyClass|string|null`) and generic array types (like `int[]` or `string[]|MyClass[]`).

Take a look at [Annotating Your Source Code](https://github.com/phan/phan/wiki/Annotating-Your-Source-Code)
and [About Union Types](https://github.com/phan/phan/wiki/About-Union-Types) for some help
getting started with defining types in your code.

One important note is that Phan doesn't support `(int|string)[]` style annotations. Instead, use
`int[]|string[]`. When you have arrays of mixed types, just use `array`.

The following code shows off the various annotations that are supported.

```php
/**
 * @return void
 */
function f() {}

/** @deprecated */
class C {
    /** @var int */
    const C = 42;

    /** @var string[]|null */
    public $p = null;

    /**
     * @param int|null $p
     * @return string[]|null
     */
    public static function f($p) {
        if (is_null($p)) {
            return null;
        }

        return array_map(
            /** @param int $i */
            function($i) {
                return "thing $i";
            },
            range(0, $p)
        );
    }
}
```

Just like in PHP, any type can be nulled in the function declaration which also
means a null is allowed to be passed in for that parameter.

By default, and completely arbitrarily, for things like `int[]` it checks the first 5
elements. If the first 5 are of the same type, it assumes the rest are as well. If it can't
determine the array sub-type it just becomes `array` which will pass through most type
checks. In practical terms, this means that `[1,2,'a']` is seen as `array` but `[1,2,3]`
is `int[]` and `['a','b','c']` as `string[]`.

# Generating a file list

This static analyzer does not track includes or try to figure out autoloader magic. It treats
all the files you throw at it as one big application. For code encapsulated in classes this
works well. For code running in the global scope it gets a bit tricky because order
matters. If you have an `index.php` including a file that sets a bunch of global variables and
you then try to access those after the include in `index.php` the static analyzer won't
know anything about these.

In practical terms this simply means that you should put your entry points and any files
setting things in the global scope at the top of your file list. If you have a `config.php`
that sets global variables that everything else needs put that first in the list followed by your
various entry points, then all your library files containing your classes.

# Development

Take a look at [Developer's Guide to Phan](https://github.com/phan/phan/wiki/Developer's-Guide-To-Phan) for help getting started hacking on Phan.

When you find an issue, please take the time to create a tiny reproducing code snippet that illustrates
the bug. And once you have done that, fix it. Then turn your code snippet into a test and add it to
[tests](tests) then `./test` and send a PR with your fix and test. Alternatively, you can open an Issue with
details.

To run Phan's tests, just run `./test`.

# Code of Conduct

We are committed to fostering a welcoming community. Any participant and
contributor is required to adhere to our [Code of Conduct](http://etsy.github.io/codeofconduct.html).<|MERGE_RESOLUTION|>--- conflicted
+++ resolved
@@ -23,10 +23,6 @@
 This branch of Phan depends on PHP 7.0.x with the [php-ast](https://github.com/nikic/php-ast) extension (0.1.5 or newer, uses AST version 50). Take a look at later versions of Phan (0.10.0+) for PHP 7.1+ support.
 It is unable to analyze code from PHP 7.1.x+.
 Installation instructions for php-ast can be found [here](https://github.com/nikic/php-ast#installation).
-<<<<<<< HEAD
-=======
-For PHP 7.0.x use the [0.8 branch](https://github.com/phan/phan/tree/0.8).
->>>>>>> fb9ef018
 Having PHP's `pcntl` extension installed is strongly recommended (not available on Windows), in order to support using parallel processes for analysis (or to support daemon mode).
 
 * **Alternative Installation Methods**<br />
