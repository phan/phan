--- conflicted
+++ resolved
@@ -20,12 +20,8 @@
     },
     "require": {
         "php": "~7.1.0 || ~7.2.0",
-<<<<<<< HEAD
         "ext-ast": "^0.1.4",
-=======
-        "ext-ast": "^0.1.5",
         "felixfbecker/advanced-json-rpc": "^2.0",
->>>>>>> bebf89ef
         "nikic/PHP-Parser": "~3.1.1",
         "sabre/event": "^5.0",
         "symfony/console": "~2.3|~3.0"
