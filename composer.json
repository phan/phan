{
    "name": "phan/phan",
    "description": "A static analyzer for PHP",
    "keywords": ["php", "static", "analyzer"],
    "type": "project",
    "license": "MIT",
    "authors": [
        {
            "name": "Tyson Andre"
        },
        {
            "name": "Rasmus Lerdorf"
        },
        {
            "name": "Andrew S. Morrison"
        }
    ],
    "config": {
        "sort-packages": true,
        "platform": {
            "php": "7.2.24"
        }
    },
    "require": {
        "php": "^7.2.0",
        "ext-filter": "*",
        "ext-json": "*",
        "ext-tokenizer": "*",
        "composer/semver": "^1.4|^2.0|^3.0",
        "composer/xdebug-handler": "^1.3.2",
        "felixfbecker/advanced-json-rpc": "^3.0.4",
<<<<<<< HEAD
        "microsoft/tolerant-php-parser": "dev-master",
=======
        "microsoft/tolerant-php-parser": "0.0.23",
>>>>>>> dd0d11f6
        "netresearch/jsonmapper": ">=1.6.0",
        "sabre/event": "^5.0",
        "symfony/console": "^2.3|^3.0|^4.0|^5.0",
        "symfony/polyfill-mbstring": "^1.11.0"
    },
    "suggest": {
        "ext-ast": "Needed for parsing ASTs (unless --use-fallback-parser is used). 1.0.1+ is needed, 1.0.10+ is recommended.",
        "ext-iconv": "Either iconv or mbstring is needed to ensure issue messages are valid utf-8",
        "ext-igbinary": "Improves performance of polyfill when ext-ast is unavailable",
        "ext-mbstring": "Either iconv or mbstring is needed to ensure issue messages are valid utf-8",
        "ext-tokenizer": "Needed for fallback/polyfill parser support and file/line-based suppressions."
    },
    "require-dev": {
        "phpunit/phpunit": "^8.5.0"
    },
    "autoload": {
        "psr-4": {"Phan\\": "src/Phan"}
    },
    "autoload-dev": {
        "psr-4": {"Phan\\Tests\\": "tests/Phan"}
    },
    "bin": ["phan", "phan_client", "tocheckstyle"]
}<|MERGE_RESOLUTION|>--- conflicted
+++ resolved
@@ -29,11 +29,7 @@
         "composer/semver": "^1.4|^2.0|^3.0",
         "composer/xdebug-handler": "^1.3.2",
         "felixfbecker/advanced-json-rpc": "^3.0.4",
-<<<<<<< HEAD
-        "microsoft/tolerant-php-parser": "dev-master",
-=======
         "microsoft/tolerant-php-parser": "0.0.23",
->>>>>>> dd0d11f6
         "netresearch/jsonmapper": ">=1.6.0",
         "sabre/event": "^5.0",
         "symfony/console": "^2.3|^3.0|^4.0|^5.0",
