--- conflicted
+++ resolved
@@ -1,13 +1,16 @@
 Phan NEWS
 
-<<<<<<< HEAD
-Dec 23 2020, Phan 4.0.0-RC3 (dev)
----------------------------
-
-Merge changes from Phan 3.2.9-dev.
-
+Dec 23 2020, Phan 4.0.0
+-----------------------
+
++ Merge changes from Phan 3.2.9.
 + Relax minimum php-ast restrictions when polyfill is used for Phan 4.
 + Fix conflicting class constant seen in polyfill when php-ast 1.0.6 was installed.
+
+The Phan v4 release line has the following changes from Phan 3:
+- Bump the minimum required AST version from 70 to 80 (Required to analyze php 8.0 attributes - the rest of the php 8.0 syntax changes are supported in both Phan 3 and Phan 4).
+  A few third party plugins may be affected by the increase of the AST version.
+- Supports analyzing whether `#[...]` attributes are used properly when run with PHP 8.0+
 
 Dec 23 2020, Phan 4.0.0-RC2
 ---------------------------
@@ -59,10 +62,7 @@
 Miscellaneous:
 + Make various classes from Phan implement `Stringable`.
 
-??? ?? 202?, Phan 3.2.9 (dev)
-=======
 Dec 26 2020, Phan 3.2.9
->>>>>>> 4ae0db99
 -----------------------
 
 Bug fixes:
