Phan NEWS
14 Feb 2018, Phan 0.10.5
------------------------

New Features(CLI, Configs)
+ Add `--allow-polyfill-parser` and `--force-polyfill-parser` options.
  These allow Phan to be run without installing `php-ast`.

  Using the native php-ast extension is still recommended.
  The polyfill is slower and has several known bugs.

  Additionally, the way doc comments are parsed by the polyfill is different.
  Doc comments for elements such as closures may be parsed differently from `php-ast`

<<<<<<< HEAD
11 Feb 2018, Phan 0.8.12
=======
Maintenance:
+ Fix bugs in the `--use-fallback-parser` mode.
  Upgrade the `tolerant-php-parser` dependency (contains bug fixes and performance improvements)

Bug fixes
+ Fix a bug in `tool/make_stubs` when generating stubs of namespaced global functions.
+ Fix a refactoring bug that caused methods and properties to fail to be inherited (#1456)

11 Feb 2018, Phan 0.10.4
>>>>>>> 93b2c77c
------------------------

### Backported from Phan 0.10.4

New Features(Analysis)

+ Support array key types of `int`, `string`, and `mixed` (i.e. `int|string`) in union types such as `array<int,T>` (#824)

  Check that the array key types match when assigning expected param types, return types, property types, etc.
  By default, an array with a key type of `int` can't cast to an array key type of `string`, or vice versa.
  Mixed union types in keys can cast to/from any key type.

  - To allow casting `array<int,T>` to `array<string,T>`, enable `scalar_array_key_cast` in your `.phan/config.php`.

+ Warn when using the wrong type of array keys offsets to fetch from an array (E.g. `string` key for `array<int,T>`) (Issue #1390)
+ Infer array key types of `int`, `string`, or `int|string` in `foreach` over arrays. (#1300)
  (Phan's type system doesn't support inferring key types for `iterable` or `Traversable` right now)
+ Support **parsing** PHPDoc array shapes
  (E.g. a function expecting `['field' => 'a string']` can document this as `@param array{field:string}` $options)
  For now, this is converted to generic arrays (Equivalent to `string[]`).

  `[[0, ...], new stdClass]` would have type `array{0:int[], 1:string}`

  - The field value types can be any union type.
  - Field keys are currently limited to keys matching the regex `[-_.a-zA-Z0-9\x7f-\xff]+`. (Identifiers, numbers, '-', and '.')
    Escape mechanisms such as backslashes (e.g. "\x20" for " ") may be supported in the future.
+ Add `PhanTypeMismatchUnpackKey` and `PhanTypeMismatchUnpackValue` to analyze array unpacking operator (also known as splat) (#1384)

  Emit `PhanTypeMismatchUnpackKey` when passing iterables/arrays with invalid keys to the unpacking operator (i.e. `...`).

  Emit `PhanTypeMismatchUnpackValue` when passing values that aren't iterables or arrays to the unpacking operator.
  (See https://secure.php.net/manual/en/migration56.new-features.php#migration56.new-features.splat)
+ When determining the union type of an array literal,
  base it on the union types of **all** of the values (and all of the keys) instead of just the first 5 array elements.
+ When determining the union type of the possible value types of a array literal,
  combine the generic types into a union type instead of simplifying the types to `array`.
  In practical terms, this means that `[1,2,'a']` is seen as `array<int,int|string>`,
  which Phan represents as `array<int,int>|array<int,string>`.

  In the previous Phan release, the union type of `[1,2,'a']` would be represented as `int[]|string[]`,
  which is equivalent to `array<mixed,int>|array<mixed,string>`

  Another example: `[$strKey => new MyClass(), $strKey2 => $unknown]` will be represented as
  `array<string,MyClass>|array<string,mixed>`.
  (If Phan can't infer a type of a key or value, `mixed` gets added to that key or value.)
+ Improve analysis of try/catch/finally blocks (#1408)
  Analyze `catch` blocks with the inferences about the `try` block.
  Analyze a `finally` block with the combined inferences from the `try` and `catch` blocks.
+ Account for side effects of `&&` and `||` operators in expressions, outside of `if`/`assert` statements. (#1415)
  E.g. `$isValid = ($x instanceof MyClass && $x->isValid())` will now consistently check that isValid() exists on MyClass.
+ Improve analysis of expressions within conditionals, such as `if (!($x instanceof MyClass) || $x->method())`
  or `if (!(cond($x) && othercond($x)))`

  (Phan is now aware of the types of the right hand side of `||` and `&&` in more cases)
+ Add a large number of param and return type signatures for internal functions and methods,
  for params and return types that were previously untyped.
  (Imported from docs.php.net's SVN repo)
+ More precise analysis of the return types of `var_export()`, `print_r()`, and `json_decode()` (#1326, #1327)
+ Improve type narrowing from `iterable` to `\Traversable`/`array` (#1427)
  This change affects `is_array()`/`is_object()` checks and their negations.
+ Fix more edge cases which would cause Phan to fail to infer that properties, constants, or methods are inherited. (PR #1440 for issues #311, #1426, #454)

Plugins
+ Fix bugs in `NonBoolBranchPlugin` and `NonBoolInLogicalArithPlugin` (#1413, #1410)
+ **Make UnionType instances immutable.**
  This will affect plugins that used addType/addUnionType/removeType. withType/withUnionType/withoutType should be used instead.
  To modify the type of elements(properties, method return types, parameters, variables, etc),
  plugin authors should use `Element->setUnionType(plugin_modifier_function(Element->getUnionType()))`.

Language server:
+ Add a CLI option `--language-server-analyze-only-on-save` to prevent the client from sending change notifications. (#1325)
  (Only notify the language server when the user saves a document)
  This significantly reduces CPU usage, but clients won't get notifications about issues immediately.

Bug fixes
+ Warn when attempting to call an instance method on an expression with type string (#1314).
+ Fix a bug in `tool/make_stubs` when generating stubs of global functions.
+ Fix some bugs that occurred when Phan resolved inherited class constants in class elements such as properties. (#537 and #454)
+ Emit an issue when a function/method's parameter defaults refer to an undeclared class constant/global constant.

20 Jan 2018, Phan 0.8.11
------------------------

### Backported from Phan 0.10.3

New Features(CLI, Configs)

+ For `--fallback-parser`: Switch to [tolerant-php-parser](https://github.com/Microsoft/tolerant-php-parser)
  as a dependency of the fallback implementation. (#1125)
  This does a better job of generating PHP AST trees when attempting to parse code with a broader range of syntax errors.
  Keep `PHP-Parser` as a dependency for now for parsing strings.

Maintenance
+ Various performance optimizations, including caching of inferred union types to avoid unnecessary recalculation.
+ Make `phan_client` and the vim snippet in `plugins/vim/phansnippet.vim` more compatible with neovim
+ Upgrade felixfbecker/advanced-json-rpc dependency to ^3.0.0 (#1354)
+ Performance improvements.
  Changed the internal representation of union types to no longer require `spl_object_id` or the polyfill.

Bug Fixes
+ Allow `null` to be passed in where a union type of `mixed` was expected.
+ Don't warn when passing `?T` (PHPDoc or real) where the PHPDoc type was `T|null`. (#609, #1090, #1192, #1337)
  This is useful for expressions used for property assignments, return statements, function calls, etc.
+ Fix a few of Phan's signatures for internal functions and methods.

17 Nov 2017, Phan 0.8.10
------------------------

Phan 0.8.x switched from using AST version 40 (php-ast 0.1.4+) to AST version 50 (requires php-ast 0.1.5+) in this release.

### Backported from Phan 0.10.2

New Features(Analysis)
+ Enable `simplify_ast` by default.
  The new default value should reduce false positives when analyzing conditions of if statements. (#407, #1066)
+ Support less ambiguous `?(T[])` and `(?T)[]` in phpdoc (#1213)
  Note that `(S|T)[]` is **not** supported yet.
+ Support alternate syntax `array<T>` and `array<Key, T>` in phpdoc (PR #1213)
  Note that Phan ignores the provided value of `Key` completely right now (i.e. same as `T[]`); Key types will be supported in Phan 0.10.3.
+ Speed up Phan analysis on small projects, reduce memory usage (Around 0.15 seconds and 15MB)
  This was done by deferring loading the information about internal classes and functions until that information was needed for analysis.
+ Analyze existence and usage of callables passed to (internal and user-defined) function&methods expecting callable. (#1194)
  Analysis will now warn if the referenced function/method of a callable array/string
  (passed to a function/method expecting a callable param) does not exist.

  This change also reduces false positives in dead code detection (Passing in these callable arrays/strings counts as a reference now)
+ Warn if attempting to read/write to an property or constant when the expression is a non-object. (or not a class name, for static elements) (#1268)
+ Split `PhanUnreferencedClosure` out of `PhanUnreferencedFunction`. (Emitted by `--dead-code-detection`)
+ Split `PhanUnreferencedMethod` into `PhanUnreferencedPublicMethod`, `PhanUnreferencedProtectedMethod`, and `PhanUnreferencedPrivateMethod`.
+ Split errors for class constants out of `PhanUnreferencedConst`:
  Add `PhanUnreferencedPublicClassConst`, `PhanUnreferencedProtectedClassConst`, and `PhanUnreferencedPrivateClassConst`.
  `PhanUnreferencedConst` is now exclusively used for global constants.
+ Analyze uses of `compact()` for undefined variables (#1089)
+ Add `PhanParamSuspiciousOrder` to warn about mixing up variable and constant/literal arguments in calls to built in string/regex functions
  (`explode`, `strpos`, `mb_strpos`, `preg_match`, etc.)
+ Preserve the closure's function signature in the inferred return value of `Closure::bind()`. (#869)
+ Support indicating that a reference parameter's input value is unused by writing `@phan-output-reference` on the same line as an `@param` annotation.
  This indicates that Phan should not warn about the passed in type, and should not preserve the passed in type after the call to the function/method.
  (In other words, Phan will analyze a user-defined reference parameter the same way as it would `$matches` in `preg_match($pattern, $string, $matches)`)
  Example usage: `/** @param string $x @phan-output-reference */ function set_x(&$x) { $x = 'result'; }`
+ Make phan infer unreachability from fatal errors such as `trigger_error($message, E_USER_ERROR);` (#1224)
+ Add new issue types for places where an object would be expected:
  `PhanTypeExpectedObjectPropAccess`, `PhanTypeExpectedObjectPropAccessButGotNull`, `PhanTypeExpectedObjectStaticPropAccess`,
  `PhanTypeExpectedObject`, and `PhanTypeExpectedObjectOrClassName
+ Emit more accurate line numbers for phpdoc comments, when warning about phpdoc in doc comments being invalid. (#1294)
  This gives up and uses the element's line number if the phpdoc ends over 10 lines before the start of the element.
+ Work on allowing union types to be part of template types in doc comments,
  as well as types with template syntax.
  (e.g. `array<int|string>` is now equivalent to `int[]|string[]`,
  and `MyClass<T1|T2,T3|T4>` can now be parsed in doc comments)
+ Disambiguate the nullable parameter in output.
  E.g. an array of nullable integers will now be printed in error messages as `(?int)[]`
  A nullable array of integers will continue to be printed in error messages as `?int[]`, and can be specified in PHPDoc as `?(int[])`.

New Features (CLI, Configs)
+ Improve default update rate of `--progress-bar` (Update it every 0.10 seconds)

Bug Fixes
+ Fixes bugs in `PrintfCheckerPlugin`: Alignment goes before width, and objects with __toString() can cast to %s. (#1225)
+ Reduce false positives in analysis of gotos, blocks containing gotos anywhere may do something other than return or throw. (#1222)
+ Fix a crash when a magic method with a return type has the same name as a real method.
+ Allow methods to have weaker PHPdoc types than the overridden method in `PhanParamSignatureMismatch`. (#1253)
  `PhanParamSignatureRealMismatch*` is unaffected, and will continue working the same way in Phan releases analyzing PHP < 7.2.
+ Stop warning about `PhanParamSignatureMismatch`, etc. for private methods. The private methods don't affect each other. (#1250)
+ Properly parse `?self` as a *nullable* instance of the current class in union types (#1264)
+ Stop erroneously warning about inherited constants being unused in subclasses for dead code detection (#1260)
+ For dead code detection, properly track uses of inherited class elements (methods, properties, classes) as uses of the original definition. (#1108)
  Fix the way that uses of private/protected methods from traits were tracked.
  Also, start warning about a subset of issues from interfaces and abstract classes (e.g. unused interface constants)
+ Properly handle `static::class` as a class name in an array callable, or `static::method_name` in a string callable (#1232)
+ Make `@template` tag for [Generic Types](https://github.com/phan/phan/wiki/Generic-Types) case sensitive. (#1243)
+ Fix a bug causing Phan to infer an empty union type (which can cast to any type) for arrays with elements of empty union types. (#1296)

Plugins
+ Make DuplicateArrayKeyPlugin start warning about duplicate values of known global constants and class constants. (#1139)
+ Make DuplicateArrayKeyPlugin start warning about case statements with duplicate values (This resolves constant values the same way as array key checks)
+ Support `'plugins' => ['AlwaysReturnPlugin']` as shorthand for full relative path to a bundled plugin such as AlwaysReturnPlugin.php (#1209)

Maintenance
+ Performance improvements: Phan analysis is 13%-22% faster than 0.10.1, with `simplify_ast` enabled.
+ Used PHP_CodeSniffer to automatically make Phan's source directory adhere closely to PSR-1 and PSR-2, making minor changes to many files.
  (e.g. which line each brace goes on, etc.)
+ Stop tracking references to internal (non user-defined) elements (constants, properties, functions, classes, and methods) during dead code detection.
  (Dead code detection now requires an extra 15MB instead of 17MB for self-analysis)

20 Oct 2017, Phan 0.8.9
-----------------------

### Backported from Phan 0.9.7

New Features(Analysis)
+ Support `@return $this` in phpdoc for methods and magic methods.
  (but not elsewhere. E.g. `@param $this $varName` is not supported, use `@param static $varName`) (#634)
+ Check if functions/methods passed to `array_map` and `array_filter` are compatible with their arguments.
  Recursively analyze the functions/methods passed to `array_map`/`array_filter` if no types were provided. (unless quick mode is being used)

New Features (CLI, Configs)

+ Add Language Server Protocol support (Experimental) (#821)
  Compatibility: Unix, Linux (depends on php `pcntl` extension).
  This has the same analysis capabilities provided by [daemon mode](https://github.com/phan/phan/wiki/Using-Phan-Daemon-Mode#using-phan_client-from-an-editor).
  Supporting a standard protocol should make it easier to write extensions supporting Phan in various IDEs.
  See https://github.com/Microsoft/language-server-protocol/blob/master/README.md
+ Add config (`autoload_internal_extension_signatures`) to allow users to specify PHP extensions (modules) used by the analyzed project,
  along with stubs for Phan to use (instead of ReflectionFunction, etc) if the PHP binary used to run Phan doesn't have those extensions enabled. (#627)
  Add a script (`tool/make_stubs`) to output the contents of stubs to use for `autoload_internal_extension_signatures` (#627).
+ By default, automatically restart Phan without xdebug if xdebug is enabled. (#1161)
  If you wish to analyze a project using xdebug's functions, set `autoload_internal_extension_signatures`
  (e.g. `['xdebug' => 'vendor/phan/phan/.phan/internal_stubs/xdebug.phan_php']`)
  If you wish to use xdebug to debug Phan's analysis itself, set and export the environment variable `PHAN_ALLOW_XDEBUG=1`.
+ Improve analysis of return types of `array_pop`, `array_shift`, `current`, `end`, `next`, `prev`, `reset`, `array_map`, `array_filter`, etc.
  See `ArrayReturnTypeOverridePlugin.php.`
  Phan can analyze callables (for `array_map`/`array_filter`) of `Closure` form, as well as strings/2-part arrays that are inlined.
+ Add `--memory-limit` CLI option (e.g. `--memory-limit 500M`). If this option isn't provided, there is no memory limit. (#1148)

Maintenance
+ Document the `--disable-plugins` CLI flag.

Plugins
+ Add a new plugin capability `ReturnTypeOverrideCapability` which can override the return type of functions and methods on a case by case basis.
  (e.g. based on one or more of the argument types or values) (related to #612, #1181)
+ Add a new plugin capability `AnalyzeFunctionCallCapability` which can add logic to analyze calls to a small subset of functions.
  (e.g. based on one or more of the argument types or values) (#1181)
+ Make line numbers more accurate in `DuplicateArrayKeyPlugin`.
+ Add `PregRegexCheckerPlugin` to check for invalid regexes. (uses `AnalyzeFunctionCallCapability`).
  This plugin is able to resolve literals, global constants, and class constants as regexes.
  See [the corresponding section of .phan/plugins/README.md](.phan/plugins/README.md#pregregexcheckerpluginphp)
+ Add `PrintfCheckerPlugin` to check for invalid format strings or incorrect arguments in printf calls. (uses `AnalyzeFunctionCallCapability`)
  This plugin is able to resolve literals, global constants, and class constants as format strings.
  See [the corresponding section of .phan/plugins/README.md](.phan/plugins/README.md#printfcheckerpluginphp)

Bug Fixes
+ Properly check for undeclared classes in arrays within phpdoc `@param`, `@property`, `@method`, `@var`, and `@return` (etc.) types.
  Also, fix a bug in resolving namespaces of generic arrays that are nested 2 or more array levels deep.
+ Fix uncaught TypeError when magic property has the same name as a property. (#1141)
+ Make AlwaysReturnPlugin warn about functions/methods with real nullable return types failing to return a value.
+ Change the behavior of the `-d` flag, make it change the current working directory to the provided directory.
+ Properly set the real param type and return types of internal functions, in rare cases where that exists.
+ Support analyzing the rare case of namespaced internal global functions (e.g. `\ast\parse_code($code, $version)`)
+ Improve analysis of shorthand ternary operator: Remove false/null from cond_expr in `(cond_expr) ?: (false_expr)` (#1186)

0.8.8 Sep 24, 2017
------------------

Switched package name from etsy/phan to phan/phan.

0.8.7 Sep 24, 2017
------------------

Future releases (0.8.8+, 0.9.6+, 0.10.0+, etc.) will be published to phan/phan instead of etsy/phan on packagist.

After a few more patch releases, Phan 0.8.x will switch from AST version 40 (php-ast 0.1.4+)
to AST version 50 (0.1.5+).

New Features(Analysis)
+ Check types of dimensions when using array access syntax (#406, #1093)
  (E.g. for an `array`, check that the array dimension can cast to `int|string`)

New Features (CLI, Configs)
+ Add option `ignore_undeclared_functions_with_known_signatures` which can be set to `false`
  to always warn about global functions Phan has signatures for
  but are unavailable in the current PHP process (and enabled extensions, and the project being analyzed) (#1080)
  The default was/is to not warn, to reduce false positives.
+ Add CLI flag `--use-fallback-parser` (Experimental).  If this flags is provided, then when Phan analyzes a syntactically invalid file,
  it will try again with a parser which tolerates a few types of errors, and analyze the statements that could be parsed.
  Useful in combination with daemon mode.
+ Add `phpdoc_type_mapping` config setting.
  Projects can override this to make Phan ignore or substitute non-standard phpdoc2 types and common typos (#294)
  (E.g. `'phpdoc_type_mapping' => ['the' => '', 'unknown_type' => '', 'number' => 'int|float']`)

Maintenance
+ Increased minimum `ext-ast` version constraint to 0.1.5, switched to AST version 50.
+ Update links to project from github.com/etsy/phan to github.com/phan/phan.
+ Use the native `spl_object_id` function if it is available for the union type implementation.
  This will make phan 10% faster in PHP 7.2.
  (for PHP 7.1, https://github.com/runkit7/runkit_object_id 1.1.0+ also provides a native implementation of `spl_object_id`)
+ Reduce memory usage by around 5% by tracking only the file and lines associated with variables, instead of a full Context object.


Plugins
+ Increased minimum `ext-ast` version constraint to 0.1.5, switched to AST version 50.
  Third party plugins will need to create a different version, Decls were changed into regular Nodes
+ Implement `AnalyzePropertyCapability` and `FinalizeProcessCapability`.
  Make `UnusedSuppressionPlugin` start using `AnalyzePropertyCapability` and `FinalizeProcessCapability`.
  Fix bug where `UnusedSuppressionPlugin` could run before the suppressed issues would be emitted,
  making it falsely emit that suppressions were unused.

Bug Fixes
+ Fix a few incorrect property names for Phan's signatures of internal classes (#1085)
+ Fix bugs in lookup of relative and non-fully qualified class and function names (#1097)
+ Fix a bug affecting analysis of code when `simplify_ast` is true.
+ Fix uncaught NodeException when analyzing complex variables as references (#1116),
  e.g. `function_expecting_reference($$x)`.

0.8.6 Aug 15, 2017
------------------

### Backported from Phan 0.9.4

New Features (Analysis)
+ Check (the first 5) elements of returned arrays against the declared return union types, individually (Issue #935)
  (E.g. `/** @return int[] */ function foo() {return [2, "x"]; }` will now warn with `PhanTypeMismatchReturn` about returning `string[]`)
+ Check both sides of ternary conditionals against the declared return union types
  (E.g. `function foo($x) : int {return is_string($x) ? $x : 0; }` will now warn with `PhanTypeMismatchReturn`
  about returning a string).
+ Improved analysis of negations of conditions within ternary conditional operators and else/else if statements. (Issue #538)
  Support analysis of negation of the `||` operator. (E.g. `if (!(is_string($x) || is_int($x))) {...}`)
+ Make phan aware of blocks of code which will unconditionally throw or return. (Issue #308, #817, #996, #956)

  Don't infer variable types from blocks of code which unconditionally throw or return.

  Infer the negation of type assertions from if statements that unconditionally throw/return/break/continue.
  (E.g. `if (!is_string($x)) { return false; } functionUsingX($x);`)

  When checking if a variable is defined by all branches of an if statement, ignore branches which inconditionally throw/return/break/continue.
+ To reduce the false positives from analysis of the negation of type assertions,
  normalize nullable/boolean union types after analyzing code branches (E.g. if/else) affecting the types of those variables.
  (e.g. convert "bool|false|null" to "?bool")
+ Add a new plugin file `AlwaysReturnPlugin`. (Issue #996)
  This will add a stricter check that a function with a non-null return type *unconditionally* returns a value (or explicitly throws, or exit()s).
  Currently, Phan just checks if a function *may* return, or unconditionally throws.
+ Add a new plugin file `UnreachableCodePlugin` (in development).
  This will warn about statements that appear to be unreachable
  (statements occurring after unconditional return/break/throw/return/exit statements)

New Features (CLI, Configs)
+ Add config setting `prefer_narrowed_phpdoc_return_type` (See "New Features (CLI, Configs)),
  which will use only the phpdoc return types for inferences, if they're narrowed.
  This config is enabled by default, and requires `check_docblock_signature_return_type_match` to be enabled.

Bug Fixes
+ Work around notice about COMPILER_HALT_OFFSET on windows.
+ Fixes #462 : Fix type inferences for instanceof for checks with dynamic class names are provided.
  Valid class names are either a string or an instance of the class to check against.
  Warn if the class name is definitely invalid.
+ Fix false positives about undefined variables in isset()/empty() (Issue #1039)
  (Fixes bug introduced in Phan 0.9.3)
+ Fix false positive warnings about accessing protected methods from traits (Issue #1033)
  Act as though the class which used a trait is the place where the method was defined,
  so that method visibility checks work properly.
  Additionally, fix false positive warnings about visibility of method aliases from traits.
+ Warn about instantiation of class with inaccessible constructor (Issue #1043)
+ Fix rare uncaught exceptions (Various)
+ Make issues and plugin issues on properties consistently use suppressions from the plugin doc comment.

Changes In Emitted Issues
+ Improve `InvalidVariableIssetPlugin`. Change the names and messages for issue types.
  Emit `PhanPluginUndeclaredVariableInIsset` and `PhanPluginComplexVariableIsset`
  instead of `PhanUndeclaredVariable`.
  Stop erroneously warning about valid property fetches and checks of fields of superglobals.

0.8.5 Jul 11, 2017
------------------

### Backported from Phan 0.9.3

New Features (Analysis)
+ Automatically inherit `@param` and `@return` types from parent methods.
  This is controlled by the boolean config `inherit_phpdoc_types`, which is true by default.
  `analyze_signature_compatibility` must also be set to true (default is true) for this step to be performed.
+ Better analysis of calls to parent::__construct(). (Issue #852)
+ Warn with `PhanAccessOwnConstructor` if directly invoking self::__construct or static::__construct in some cases (partial).
+ Start analyzing the inside of for/while loops using the loop's condition (Issue #859)
  (Inferences may leak to outside of those loops. `do{} while(cond)` is not specially analyzed yet)
+ Improve analysis of types in expressions within compound conditions (Issue #847)
  (E.g. `if (is_array($x) && fn_expecting_array($x)) {...}`)
+ Evaluate the third part of a for loop with the context after the inner body is evaluated (Issue #477)
+ Emit `PhanUndeclaredVariableDim` if adding an array field to an undeclared variable. (Issue #841)
  Better analyze `list($var['field']) = values`
+ Improve accuracy of `PhanTypeMismatchDeclaredReturn` (Move the check to after parse phase is finished)
+ Enable `check_docblock_signature_return_type_match` and `check_docblock_signature_param_type_match` by default.
  Improve performance of those checks.
  Switch to checking individual types (of the union type) of the phpdoc types and emitting issues for each invalid part.
+ Create `PhanTypeMismatchDeclaredParam` (Move the check to after parse phase is finished)
  Also add config setting `prefer_narrowed_phpdoc_param_type` (See "New Features (CLI, Configs))
  This config is enabled by default.

  Also create `PhanTypeMismatchDeclaredParamNullable` when params such as `function foo(string $x = null)`
  are documented as the narrowed forms `@param null $x` or `@param string $x`.
  Those should be changed to either `string|null` or `?string`.
+ Detect undeclared return types at point of declaration, and emit `PhanUndeclaredTypeReturnType` (Issue #835)
+ Create `PhanParamSignaturePHPDocMismatch*` issue types, for mismatches between `@method` and real signature/other `@method` tag.
+ Create `PhanAccessWrongInheritanceCategory*` issue types to warn about classes extending a trait/interface instead of class, etc. (#873)
+ Create `PhanExtendsFinalClass*` issue types to warn about classes extending from final classes.
+ Create `PhanAccessOverridesFinalMethod*` issue types to warn about methods overriding final methods.
+ Create `PhanTypeMagicVoidWithReturn` to warn if `void` methods such as `__construct`, `__set`, etc return a value that would be ignored. (Issue #913)
+ Add check for `PhanTypeMissingReturn` within closures. Properly emit `PhanTypeMissingReturn` in functions/methods containing closures. (Issue #599)
+ Improved checking for `PhanUndeclaredVariable` in array keys and conditional conditions. (Issue #912)
+ Improved warnings and inferences about internal function references for functions such as `sort`, `preg_match` (Issue #871, #958)
  Phan is now aware of many internal functions which normally ignore the original values of references passed in (E.g. `preg_match`)
+ Properly when code attempts to access static/non-static properties as if they were non-static/static. (Issue #936)
+ Create `PhanCommentOverrideOnNonOverrideMethod` and `PhanCommentOverrideOnNonOverrideConstant`. (Issue #926)
  These issue types will be emitted if `@override` is part of doc comment of a method or class constant which doesn't override or implement anything.
  (`@Override` and `@phan-override` can also be used as aliases of `@override`. `@override` is not currently part of any phpdoc standard.)
  NOTE: in Phan 0.8, annotations on class constants can't be read from `php-ast`
+ Add `@phan-closure-scope`, which can be used to annotate closure definitions with the namespaced class it will be bound to (Issue #309, #590, #790)
  (E.g. if the intent was that Closure->bindTo or Closure->bind would be called to bind it to `\MyNS\MyClass` (or an instance of that class),
  then a closure could be declared as `/** @phan-closure-scope \MyNS\MyClass */ function() { $this->somePrivateMyClassMethod(); }`
+ Add `Closure` as a first class type, (Previously, closures were treated as `callable` in some places) (Issue #978)

New Features (CLI, Configs)
+ Create `check_docblock_signature_param_type_match` (similar to `check_docblock_signature_return_type_match`) config setting
  to enable warning if phpdoc types are incompatible with the real types. True(enabled) by default.

  Create `prefer_narrowed_phpdoc_param_type` config setting (True by default, requires `check_docblock_signature_return_type_match` to be enabled).
  When it is true, Phan will analyze each function using the phpdoc param types instead of the provided signature types
  if the possible phpdoc types are narrower and compatible with the signature.
  (E.g. indicate that subclasses are expected over base classes, indicate that non-nullable is expected instead of nullable)
  This affects analysis both inside and outside the method.

  Aside: Phan currently defaults to preferring phpdoc type over real return type, and emits `PhanTypeMismatchDeclaredReturn` if the two are incompatible.
+ Create `enable_class_alias_support` config setting (disabled by default), which enables analyzing basic usage of class_alias. (Issue #586)
  Set it to true to enable it.
  NOTE: this is still experimental.
+ Warn to stderr about running Phan analysis with XDebug (Issue #116)
  The warning can be disabled by the Phan config setting `skip_slow_php_options_warning` to true.
+ Add a config setting 'scalar_implicit_partial' to allow moving away from 'scalar_implicit_cast' (Issue #541)
  This allows users to list out (and gradually remove) permitted scalar type casts.
+ Add `null_casts_as_array` and `array_casts_as_null` settings, which can be used while migrating away from `null_casts_as_any_type`.
  These will be checked if one of the types has a union type of `null`, as well as when checking if a nullable array can cast to a regular array.

Plugins

+ Redesign plugin system to be more efficient. (Issue #600)
  New plugins should extend `\Phan\PluginV2` and implement the interfaces for capabilities they need to have,
  such as `\Phan\PluginV2\AnalyzeClassCapability`.
  In the new plugin system, plugins will only be run when they need to (Phan no longer needs to invoke an empty method body).
  Old subclasses of `\Phan\Plugin\PluginImplementation` will continue to work, but will be less efficient.

Maintenance
+ Reduce memory usage by around 15% by using a more efficient representation of union types (PR #729).
  The optional extension https://github.com/runkit7/runkit_object_id can be installed to boost performance by around 10%.
+ Check method signatures compatibility against all overridden methods (e.g. interfaces with the same methods), not just the first ones (Issue #925)

Bug Fixes
+ Work around known bugs in current releases of two PECL extensions (Issue #888, #889)
+ Fix typo - Change `PhanParamSignatureRealMismatch` to `PhanParamSignatureRealMismatchReturnType`
+ Consistently exit with non-zero exit code if there are multiple processes, and any process failed to return valid results. (Issue #868)
+ Fixes #986 : PhanUndeclaredVariable used to fail to be emitted in some deeply nested expressions, such as `return $undefVar . 'suffix';`
+ Make Phan infer the return types of closures, both for closures invoked inline and closures declared then invoked later (Issue #564)
+ Phan now correctly analyze global functions for mismatches of phpdoc types and real parameter types.
  Previously, it wouldn't emit warnings for global functions, only for methods.
+ Don't add `mixed` to inferred union types of properties which already have non-empty phpdoc types. (Issue #512)
  mixed would just result in Phan failing to emit any types of issues.
+ When `simplify_ast` is true, simplify the ASTs parsed in the parse mode as well.
  Makes analysis consistent when `quick_mode` is false (AST nodes from the parse phase would also be used in the analysis phase)
+ Don't emit PhanTypeNonVarPassByRef on arguments that are function/method calls returning references. (Issue #236)
+ Emit PhanContextNotObject more reliably when not in class scope.

Backwards Incompatible Changes
+ Fix categories of some issue types, renumber error ids for the pylint error formatter to be unique and consistent.

0.8.4 Jun 13, 2017
------------------

### Backported from Phan 0.9.2

New Features (Analysis)
+ Add `PhanParamSignatureRealMismatch*` (e.g. `ParamSignatureRealMismatchTooManyRequiredParameters`),
  which ignores phpdoc types and imitates PHP's inheritance warning/error checks as closely as possible. (Issue #374)
  This has a much lower rate of false positives than `PhanParamSignatureMismatch`, which is based on Liskov Substitution Principle and also accounts for phpdoc types.
  (`PhanParamSignatureMismatch` continues to exist)
+ Create `PhanUndeclaredStaticProperty` (Issue #610)
  This is of higher severity than PhanUndeclaredProperty, because PHP 7 throws an Error.
  Also add `PhanAccessPropertyStaticAsNonStatic`
+ Supports magic instance/static `@method` annotations. (Issue #467)
  This is enabled by default.
+ Change the behavior of non-quick recursion (Affects emitted issues in large projects).
  Improve perfomance of non-quick analysis by checking for redundant analysis steps
  (E.g. calls from two different places passing the same union types for each parameter),
  continuing to recurse when passing by reference.
+ Support for checking for misuses of "@internal" annotations. Phan assumes this means it is internal to a namespace. (Issue #353)
  This checks properties, methods, class constants, and classes.
  (Adds `PhanAccessConstantInternal`, `PhanAccessClassInternal`, `PhanAccessClassConstantInternal`, `PhanAccessPropertyInternal`, `PhanAccessMethodInternal`)
  (The implementation may change)
+ Make conditionals such as `is_string` start applying to the condition in ternary operators (`$a ? $b : $c`)
+ Treat `resource`, `object`, and `mixed` as native types only when they occur in phpdoc.
  Outside of phpdoc (e.g. `$x instanceof resource`), analyze those names as if they were class names.
+ Emit low severity issues if Phan can't extract types from phpdoc,
  the phpdoc `@param` is out of sync with the code,
  or if the phpdoc annotation doesn't apply to an element type (Issue #778)
+ Allow inferring the type of variables from `===` conditionals such as `if ($x === true)`
+ Add issue type for non-abstract classes containing abstract methods from itself or its ancestors
  (`PhanClassContainsAbstractMethod`, `PhanClassContainsAbstractMethodInternal`)
+ Partial support for handling trait adaptations (`as`/`insteadof`) when using traits (Issue #312)
+ Start checking if uses of private/protected class methods *defined in a trait* are visible outside of that class.
  Before, Phan would always assume they were visible, to reduce false positives.
+ If Phan has inferred/been provided generic array types for a variable (e.g. `int[]`),
  then analysis of the code within `if (is_array($x))` will act as though the type is `int[]`.
  The checks `is_object` and `is_scalar` now also preserve known sub-types of the group of types.
  (If Phan isn't aware of any sub-types, it will infer the generic version, e.g. `object`)
+ Start checking if unanalyzable variable accesses such as `$$x` are very likely to be invalid or typos (e.g. $x is an object or array or null)
  Emit `PhanTypeSuspiciousIndirectVariable` if those are seen. (PR #809)
+ Add partial support for inferring the union types of the results of expressions such as `$x ^= 5` (e.g. in `foo($x ^= 5)`) (PR #809)
+ Thoroughly analyze the methods declared within traits,
  using only the information available within the trait. (Issue #800, PR #815)
  If new emitted issues are seen, users can (1) add abstract methods to traits, (2) add `@method` annotations, or (3) add `@suppress` annotations.

New Features (CLI, Configs)
+ (Linux/Unix only) Add Experimental Phan Daemon mode (PR #563 for Issue #22), which allows phan to run in the background, and accept TCP requests to analyze single files.
  (The implementation currently requires the `pcntl` extension, which does not in Windows)
  Server usage: `path/to/phan --daemonize-tcp-port 4846` (In the root directory of the project being analyzed)
  Client usage: `path/to/phan_client --daemonize-tcp-port 4846 -l src/file1.php [ -l src/file2.php ]`
+ Add `--color` CLI flag, with rudimentary unix terminal coloring for the plain text output formatter. (Issue #363)
  Color schemes are customizable with `color_scheme`, in the config file.
+ Add the `exclude_file_regex` config to exclude file paths based on a regular expression (e.g. tests or example files mixed with the codebase) (#635)
  The regular expression is run against the relative path within the project.
+ Add `--dump-parsed-file-list` option to print files which Phan would parse.
+ Add experimental `simplify_ast` config, to simplify the AST into a form which improves Phan's type inference.
  (E.g. handles some variable declarations within `if ()` statements.
   Infers that $x is a string for constructs such as `if (!is_string($x)) {return;} function_using_x($x);`)
  This is slow, and disabled by default.
+ Add `--include-analysis-file-list` option to define files that will be included in static analysis, to the exclusion of others.
+ Start emitting `PhanDeprecatedFunctionInternal` if an internal (to PHP) function/method is deprecated.
  (Phan emits `PhanUndeclaredFunction` if a function/method was removed; Functions deprecated in PHP 5.x were removed in 7.0)

Maintenance
+ Update function signature map to analyze `iterable` and `is_iterable` from php 7.1
  (is_iterable is ignored in phan 0.8)
+ Improve type inferences on functions with nullable default values.
+ Update miscellaneous new functions in php 7.1 standard library (e.g. `getenv`)

Bug Fixes
- Fix PhanTypeMismatchArgument, etc. for uses of `new static()`, static::CONST, etc in a method. (Issue #632)
- Fix uncaught exception when conditional node is a scalar (Issue #613)
- Existence of __get() no longer affects analyzing static properties. (Issue #610)
- Phan can now detect the declaration of constants relative to a `use`d namespace (Issue #509)
- Phan can now detect the declaration of functions relative to a `use`d namespace (Issue #510)
- Fix a bug where the JSON output printer accidentally escaped some output ("<"), causing invalid JSON.
- Fix a bug where a print/echo/method call erroneously marked methods/functions as having a return value. (Issue #811)
- Improve analysis of SimpleXMLElement (Issues #542, #539)
- Fix crash handling trait use aliases which change only the method's visibility (Issue #861)

Backwards Incompatible Changes
- Declarations of user-defined constants are now consistently
  analyzed in a case sensitive way.
  This may affect projects using `define(name, value, case_insensitive = true)`.
  Change the code being analyzed to exactly match the constant name in define())

### Backported from Phan 0.9.1

New Features (Analysis)
+ Conditions in `if(cond(A) && expr(A))` (e.g. `instanceof`, `is_string`, etc) now affect analysis of right hand side of `&&` (PR #540)
+ Add `PhanDeprecatedInterface` and `PhanDeprecatedTrait`, similar to `PhanDeprecatedClass`
+ Supports magic `@property` annotations, with aliases `@property-read` and @property-write`. (Issue #386)
  This is enabled by default.
  Also adds `@phan-forbid-undeclared-magic-properties` annotation,
  which will make Phan warn about undeclared properties if no real property or `@property` annotation exists.

New Features (CLI, Configs)
+ Add `--version` CLI flag
+ Move some rare CLI options from `--help` into `--extended-help`

Maintenance
+ Improved stability of analyzing phpdoc and real nullable types (Issue #567)
+ Fix type signatures Phan has for some internal methods.
+ Improve CLI `--progress-bar` tracking by printing 0% immediately.
+ Add Developer Certificate of Origin

Bug Fixes
+ Fix uncaught issue exception analyzing class constants (Issue #551)
+ Fix group use in ASTs
+ Fix false positives checking if native types can cast to/from nullable native types (Issue #567, #582)
+ Exit with non-zero exit code if an invalid CLI argument is passed to Phan

Backwards Incompatible Changes
+ Change the way that parameter's default values affect type inferences.
  (May now add to the union type or ignore default values. Used to always add the default value types)
  Add `@param` types if you encounter new issues.
  This was done to avoid false positives in cases such as `function foo($maybeArray = false)`
+ Increase minimum `ext-ast` version constraint to 0.1.4

### Backported from Phan 0.9.0

The 0.9.x versions will be tracking syntax from PHP versions 7.1.x and is runnable on PHP 7.1+.
Please use version 0.8.x if you're using a version of PHP < 7.1.

New Features (Analysis)
+ Support php 7.1 class constant visibility
+ Support variadic phpdoc in `@param`, e.g. `@param string ...$args`
  Avoid ambiguity by emitting `PhanTypeMismatchVariadicComment` and `PhanTypeMismatchVariadicParam`.
+ Initial support for php 7.1 nullable types and void, both in phpdoc and real parameters.
+ Initial support for php 7.1 `iterable` type
+ Both conditions from `if(cond(A) && cond(B))` (e.g. `instanceof`, `is_string`, etc.) now affect analysis of the if element's block (PR #540)
+ Apply conditionals such as `is_string` to type guards in ternary operators (Issue #465)
+ Allow certain checks for removing null from Phan's inferred types, reducing false positives (E.g. `if(!is_null($x) && $x->method())`) (#518)
+ Incomplete support for specifying the class scope in which a closure will be used/bound  (#309)
+ Support `@return self` in class context

New Features (CLI, Configs)
+ Introduce `check_docblock_signature_return_type_match` config (slow, disabled by default)
  (Checks if the phpdoc types match up with declared return types)

Maintenance
+ Add Code of Conduct
+ Fix type signatures for some internal methods and internal class properties.

Bug Fixes
+ Allow asserting `object` is a specific object type without warning (Issue #516)
+ Fix bugs in analysis of varargs within a function(Issue #516)
+ Treat null defaults in functions and methods the same way (Issue #508)
  In both, add null defaults to the UnionType only if there's already another type.
  In both, add non-null defaults to the UnionType (Contains `mixed` if there weren't any explicit types)
+ Specially handle phpdoc type aliases such as `boolean` only in phpdoc (Issue #471)
  (Outside of phpdoc, it refers to a class with the name `boolean`)
+ Add some internal classes other than `stdClass` which are allowed to have dynamic, undeclared properties (Issue #433)
+ Fix assertion errors when passing references by reference (Issue #500)

Backwards Incompatible Changes
+ Requires newer `ext-ast` version (Must support version 35).

0.8.3 Jan 26, 2017
------------------

The 0.8.x versions will be tracking syntax from PHP versions 7.0.x and is runnable on PHP 7.0+.
Please use version 0.8.x if you're using a version of PHP < 7.1.
For best results, run version 0.8.x with PHP 7.0 if you are analyzing a codebase which normally runs on php <= 7.0
(If php 7.1 is used, Phan will think that some new classes, methods, and functions exist or have different parameter lists because it gets this info from `Reflection`)

???<|MERGE_RESOLUTION|>--- conflicted
+++ resolved
@@ -1,6 +1,9 @@
 Phan NEWS
-14 Feb 2018, Phan 0.10.5
+
+14 Feb 2018, Phan 0.8.13
 ------------------------
+
+### Backported from Phan 0.10.5
 
 New Features(CLI, Configs)
 + Add `--allow-polyfill-parser` and `--force-polyfill-parser` options.
@@ -12,9 +15,6 @@
   Additionally, the way doc comments are parsed by the polyfill is different.
   Doc comments for elements such as closures may be parsed differently from `php-ast`
 
-<<<<<<< HEAD
-11 Feb 2018, Phan 0.8.12
-=======
 Maintenance:
 + Fix bugs in the `--use-fallback-parser` mode.
   Upgrade the `tolerant-php-parser` dependency (contains bug fixes and performance improvements)
@@ -23,8 +23,7 @@
 + Fix a bug in `tool/make_stubs` when generating stubs of namespaced global functions.
 + Fix a refactoring bug that caused methods and properties to fail to be inherited (#1456)
 
-11 Feb 2018, Phan 0.10.4
->>>>>>> 93b2c77c
+11 Feb 2018, Phan 0.8.12
 ------------------------
 
 ### Backported from Phan 0.10.4
