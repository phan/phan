--- conflicted
+++ resolved
@@ -1,12 +1,7 @@
 Phan NEWS
 
-<<<<<<< HEAD
 Dec 31 2020, Phan 4.0.1
 -----------------------
-=======
-Dec 31 2020, Phan 3.2.10
-------------------------
->>>>>>> 08978125
 
 New Features:
 + Emit `PhanCompatibleAssertDeclaration` when declaring a function called `assert`. (#4333)
@@ -46,7 +41,6 @@
 Nov 26 2020, Phan 4.0.0-alpha4
 ------------------------------
 
-<<<<<<< HEAD
 Merge changes from Phan 3.2.5.
 
 Nov 12 2020, Phan 4.0.0-alpha3
@@ -79,17 +73,10 @@
 Miscellaneous:
 + Make various classes from Phan implement `Stringable`.
 
-??? ?? 202?, Phan 3.2.10 (dev)
------------------------
-=======
-+ Recommend using Phan 4 when analyzing code as a line printed to `STDERR`. (#4189)
-+ Mention that Phan 4 has been released in `--help`, `--version`, and crash reports. (#4189)
-  The environment variable `PHAN_SUPPRESS_PHP_UPGRADE_NOTICE=1` can be set to disable this notice.
-+ Warn if attempting to execute Phan 3.x with PHP 8.1-dev or newer (A future release of Phan 4+ will fully support 8.1)
-  PHP 8.1 may contain changes to syntax that are unsupported by Phan 3 or the native/polyfill parsers.
->>>>>>> 08978125
-
-Bug fixes
+Dec 31 2020, Phan 3.2.10 (dev)
+-----------------------
+
+Bug fixes:
 + Fix false positive PhanPossiblyFalseTypeReturn with strict type checking for substr when target php version is 8.0+ (#4335)
 
 Dec 26 2020, Phan 3.2.9
