--- conflicted
+++ resolved
@@ -3,7 +3,6 @@
 ??? ?? 2020, Phan 3.0.0 (dev)
 -----------------------
 
-<<<<<<< HEAD
 New features(CLI, Config):
 + Support `PHAN_COLOR_PROGRESS_BAR` as an environment variable to set the color of the progress bar.
   Ansi color names (e.g. `light_blue`) or color codes (e.g. `94`) can be used. (See src/Phan/Output/Colorizing.php)
@@ -23,10 +22,12 @@
   (e.g. in the published phar releases).
 + Drop PluginV2 support (which was deprecated in Phan 2) in favor of PluginV3.
 + Remove deprecated classes and helper methods.
-=======
+
+??? ?? 2020, Phan 2.7.3 (dev)
+-----------------------
+
 Bug fixes:
 + Fix handling of windows path separators in `phan_client`
->>>>>>> 2e3de3b0
 
 May 02 2020, Phan 2.7.2
 -----------------------
