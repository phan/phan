--- conflicted
+++ resolved
@@ -1,6 +1,5 @@
 Phan NEWS
 
-<<<<<<< HEAD
 ??? ?? 202?, Phan 4.0.0 (dev)
 -----------------------
 
@@ -21,10 +20,7 @@
 Miscellaneous:
 + Make various classes from Phan implement `Stringable`.
 
-??? ?? 2020, Phan 3.2.2 (dev)
-=======
 Sep 19 2020, Phan 3.2.2
->>>>>>> d4a9e9be
 -----------------------
 
 New features (Analysis):
