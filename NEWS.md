Phan NEWS

<<<<<<< HEAD
Nov 27 2020, Phan 4.0.0-alpha5
------------------------------

Merge changes from Phan 3.2.6.

Nov 26 2020, Phan 4.0.0-alpha4
------------------------------

Merge changes from Phan 3.2.5.

Nov 12 2020, Phan 4.0.0-alpha3
------------------------------

Merge changes from Phan 3.2.4.

Oct 12 2020, Phan 4.0.0-alpha2
------------------------------

Merge changes from Phan 3.2.3.

Sep 19 2020, Phan 4.0.0-alpha1
------------------------------

New features (Analysis):
+ Support analyzing PHP 8.0 attributes when Phan is run with php 8.0 or newer.
  Warn if the attribute syntax is likely to be incompatible in php 7.
  Warn if using attributes incorrectly or with incorrect argument lists.

  New issue types: `PhanCompatibleAttributeGroupOnSameLine`, `PhanCompatibleAttributeGroupOnMultipleLines`,
  `PhanAttributeNonAttribute`, `PhanAttributeNonClass`, `PhanAttributeNonRepeatable`,
  `PhanUndeclaredClassAttribute`, `PhanAttributeWrongTarget`, `PhanAccessNonPublicAttribute`.

Backwards incompatible changes:
+ Switch from AST version 70 to AST version 80.
  `php-ast` should be upgraded to version 1.0.10-dev or newer.
+ Drop the no-op `--polyfill-parse-all-doc-comments` flag.

Miscellaneous:
+ Make various classes from Phan implement `Stringable`.
=======
Dec 13 2020, Phan 3.2.7
-----------------------

New features (Analysis):
+ Update real parameter names to match php 8.0's parameter names for php's own internal methods (including variadics and those with multiple signatures). (#4263)
  Update real parameter names, types, and return types for some PECL extensions.
+ Raise the severity of some php 8.0 incompatibility issues to critical.
+ Fix handling of references after renaming variadic reference parameters of `fscanf`/`scanf`/`mb_convert_variables`
+ Mention if PhanUndeclaredFunction is potentially caused by the target php version being too old. (#4230)
+ Improve real type inference for conditionals on literal types (#4288)
+ Change the way the real type set of array access is inferred for mixes of array shapes and arrays (#4296)
+ Emit `PhanSuspiciousNamedArgumentVariadicInternal` when using named arguments with variadic parameters of internal functions that are
  not among the few reflection functions known to support named arguments. (#4284)
+ Don't suggest instance properties as alternatives to undefined variables inside of static methods.

Bug fixes:
+ Support a `non-null-mixed` type and change the way analysis involving nullability is checked for `mixed` (phpdoc and real). (#4278, #4276)
>>>>>>> 642844ac

Nov 27 2020, Phan 3.2.6
-----------------------

New features (Analysis):
+ Update many more real parameter names to match php 8.0's parameter names for php's own internal methods. (#4263)
+ Infer that an instance property exists for PHP 8.0 constructor property promotion. (#3938)
+ Infer types of properties from arguments passed into constructor for PHP 8.0 constructor property promotion. (#3938)
+ Emit `PhanInvalidNode` and `PhanRedefineProperty` when misusing syntax for constructor property promotion. (#3938)
+ Emit `PhanCompatibleConstructorPropertyPromotion` when the project's `minimum_target_php_version` is older than `8.0` (#3938)
+ Emit `PhanSuspiciousMagicConstant` when using `__FUNCTION__` inside of a closure. (#4222)

Nov 26 2020, Phan 3.2.5
-----------------------

New features (Analysis):
+ Convert more internal function signature types from resource to the new object types with `target_php_version` of `8.0`+ (#4245, #4246)
+ Make internal function signature types and counts consistent with PHP 8.0's `.php.stub` files used to generate some reflection information.

Bug fixes
+ Fix logic error inferring the real key type of lists and arrays
  and infer that the real union type of arrays is `array<int,something>`
  when all keys have real type int. (#4251)
+ Fix rendering of processed item count in `--long-progress-bar`.

Miscellaneous:
+ Rename OCI-Collection and OCI-Lob to OCICollection and OCILob internally to prepare for php 8 support.
  (Previously `OCI_Collection` and `OCI_Lob` were used to be valid fqsens internally)

Nov 12 2020, Phan 3.2.4
-----------------------

New features (Analysis):
+ Partially support `self<A>` and `static<B>` in phpdoc types. (#4226)
  This support is incomplete and may run into issues with inheritance.

Bug fixes:
+ Properly infer the literal string value of `__FUNCTION__` for global functions in namespaces (#4231)
+ Fix false positive `PhanPossiblyInfiniteLoop` for `do {} while (false);` that is unchangeably false (#4236)
+ Infer that array_shift and array_pop return null when the passed in array could be empty, not false. (#4239)
+ Handle `PhpToken::getAll()` getting renamed to `PhpToken::tokenize()` in PHP 8.0.0RC4. (#4189)

Oct 12 2020, Phan 3.2.3
-----------------------

New features (CLI, Config):
+ Add `light_high_contrast` support for `--color-scheme`. (#4203)
  This may be useful in terminals or CI web pages that use white backgrounds.

New features (Analysis):
+ Infer that `parent::someMethodReturningStaticType()` is a subtype of the current class, not just the parent class. (#4202)
+ Support phpdoc `@abstract` or `@phan-abstract` on non-abstract class constants, properties, and methods
  to indicate that the intent is for non-abstract subclasses to override the definition. (#2278, #2285)
  New issue types: `PhanCommentAbstractOnInheritedConstant`, `PhanCommentAbstractOnInheritedProperty`, `PhanCommentOverrideOnNonOverrideProperty`

  For example, code using `static::SOME_CONST` or `static::$SOME_PROPERTY` or `$this->someMethod()`
  may declare a placeholder `@abstract` constant/property/method,
  and use this annotation to ensure that all non-abstract subclasses override the constant/property/method
  (if using real abstract methods is not practical for a use case)
+ Warn about `@override` on properties that do not override an ancestor's property definition.
  New issue type: `PhanCommentOverrideOnNonOverrideProperty`.
  (Phan already warns for constants and methods)

Plugins:
+ Emit `PhanPluginUseReturnValueGenerator` for calling a function returning a generator without using the returned Generator. (#4013)

Bug fixes:
+ Properly analyze the right hand side for `$cond || throw ...;` (e.g. emit `PhanCompatibleThrowException`) (#4199)
+ Don't infer implications of `left || right` on the right hand expression when the right hand side has no side effects. (#4199)
+ Emit `PhanTypeInvalidThrowStatementNonThrowable` for thrown expressions that definitely aren't `\Throwable`
  even when `warn_about_undocumented_throw_statements` is disabled or the throw expression is in the top level scope. (#4200)
+ Increase the minimum requirements in composer.json to what Phan actually requires. (#4217)

Sep 19 2020, Phan 3.2.2
-----------------------

New features (Analysis):
+ Improve handling of missing argument info when analyzing calls to functions/methods.
  This will result in better issue detection for inherited methods or methods which Phan does not have type info for.

Bug fixes:
+ Fix false positive `PhanUnusedVariable` in `for (; $loop; ...) {}` (#4191)
+ Don't infer defaults of ancestor class properties when analyzing the implementation of `__construct`. (#4195)
  This is only affects projects where the config setting `infer_default_properties_in_construct` is overridden to be enabled.
+ Check `minimum_target_php_version` for more compatibility warnings about parameter types.

Sep 13 2020, Phan 3.2.1
-----------------------

New features (Analysis):
+ Don't compare parameter types against alternate method signatures which have too many required parameters.
  (e.g. warn about `max([])` but not `max([], [1])`)
+ Support `/** @unused-param $param_name */` in doc comments as an additional way to support suppressing warnings about individual parameters being unused.
+ Warn about loop conditions that potentially don't change due to the body of the loop.
  This check uses heuristics and is prone to false positives.
  New issue types: `PhanPossiblyInfiniteLoop`
+ Treat `unset($x);` as shadowing variable definitions during dead code detection.
+ Change the way `$i++`, `--$i`, etc. are analyzed during dead code detection
+ Properly enable `allow_method_param_type_widening` by default when the inferred `minimum_target_php_version` is `'7.2'` or newer. (#4168)
+ Start preparing for switching to AST version 80 in an upcoming Phan 4 release. (#4167)`

Bug fixes:
+ Fix various crashes in edge cases.
+ Fix crash with adjacent named labels for gotos.
+ Fix false positive unused parameter warning with php 8.0 constructor property promotion.

Plugins:
+ Warn about `#` comments in `PHPDocInWrongCommentPlugin` if they're not used for the expected `#[` syntax of php 8.0 attributes.

Maintenance:
+ Update polyfill/fallback parser to properly skip attributes in php 8.0.
  The upcoming Phan 4 release will support analyzing attributes, which requires AST version 80.

Aug 25 2020, Phan 3.2.0
-----------------------

New features (CLI, Config):
+ **Add the `minimum_target_php_version` config setting and `--minimum-target-php-version` CLI flag.** (#3939)
  Phan will use this instead of `target_php_version` for some backwards compatibility checks
  (i.e. to check that the feature in question is supported by the oldest php version the project supports).

  If this is not configured, Phan will attempt to use the composer.json version ranges if they are available.
  Otherwise, `target_php_version` will be used.

  Phan will use `target_php_version` instead if `minimum_target_php_version` is greater than `target_php_version`.

  Update various checks to use `minimum_target_php_version` instead of `target_php_version`.
+ Add `--always-exit-successfully-after-analysis` flag.
  By default, phan exits with a non-zero exit code if 1 or more unsuppressed issues were reported.
  When this CLI flag is set, phan will instead exit with exit code 0 as long as the analysis completed.
+ Include the installed php-ast version and the php version used to run Phan in the output of `phan --version`. (#4147)

New features (Analysis):
+ Emit `PhanCompatibleArrowFunction` if using arrow functions with a minimum target php version older than php 7.4.
+ Emit `PhanCompatibleMatchExpression` if using match expressions with a minimum target php version older than php 8.0.
+ Emit `PhanNoopRepeatedSilenceOperator` for `@@expr` or `@(@expr)`.
  This is less efficient and only makes a difference in extremely rare edge cases.
+ Avoid false positives for bitwise operations on floats such as unsigned 64-bit numbers (#4106)
+ Incomplete support for analyzing calls with php 8.0's named arguments. (#4037)
  New issue types: `PhanUndeclaredNamedArgument*`, `PhanDuplicateNamedArgument*`,
  `PhanMissingNamedArgument*`,
  `PhanDefinitelyDuplicateNamedArgument`, `PhanPositionalArgumentAfterNamedArgument`, and
  `PhanArgumentUnpackingUsedWithNamedArgument`, `PhanSuspiciousNamedArgumentForVariadic`
+ Incomplete support for analyzing uses of PHP 8.0's nullsafe operator(`?->`) for property reads and method calls. (#4067)
+ Warn about using `@var` where `@param` should be used (#1366)
+ Treat undefined variables as definitely null/undefined in various places
  when they are used outside of loops and the global scope. (#4148)
+ Don't warn about undeclared global constants after `defined()` conditions. (#3337)
  Phan will infer a broad range of types for these constants that can't be narrowed.
+ Parse `lowercase-string` and `non-empty-lowercase-string` in phpdoc for compatibility, but treat them like ordinary strings.
+ Emit `PhanCompatibleTrailingCommaParameterList` and `PhanCompatibleTrailingCommaArgumentList` **when the polyfill is used**. (#2269)
  Trailing commas in argument lists require a minimum target version of php 7.3+,
  and trailing commas in parameters or closure use lists require php 8.0+.

  This is only available in the polyfill because the native `php-ast` parser
  exposes the information that php itself tracks internally,
  and php deliberately does not track whether any of these node types have trailing commas.

  There are already other ways to detect these backwards compatibility issues,
  such as `--native-syntax-check path/to/php7.x`.
+ Warn about variable definitions that are unused due to fallthroughs in switch statements. (#4162)

Plugins:
+ Add more aliases to `DeprecateAliasPlugin`

Miscellaneous:
+ Raise the severity of `PhanUndeclaredConstant` and `PhanStaticCallToNonStatic` from normal to critical.
  Undeclared constants will become a thrown `Error` at runtime in PHP 8.0+.

Bug fixes:
+ Suppress `PhanParamNameIndicatingUnused` in files loaded from `autoload_internal_extension_signatures`
+ Improve compatibility of polyfill/fallback parser with php 8.0
+ Also try to check against the realpath() of the current working directory when converting absolute paths
  to relative paths.
+ Generate baseline files with `/` instead of `\` on Windows in `--save-baseline` (#4149)

Jul 31 2020, Phan 3.1.1
-----------------------

New features (CLI, Config):
+ Add `--baseline-summary-type={ordered_by_count,ordered_by_type,none}` to control the generation
  of the summary comment generated by `--save-baseline=path/to/baseline.php` (#4044)
  (overrides the new `baseline_summary_type` config).
  The default comment summary (`ordered_by_count`) is prone to merge conflicts in large projects.
  This does not affect analysis.
+ Add `tool/phan_repl_helpers.php`, a prototype tool that adds some functionality to `php -a`.
  It can be required by running `require_once 'path/to/phan/tool/phan_repl_helpers.php'` during an interactive session.

  - This replaces the readline code completion and adds autocomplete for `->` on global variables.
    This is currently buggy and very limited, and is missing some of the code completion functionality that is available in `php -a`.
    (And it's missing a lot of the code completion functionality from the language server)
  - This adds a global function `help($element_name_or_object)`. Run `help('help')` for usage and examples.
  - Future releases may advantage of Phan's parsing/analysis capabilities in more ways.
  - Several alternatives to the php shell already exist, such as [psysh](https://github.com/bobthecow/psysh).
    `tool/phan_repl_helpers.php` is an experiment in augmenting the interactive php shell, not an alternative shell.
+ Update progress bar during class analysis phase. (#4099)

New features (Analysis):
+ Support casting `iterable<SubClass>` to `iterable<BaseClass>` (#4089)
+ Change phrasing for `analyze` phase in `--long-progress-bar` with `--analyze-twice`
+ Add `PhanParamNameIndicatingUnused` and `PhanParamNameIndicatingUnusedInClosure`
  to indicate that using parameter names(`$unused*`, `$_`) to indicate to Phan that a parameter is unused is no longer recommended. (#4097)
  Suppressions or the `@param [Type] $param_name @unused-param` syntax can be used instead.
  PHP 8.0 will introduce named argument support.
+ Add a message to `PhanParamSignatureMismatch` indicating the cause of the issue being emitted. (#4103)
  Note that `PhanParamSignaturePHPDocMismatch*` and `PhanParamSignatureReal*` have fewer false positives.
+ Warn about invalid types in class constants. (#4104)
  Emit `PhanUndeclaredTypeClassConstant` if undeclared types are seen in phpdoc for class constants.
  Emit `PhanCommentObjectInClassConstantType` if object types are seen in phpdoc for class constants.
+ Warn about `iterable<UndeclaredClass>` containing undeclared classes. (#4104)

Language Server/Daemon mode:
+ Include PHP keywords such as `__FILE__`, `switch`, `function`, etc. in suggestions for code completions.

Plugins:
+ Make `DuplicateExpressionPlugin` warn if adjacent statements are identical. (#4074)
  New issue types: `PhanPluginDuplicateAdjacentStatement`.
+ Consistently make `PhanPluginPrintfNonexistentArgument` have critical severity. (#4080)
  Passing too few format string arguments (e.g. `printf("%s %s", "Hello,")`) will be an `ArgumentCountError` in PHP 8.

Bug fixes:
+ Fix false positive `PhanParamSignatureMismatch` issues (#4103)
+ Fix false positive `PhanParamSignaturePHPDocMismatchHasParamType` seen for magic method override of a real method with no real signature types. (#4103)

Jul 16 2020, Phan 3.1.0
-----------------------

New features (CLI, Config):
+ Add `--output-mode=verbose` to print the line of code which caused the issue to be emitted after the textual issue output.
  This is only emitted if the line is not whitespace, could be read, and does not exceed the config setting `max_verbose_snippet_length`.
+ Add `included_extension_subset` to limit Phan to using the reflection information to a subset of available extensions. (#4015)
  This can be used to make Phan warn about using constants/functions/classes that are not in the target environment or dependency list
  of a given PHP project/library.
  Note that this may cause issues if a class from an extension in this list depends on classes from another extension that is outside of this list.

New features (Analysis):
+ Don't emit `PhanTypeInvalidLeftOperandOfBitwiseOp` and other binary operation warnings for `mixed`
+ Emit `PhanIncompatibleRealPropertyType` when real property types are incompatible (#4016)
+ Change the way `PhanIncompatibleCompositionProp` is checked for. (#4024)
  Only emit it when the property was redeclared in an inherited trait.
+ Emit `PhanProvidingUnusedParameter` when passing an argument to a function with an optional parameter named `$unused*` or `$_`. (#4026)
  This can also be suppressed on the functionlike's declaration, and should be suppressed if this does not match the project's parameter naming.
  This is limited to functions with no overrides.
+ Emit `PhanParamTooFewInPHPDoc` when a parameter that is marked with `@phan-mandatory-param` is not passed in. (#4026)
  This is useful when needing to preserve method signature compatibility in a method override, or when a parameter will become mandatory in a future backwards incompatible release of a project.
+ Emit `PhanTypeMismatchArgumentProbablyReal` instead of `PhanTypeMismatchArgument` when the inferred real type of an argument has nothing in common with the phpdoc type of a user-defined function/method.
  This is usually a stronger indicator that the phpdoc parameter type is inaccurate/incomplete or the argument is incorrect.
  (Overall, fixing phpdoc errors may help ensure compatibility long-term if the library/framework being used moves to real types (e.g. php 8.0 union types) in the future.)

  **Note that Phan provides many ways to suppress issues (including the `--save-baseline=.phan/baseline.php` and `--load-baseline=.phan/baseline.php` functionality) in case
  the switch to `ProbablyReal` introduces too many new issues in your codebase.**
  (The new `ProbablyReal` issues are more severe than the original issue types.
  When they're suppressed, the original less severe issue types will also be suppressed)
+ Emit `PhanTypeMismatchReturnProbablyReal` instead of `PhanTypeMismatchReturn` when the inferred real return type has nothing in common with the declared phpdoc return type of a user-defined function/method. (#4028)
+ Emit `PhanTypeMismatchPropertyProbablyReal` instead of `PhanTypeMismatchProperty` when the inferred assigned property type has nothing in common with a property's declared phpdoc type. (#4029)
+ Emit `PhanTypeMismatchArgumentInternalProbablyReal` instead of `PhanTypeMismatchArgumentInternal` in a few more cases.
+ Be stricter about checking if callables/closures have anything in common with other types.
+ Preserve more specific phpdoc types when the php 8.0 `mixed` type is part of the real type set.
+ Also emit `PhanPluginUseReturnValueNoopVoid` when a function/method's return type is implicitly void (#4049)
+ Support `@param MyType $name one line description @unused-param` to suppress warnings about individual unused method parameters.
  This is a new alias of `@phan-unused-param`.
+ Support analyzing [PHP 8.0's match expression](https://wiki.php.net/rfc/match_expression_v2). (#3970)

Plugins:
+ Warn and skip checks instead of crashing when running `InlineHTMLPlugin` without the `tokenizer` extension installed. (#3998)
+ Support throwing `\Phan\PluginV3\UnloadablePluginException` instead of returning a plugin object in plugin files.
+ When a plugin registers for a method definition with `AnalyzeFunctionCallCapability`, automatically register the same closure for all classlikes using the same inherited definition of that method. (#4021)
+ Add `UnsafeCodePlugin` to warn about uses of `eval` or the backtick string shorthand for `shell_exec()`.
+ Add `DeprecateAliasPlugin` to mark known aliases such as `sizeof()` or `join()` as deprecated.
  Implement support for `--automatic-fix`.
+ Add `PHPDocInWrongCommentPlugin` to warn about using `/*` instead of `/**` with phpdoc annotations supported by Phan.

Miscellaneous
+ Update more unit tests for php 8.0.
+ Emit a warning and load an extremely limited polyfill for `filter_var` to parse integers/floats if the `filter` extension is not loaded.

Bug Fixes:
+ Make suppressions on trait methods/properties consistently apply to the inherited definitions from classes/traits using those traits.
+ Fix false positive where Phan would think that union types with real types containing `int` and other types had an impossible condition.
  Fix another false positive checking if `?A|?B` can cast to another union type.

Jul 03 2020, Phan 3.0.5
-----------------------

New features(CLI, Configs):
+ Add `-X` as an alias of `--dead-code-detection-prefer-false-positive`.

New features(Analysis):
+ Emit `PhanTypeInvalidLeftOperandOfBitwiseOp` and `PhanTypeInvalidRightOperandOfBitwiseOp` for argument types to bitwise operations other than `int|string`.
  (affects `^`, `|`, `&`, `^=`, `|=`, `&=`)

Bug fixes:
+ Fix false positives in php 8.0+ type checking against the real `mixed` type. (#3994)
+ Fix unintentionally enabling GC when the `pcntl` extension is not enabled. (#4000)
  It should only be enabled when running in daemon mode or as a language server.

Jul 01 2020, Phan 3.0.4
-----------------------

New features(Analysis):
+ Emit `PhanTypeVoidExpression` when using an expression returning `void` in places such as array keys/values.
+ More accurately infer unspecified types when closures are used with `array_map` (#3973)
+ Don't flatten array shapes and literal values passed to closures when analyzing closures. (Continue flattening for methods and global functions)
+ Link to documentation for internal stubs as a suggestion for undeclared class issues when Phan has type information related to the class in its signature files.
  See https://github.com/phan/phan/wiki/Frequently-Asked-Questions#undeclared_element
+ Properly render the default values if available(`ReflectionParameter->isDefaultValueAvailable()`) in php 8.0+.
+ Properly set the real union types based on reflection information for functions/methods in more edge cases.
+ Properly infer that union types containing the empty array shape are possibly empty after sorting (#3980)
+ Infer a more accurate real type set from unary ops `~`, `+`, and `-` (#3991)
+ Improve ability to infer assignments within true branch of complex expressions in conditions such as `if (A && complex_expression) { } else { }` (#3992)

Plugins:
+ Add `ShortArrayPlugin`, to suggest using `[]` instead of `array()` or `list()`
+ In `DuplicateExpressionPlugin`, emit `PhanPluginDuplicateExpressionAssignmentOperation` if `X = X op Y` is seen and it can be converted to `X op= Y` (#3985)
  (excluding `??=` for now)
+ Add `SimplifyExpressionPlugin`, to suggest shortening expressions such as `$realBool ? true : false` or `$realBool === false`
+ Add `RemoveDebugStatementPlugin`, to suggest removing debugging output statements such as `echo`, `print`, `printf`, `fwrite(STDERR, ...)`, `var_export(...)`, inline html, etc.
  This is only useful in applications or libraries that print output in only a few places, as a sanity check that debugging statements are not accidentally left in code.

Bug fixes:
+ Treat `@method static foo()` as an instance method returning the union type `static` (#3981)
  Previously, Phan treated it like a static method with type `void` based on an earlier phpdoc spec.
+ Fix the way that Phan inferred the `finally` block's exit status affected the `try` block. (#3987)

Jun 21 2020, Phan 3.0.3
-----------------------

New features(Analysis):
+ Include the most generic types when conditions such as `is_string()` to union types containing `mixed` (#3947)
+ More aggressively infer that `while` and `for` loop bodies are executed at least once in functions outside of other loops (#3948)
+ Infer the union type of `!$expr` from the type of `$expr` (#3948)
+ Re-enable `simplify_ast` by default in `.phan/config.php` (#3944, #3945)
+ Avoid false positives in `--constant-variable-detection` for `++`/`--`
+ Make `if (!$nullableValue) { }` remove truthy literal scalar values such as `'value'` and `1` and `1.0` when they're nullable
+ Emit `PhanTypeVoidArgument` when passing a void return value as a function argument (#3961)
+ Correctly merge the possible union types of pass-by-reference variables (#3959)
+ Improve php 8.0-dev shim support. Fix checking for array references and closure use references in php 8.0+.
+ More aggressively check if expression results should be used for conditionals and binary operators.

Plugins:
+ Add `ConstantVariablePlugin` to point out places where variables are read when they have only one possible scalar value. (#3953)
  This may help detect logic errors such as `$x === null ? json_encode($x) : 'default'` or code that could be simplified,
  but most issues it emits wouldn't be worth fixing due to hurting readability or being false positives.
+ Add `MergeVariableInfoCapability` for plugins to hook into ContextMergeVisitor and update data for a variable
  when merging the outcome of different scopes. (#3956)
+ Make `UseReturnValuePlugin` check if a method is declared as pure before using the dynamic checks based on percentage of
  calls where the return value is used, if that option is enabled.
+ In `DuplicateArrayKeyPlugin`, properly check for duplicate non-scalar cases.

Language Server/Daemon mode:
+ Fix bug where the Phan daemon would crash on the next request after analyzing a file outside of the project being analyzed,
  when pcntl was disabled or unavailable (#3954)

Bug fixes:
+ Fix `PhanDebugAnnotation` output for variables after the first one in `@phan-debug-var $a, $b` (#3943)
+ Use the correct constant to check if closure use variables are references in php 8.0+

Miscellaneous:
+ Update function signature stubs for the `memcache` PECL (#3841)

Jun 07 2020, Phan 3.0.2
-----------------------

New features(CLI, Configs):
+ Add `--dead-code-detection-prefer-false-positive` to run dead code detection,
  erring on the side of reporting potentially dead code even when it is possibly not dead.
  (e.g. when methods of unknown objects are invoked, don't mark all methods with the same name as potentially used)

New features(Analysis):
+ Fix false positive `PhanAbstractStaticMethodCall` (#3935)
  Also, properly emit `PhanAbstractStaticMethodCall` for a variable containing a string class name.

Plugins:
+ Fix incorrect check and suggestion for `PregRegexCheckerPlugin`'s warning if
  `$` allows an optional newline before the end of the string when the configuration includes
  `['plugin_config' => ['regex_warn_if_newline_allowed_at_end' => true]]`) (#3938)
+ Add `BeforeLoopBodyAnalysisCapability` for plugins to analyze loop conditions before the body (#3936)
+ Warn about suspicious param order for `str_contains`, `str_ends_with`, and `str_starts_with` in `SuspiciousParamOrderPlugin` (#3934)

Bug fixes:
+ Don't report unreferenced class properties of internal stub files during dead code detection
  (i.e. files in `autoload_internal_extension_signatures`).
+ Don't remove the leading directory separator when attempting to convert a file outside the project to a relative path.
  (in cases where the directory is different but has the project's name as a prefix)

Jun 04 2020, Phan 3.0.1
-----------------------

New features(Analysis):
+ Support analysis of php 8.0's `mixed` type (#3899)
  New issue types: `PhanCompatibleMixedType`, `PhanCompatibleUseMixed`.
+ Treat `static` and `false` like real types and emit more severe issues in all php versions.
+ Improve type inferences from negated type assertions (#3923)
  (analyze more expression kinds, infer real types in more places)
+ Warn about unnecessary use of `expr ?? null`. (#3925)
  New issue types: `PhanCoalescingNeverUndefined`.
+ Support PHP 8.0 non-capturing catches (#3907)
  New issue types: `PhanCompatibleNonCapturingCatch`.
+ Infer type of `$x->magicProp` from the signature of `__get`
+ Treat functions/methods that are only called by themselves as unreferenced during dead code detection.
+ Warn about `each()` being deprecated when the `target_php_version` is php 7.2+. (#2746)
  This is special cased because PHP does not flag the function itself as deprecated in `ReflectionFunction`.
  (PHP only emits the deprecation notice for `each()` once at runtime)

Miscellaneous:
+ Check for keys that are too long when computing levenshtein distances (when Phan suggests alternatives).

Plugins:
+ Add `AnalyzeLiteralStatementCapability` for plugins to analyze no-op string literals (#3911)
+ In `PregRegexCheckerPlugin`, warn if `$` allows an optional newline before the end of the string
  when configuration includes `['plugin_config' => ['regex_warn_if_newline_allowed_at_end' => true]]`) (#3915)
+ In `SuspiciousParamOrderPlugin`, warn if an argument has a near-exact name match for a parameter at a different position (#3929)
  E.g. warn about calling `foo($b)` or `foo(true, $this->A)` for `function foo($a = false, $b = false)`.
  New issue types: `PhanPluginSuspiciousParamPosition`, `PhanPluginSuspiciousParamPositionInternal`

Bug fixes:
+ Fix false positive `PhanTypeMismatchPropertyDefault` involving php 7.4 typed properties with no default
  and generic comments (#3917)
+ Don't remove leading directory separator when attempting to convert a file outside the project to a relative path.

May 09 2020, Phan 3.0.0
-----------------------

New features(CLI, Config):
+ Support `PHAN_COLOR_PROGRESS_BAR` as an environment variable to set the color of the progress bar.
  Ansi color names (e.g. `light_blue`) or color codes (e.g. `94`) can be used. (See src/Phan/Output/Colorizing.php)

New features(Analysis):
+ Infer that `foreach` keys and values of possibly empty iterables are possibly undefined after the end of a loop. (#3898)
+ Allow using the polyfill parser to parse internal stubs. (#3902)
  (To support newer syntax such as union types, trailing commas in parameter lists, etc.)

May 02 2020, Phan 3.0.0-RC2
-----------------------

Fix published GitHub release tag (used `master` instead of `v3`).

May 02 2020, Phan 3.0.0-RC1
-----------------------

Backwards incompatible changes:
+ Drop PHP 7.1 support.  PHP 7.1 reached its end of life for security support in December 2019.
  Many of Phan's dependencies no longer publish releases supporting php 7.1,
  which will likely become a problem running Phan with future 8.x versions
  (e.g. in the published phar releases).
+ Drop PluginV2 support (which was deprecated in Phan 2) in favor of PluginV3.
+ Remove deprecated classes and helper methods.

??? ?? 2020, Phan 2.7.3 (dev)
-----------------------

Bug fixes:
+ Fix handling of windows path separators in `phan_client`
+ Fix a crash when emitting `PhanCompatibleAnyReturnTypePHP56` or `PhanCompatibleScalarTypePHP56` for methods with no parameters.

May 02 2020, Phan 2.7.2
-----------------------

New features(CLI, Config):
+ Add a `--native-syntax-check=/path/to/php` option to enable `InvokePHPNativeSyntaxCheckPlugin`
  and add that php binary to the `php_native_syntax_check_binaries` array of `plugin_config`
  (treated here as initially being the empty array if not configured).

  This CLI flag can be repeated to run PHP's native syntax checks with multiple php binaries.

New features(Analysis):
+ Emit `PhanTypeInvalidThrowStatementNonThrowable` when throwing expressions that can't cast to `\Throwable`. (#3853)
+ Include the relevant expression in more issue messages for type errors. (#3844)
+ Emit `PhanNoopSwitchCases` when a switch statement contains only the default case.
+ Warn about unreferenced private methods of the same name as methods in ancestor classes, in dead code detection.
+ Warn about useless loops. Phan considers loops useless when the following conditions hold:

  1. Variables defined within the loop aren't used outside of the loop
     (requires `unused_variable_detection` to be enabled whether or not there are actually variables)
  2. It's likely that the statements within the loop have no side effects
     (this is only inferred for a subset of expressions in code)

     (Enabling the plugin `UseReturnValuePlugin` (and optionally `'plugin_config' => ['infer_pure_methods' = true]`) helps detect if function calls are useless)
  3. The code is in a functionlike scope.

  New issue types: `PhanSideEffectFreeForeachBody`, `PhanSideEffectFreeForBody`, `PhanSideEffectFreeWhileBody`, `PhanSideEffectFreeDoWhileBody`
+ Infer that previous conditions are negated when analyzing the cases of a switch statement (#3866)
+ Support using `throw` as an expression, for PHP 8.0 (#3849)
  (e.g. `is_string($arg) || throw new InvalidArgumentException()`)
  Emit `PhanCompatibleThrowException` when `throw` is used as an expression instead of a statement.

Plugins:
+ Emit `PhanPluginDuplicateCatchStatementBody` in `DuplicateExpressionPlugin` when a catch statement has the same body and variable name as an adjacent catch statement.
  (This should be suppressed in projects that support php 7.0 or older)
+ Add `PHP53CompatibilityPlugin` as a demo plugin to catch common incompatibilities with PHP 5.3. (#915)
  New issue types: `PhanPluginCompatibilityArgumentUnpacking`, `PhanPluginCompatibilityArgumentUnpacking`, `PhanPluginCompatibilityArgumentUnpacking`
+ Add `DuplicateConstantPlugin` to warn about duplicate constant names (`define('X', value)` or `const X = value`) in the same statement list.
  This is only recommended in projects with files with too many global constants to track manually.

Bug Fixes:
+ Fix a bug causing FQSEN names or namespaces to be converted to lowercase even if they were never lowercase in the codebase being analyzed (#3583)

Miscellaneous:
+ Replace `PhanTypeInvalidPropertyDefaultReal` with `TypeMismatchPropertyDefault` (emitted instead of `TypeMismatchProperty`)
  and `TypeMismatchPropertyDefaultReal` (#3068)
+ Speed up `ASTHasher` for floats and integers (affects code such as `DuplicateExpressionPlugin`)
+ Call `uopz_allow_exit(true)` if uopz is enabled when initializing Phan. (#3880)
  Running Phan with `uopz` is recommended against (unless debugging Phan itself), because `uopz` causes unpredictable behavior.
  Use stubs or internal stubs instead.

Apr 11 2020, Phan 2.7.1
-----------------------

New features(CLI, Configs):
+ Improve the output of `tool/make_stubs`. Use better defaults than `null`.
  Render `unknown` for unknown defaults in `tool/make_stubs` and Phan's issue messages.
  (`default` is a reserved keyword used in switch statements)

Bug Fixes:
+ Work around unintentionally using `symfony/polyfill-72` for `spl_object_id` instead of Phan's polyfill.
  The version used caused issues on 32-bit php 7.1 installations, and a slight slowdown in php 7.1.

Plugins:
+ PHP 8.0-dev compatibility fixes for `InvokePHPNativeSyntaxCheckPlugin` on Windows.
+ Infer that some new functions in PHP 8.0-dev should be used in `UseReturnValuePlugin`
+ Emit the line and expression of the duplicated array key or switch case (#3837)

Apr 01 2020, Phan 2.7.0
-----------------------

New features(CLI, Configs):
+ Sort output of `--dump-ctags=basic` by element type before sorting by file name (#3811)
  (e.g. make class and global function declarations the first tag type for a tag name)
+ Colorize the output of `phan_client` by default for the default and text output modes. (#3808)
  Add `phan --no-color` option to disable colors.
+ Warn about invalid CLI flags in `phan_client` (#3776)
+ Support representing more AST node types in issue messages. (#3783)
+ Make some issue messages easier to read (#3745, #3636)
+ Allow using `--minimum-severity=critical` instead of `--minimum-severity=10` (#3715)
+ Use better placeholders for parameter default types than `null` in issue messages and hover text (#3736)
+ Release `phantasm`, a prototype tool for assembling information about a codebase and aggressively optimizing it.
  Currently, the only feature is replacing class constants with their values, when safe to do so.
  More features (e.g. inlining methods, aggressively optimizing out getters/setters, etc.) are planned for the future.
  See `tool/phantasm --help` for usage.

New features(Analysis):
+ Improve analysis of php 7.4 typed properties.
  Support extracting their real union types from Reflection information.
  Infer the existence of properties that are not in `ReflectionClass->getPropertyDefaults()`
  due to being uninitialized by default.
+ Emit `PhanAbstractStaticMethodCall*` when calling an abstract static method statically. (#3799)
+ Emit `PhanUndeclaredClassReference` instead of `PhanUndeclaredClassConstant` for `MissingClass::class`.

Language Server/Daemon mode:
+ Catch exception seen when printing debug info about not being able to parse a file.
+ Warn when Phan's language server dependencies were installed for php 7.2+
  but the language server gets run in php 7.1. (phpdocumentor/reflection-docblock 5.0 requires php 7.2)
+ Immediately return cached hover text when the client repeats an identical hover request. (#3252)

Miscellaneous:
+ PHP 8.0-dev compatibility fixes, analysis for some new functions of PHP 8.0-dev.
+ Add `symfony/polyfill-php72` dependency so that symfony 5 will work better in php 7.1.
  The next Phan major release will drop support for php 7.1.

Mar 13 2020, Phan 2.6.1
-----------------------

New features(CLI, Configs):
+ Add a `--dump-ctags=basic` flag to dump a `tags` file in the project root directory. (https://linux.die.net/man/1/ctags)
  This is different from `tool/make_ctags_for_phan_project` - it has no external dependencies.

New features(Analysis):
+ Infer that the real type set of the key in `foreach ($arrayVar as $key => ...)` is definitely an `int|string`
  in places where Phan previously inferred the empty union type, improving redundant condition detection. (#3789)

Bug fixes:
+ Fix a crash in `phan --dead-code-detection` when a trait defines a real method and phpdoc `@method` of the same name (#3796)

Miscellaneous:
+ Also allow `netresearch/jsonmapper@^2.0` as a dependency when enforcing the minimum allowed version (#3801)

Mar 07 2020, Phan 2.6.0
-----------------------

New features(CLI, Configs):
+ Show empty union types as `(empty union type)` in issue messages instead of as an empty string.
+ Add a new CLI option `--analyze-twice` to run the analysis phase twice (#3743)

  Phan infers additional type information for properties, return types, etc. while analyzing,
  and this will help it detect more potential errors.
  (on the first run, it would analyze files before some of those types were inferred)
+ Add a CLI option `--analyze-all-files` to analyze all files, ignoring `exclude_analysis_file_list`.
  This is potentially useful if third party dependencies are missing type information (also see `--analyze-twice`).
+ Add `--dump-analyzed-file-list` to dump all files Phan would analyze to stdout.
+ Add `allow_overriding_vague_return_types` to allow Phan to add inferred return types to functions/closures/methods declared with `@return mixed` or `@return object`.
  This is disabled by default.

  When this is enabled, it can be disabled for individual methods by adding `@phan-hardcode-return-type` to the comment of the method.
  (if the method has any type declarations such as `@return mixed`)

  Previously, Phan would only add inferred return types if there was no return type declaration.
  (also see `--analyze-twice`)
+ Also emit the code fragment for the argument in question in the `PhanTypeMismatchArgument` family of issue messages (#3779)
+ Render a few more AST node kinds in code fragments in issue messages.

New features(Analysis):
+ Support parsing php 8.0 union types (and the static return type) in the polyfill. (#3419, #3634)
+ Emit `PhanCompatibleUnionType` and `PhanCompatibleStaticType` when the target php version is less than 8.0 and union types or static return types are seen. (#3419, #3634)
+ Be more consistent when warning about issues in values of class constants, global constants, and property defaults.
+ Infer key and element types from `iterator_to_array()`
+ Infer that modification of or reading from static properties all use the same property declaration. (#3760)
  Previously, Phan would track the static property's type separately for each subclass.
  (static properties from traits become different instances, in each class using the trait)
+ Make assignments to properties of the declaring class affect type inference for those properties when accessed on subclasses (#3760)

  Note that Phan is only guaranteed to analyze files once, so if type information is missing,
  the only way to ensure it's available is to add it to phpdoc (`UnknownElementTypePlugin` can help) or use `--analyze-twice`.
+ Make internal checks if generic array types are strict subtypes of other types more accurate.
  (e.g. `object[]` is not a strict subtype of `stdClass[]`, but `stdClass[]` is a strict subtype of `object[]`)

Plugins:
+ Add `UnknownClassElementAccessPlugin` to warn about cases where Phan can't infer which class an instance method is being called on.
  (To work correctly, this plugin requires that Phan use a single analysis process)
+ Add `MoreSpecificElementTypePlugin` to warn about functions/methods where the phpdoc/actual return type is vaguer than the types that are actually returned by a method. (#3751)
  This is a work in progress, and has a lot of false positives.
  (To work correctly, this plugin requires that Phan use a single analysis process)
+ Fix crash in `PrintfCheckerPlugin` when analyzing code where `fprintf()` was passed an array instead of a format string.
+ Emit `PhanTypeMissingReturnReal` instead of `PhanTypeMissingReturn` when there is a real return type signature. (#3716)
+ Fix bug running `InvokePHPNativeSyntaxCheckPlugin` on Windows when PHP binary is in a path containing spaces. (#3766)

Bug fixes:
+ Fix bug causing Phan to fail to properly recursively analyze parameters of inherited methods (#3740)
  (i.e. when the methods are called on the subclass)
+ Fix ambiguity in the way `Closure():T[]` and `callable():T[]` are rendered in error messages. (#3731)
  Either render it as `(Closure():T)[]` or `Closure():(T[])`
+ Don't include both `.` and `vendor/x/y/` when initializing Phan configs with settings such as `--init --init-analyze-dir=.` (#3699)
+ Be more consistent about resolving `static` in generators and template types.
+ Infer the iterable value type for `Generator<V>`. It was previously only inferred when there were 2 or more template args in phpdoc.
+ Don't let less specific type signatures such as `@param object $x` override the real type signature of `MyClass $x` (#3749)
+ Support PHP 7.4's `??=` null coalescing assignment operator in the polyfill.
+ Fix crash analyzing invalid nodes such as `2 = $x` in `RedundantAssignmentPlugin`.
+ Fix crash inferring type of `isset ? 2 : 3` with `--use-fallback-parser` (#3767)
+ Fix false positive unreferenced method warnings for methods from traits
  when the methods were referenced in base classes or interfaces of classes using those traits.

Language Server/Daemon mode:
+ Various performance improvements for the language server/daemon with or without pcntl (#3758, #3769, #3771)

Feb 20 2020, Phan 2.5.0
-----------------------

New Features(CLI):
+ Support using `directory_suppressions` in Phan baseline files in `--load-baseline`. (#3698)
+ Improve error message for warnings about Phan being unable to read files in the analyzed directory.

New Features(Analysis):
+ Instead of failing to parse intersection types in phpdoc entirely, parse them as if they were union types. (#1629)
  The annotations `@phan-param`, `@phan-return`, `@phan-var`, etc. can be used to override the regular phpdoc in the various cases where this behavior causes problems.

  **Future** Phan releases will likely about unsupported phpdoc (e.g. `int&string`) and have actual support for intersection types.
+ Emit `PhanUndeclaredConstantOfClass` (severity critical) for undeclared class constants instead of `PhanUndeclaredConstant` (severity normal)
  This should not be confused with `PhanUndeclaredClassConstant`, which already exists and refers to accessing class constants of classes that don't exist.
+ Emit the expression that's an invalid object with issue types such as `PhanTypeExpectedObject*`, `PhanTypeInvalidInstanceof` (#3717)
+ Emit `PhanCompatibleScalarTypePHP56` and `PhanCompatibleAnyReturnTypePHP56` for function signatures when `target_php_version` is `'5.6'` (#915)
  (This also requires that `backward_compatibility_checks` be enabled.)
+ Use more accurate line numbers for warnings about function parameters.
+ When `assume_real_types_for_internal_functions` is on *and* a function has a non-empty return type in Reflection,
  make Phan's known real type signatures override the real reflection return type information (useful when Phan infers `list<string>` and Reflection says `array`).
  Phan previously used the type from Reflection.
+ Normalize phpdoc parameter and return types when there is a corresponding real type in the signature. (#3725)
  (e.g. convert `bool|false|null` to `?bool`)

Plugins:
+ Add `SubscribeEmitIssueCapability` to detect or suppress issues immediately before they are emitted. (#3719)

Bug fixes:
+ Don't include issues that weren't emitted in the file generated by `--save-baseline` (#3719)
+ Fix incorrect file location for other definition in `PhanRedefinedClassReference` under some circumstances.
+ Fix incorrect issue name: `PhanCompatibleNullableTypePHP71` should be named `PhanCompatibleObjectTypePHP71`
+ Fix false positive `PhanPartialTypeMismatchProperty` when a php 7.4 typed property has a default expression value (#3725)

Feb 13 2020, Phan 2.4.9
-----------------------

New Features(Analysis):
+ Infer that `class_exists` implies the first argument is a class-string,
  and that `method_exists` implies the first argument is a class-string or an object. (#2804, #3058)

  Note that Phan still does not infer that the class or method actually exists.
+ Emit `PhanRedefineClass` on **all** occurrences of a duplicate class, not just the ones after the first occurrence of the class. (#511)
+ Emit `PhanRedefineFunction` on **all** occurrences of a duplicate function/method, not just the ones after the first.
+ Emit `PhanRedefinedClassReference` for many types of uses of user-defined classes that Phan has parsed multiple definitions of.
  Phan will not warn about internal classes, because the duplicate definition is probably a polyfill.
  (e.g. `new DuplicateClass()`, `DuplicateClass::someMethod()`)

Bug fixes:
+ Fix false positive `PhanParamSuspiciousOrder` for `preg_replace_callback` (#3680)
+ Fix false positive `PhanUnanalyzableInheritance` for renamed methods from traits. (#3695)
+ Fix false positive `PhanUndeclaredConstant` previously seen for inherited class constants in some parse orders. (#3706)
+ Fix uncaught `TypeError` converting `iterable<T>` to nullable (#3709)

Jan 25 2020, Phan 2.4.8
-----------------------

Bug fixes:
+ Fix bug introduced in 2.4.7 where there were more false positives when `--no-progress-bar` was used. (#3677)

Jan 22 2020, Phan 2.4.7
-----------------------

New features(CLI, Configs):
+ Add an environment variable `PHAN_NO_UTF8=1` to always avoid UTF-8 in progress bars.
  This may help with terminals or logs that have issues with UTF-8 output.
  Error messages will continue to include UTF-8 when part of the error.
+ Allow `phan --init` to complete even if composer.json has no configured `autoload` directories,
  as long as at least one directory or file was configured.
+ Add a setting `error_prone_truthy_condition_detection` that can be enabled to warn about error-prone truthiness/falsiness checks.  New issue types:
  - `PhanSuspiciousTruthyCondition` (e.g. for `if ($x)` where `$x` is `object|int`)
  - `PhanSuspiciousTruthyString` (e.g. for `?string` - `'0'` is also falsey in PHP)
+ Limit calculation of max memory usage to the **running** worker processes with `--processes N` (#3606)
+ Omit options that should almost always be on (e.g. `analyze_signature_compatibility`) from the output of `phan --init` (#3660)
+ Allow `phan --init` to create config file with `target_php_version` of `'7.4'` or `'8.0'` based on composer.json (#3671)

New Features(Analysis):
+ Infer that merging defined variables with possibly undefined variables is also possibly undefined. (#1942)
+ Add a fallback when some types of conditional check results in a empty union type in a loop:
  If all types assigned to the variable in a loop in a function are known,
  then try applying the condition to the union of those types. (#3614)
  (This approach was chosen because it needs to run only once per function)
+ Infer that assignment operations (e.g. `+=`) create variables if they were undefined.
+ Properly infer that class constants that weren't literal int/float/strings have real type sets in their union types.
+ Normalize union types of generic array elements after fetching `$x[$offset]`.
  (e.g. change `bool|false|null` to `?bool`)
+ Normalize union types of result of `??` operator.
+ Fix false positives in redundant condition detection for the real types of array accesses. (#3638, #3645, #3650)
+ Support the `non-empty-string` type in phpdoc comments (neither `''` nor `'0'`).
  Warn about redundant/impossible checks of `non-empty-string`.
+ Support the `non-zero-int` type in phpdoc comments. Infer it in real types and warn about redundant checks for zero/truthiness.
+ Support the the `non-empty-mixed` in phpdoc comments and in inferences.
+ Fix false positives possibly undefined variable warnings after conditions
  such as `if (X || count($x = []))`, `if (X && preg_match(..., $matches))`, etc.

Bug fixes:
+ Fix a crash analyzing assignment operations on `$GLOBALS` such as `$GLOBALS['var'] += expr;` (#3615)
+ Fix false positive `Phan[Possibly]UndeclaredGlobalVariable` after conditions such as `assert($var instanceof MyClass` when the variable was not assigned to within the file or previously analyzed files. (#3616)
+ Fix line number of 0 for some nodes when `simplify_ast` is enabled. (#3649)

Plugins:
+ Make Phan use the real type set of the return value of the function being analyzed when plugins return a union type without a real type set.

Maintenance:
+ Infer that `explode()` is possibly the empty list when `$limit` is possibly negative. (#3617)
+ Make Phan's code follow more PSR-12 style guidelines
  (`<?php` on its own line, `function(): T` instead of `function() : T`, declare visibility for class constants)
+ Internal: Check if strings are non-zero length in Phan's implementation instead of checking for variable truthiness.
  (`'0'` is falsey)
+ Show `null` as lowercase instead of uppercase (the way `var_export` renders it) in more places.

Dec 29 2019, Phan 2.4.6
-----------------------

New features(CLI, Configs):
+ Add more detailed instructions for installing dependencies new php installations on Windows without a php.ini
+ Handle being installed in a non-standard composer directory name (i.e. not `vendor`) (mentioned in #1612)

New Features(Analysis):
+ Improve inferred array shapes for multi-dimensional assignments or conditions on arrays
  (e.g. `$x['first']['second'] = expr` or `if (cond($x['first']['second']))`) (#1510, #3569)
+ Infer that array offsets are no longer possibly undefined after conditions such as `if (!is_null($x['offset']))`
+ Improve worst-case runtime when merging union types with many types (#3587)
+ Improve analysis of assignment operators. (#3597)
+ Infer `$x op= expr` and `++`/`--` operators have a literal value when possible, outside of loops. (#3250, #3248)
+ Move `PhanUndeclaredInterface` and `PhanUndeclaredTrait` warnings to the line number of the `use`/`implements`. (#2159)
+ Don't emit `PhanUndeclaredGlobalVariable` for the left side of `??`/`??=` in the global scope (#3601)
+ More consistently infer that variables are possibly undefined if they are not defined in all branches. (#1345, #1942)
+ Add new issue types for possibly undeclared variables: `PhanPossiblyUndeclaredVariable` and `PhanPossiblyUndeclaredGlobalVariable`.

Plugins:
+ Add `StrictLiteralComparisonPlugin` to warn about loose equality comparisons of constant string/int to other values. (#2310)

Bug fixes:
+ Fix false positive PhanTypePossiblyInvalidDimOffset seen after
  other array fields get added to an array shape by assignment or condition (#3579, #3569)
+ Properly extract the value of binary integer literals and binary/hex/octal float literals in the polyfill/fallback parser. (#3586)

Dec 10 2019, Phan 2.4.5
-----------------------

Plugins:
+ When adding a plugin overriding the return type of a method,
  make it affect all methods of descendant classlikes that inherited that method definition.

New Features(Analysis)
+ Infer that `!empty($x['field']...)` also implies `$x['field']` is non-falsey. (#3570)

Bug fixes:
+ Fix bug in native parsing of `AST_TYPE_UNION` (union type) nodes for PHP 8.0.0-dev.
+ Don't print duplicate entries for functions with alternate signatures in `tool/make_stubs`
+ Fix Error parsing internal template types such as `non-empty-list<string>` when using `Type::fromFullyQualifiedString()`.
+ Fix warnings about `password_hash()` algorithm constants with php 7.4 (#3560)
  `PASSWORD_DEFAULT` became null in php 7.4, and other constants became strings.

  Note that you will need to run Phan with both php 7.4 and a `target_php_version` of 7.4 to fix the errors.
+ Fix uncaught `AssertionError` when parsing `@return \\...` (#3573)

Nov 24 2019, Phan 2.4.4
-----------------------

New features(CLI, Configs):
+ When stderr is redirected a file or to another program, show an append-only progress bar by default. (#3514)
  Phan would previously disable the progress bar entirely by default.

  The new `--long-progress-bar` CLI flag can be used to choose this progress bar.

  (The `--no-progress-bar` CLI flag or the environment variable `PHAN_DISABLE_PROGRESS_BAR=1` can be used to disable this)
+ Treat `$var = $x['possibly undefined offset']` as creating a definitely defined variable,
  not a possibly undefined variable. (#3534)

  The config setting `convert_possibly_undefined_offset_to_nullable` controls
  whether the field type gets cast to the nullable equivalent after removing undefined.

New features(Analysis):
+ Emit `PhanPossiblyUndefinedArrayOffset` for accesses to array fields that are possibly undefined. (#3534)
+ Warn about returning/not returning in void/non-void functions.
  New issue types: `PhanSyntaxReturnValueInVoid`, `PhanSyntaxReturnExpectedValue`
+ Infer that `$var[$offset] = expr;`/`$this->prop[$offset] = expr;` causes that element to be non-null (#3546)
+ Emit `PhanEmptyForeachBody` when iterating over a type that isn't `Traversable` with an empty statement list.
+ Warn about computing `array_values` for an array that is already a list. (#3540)
+ Infer the real type is still an array after assigning to a field of an array.

Plugins:
+ In `DuplicateExpressionPlugin`, emit `PhanPluginDuplicateIfStatements`
  if the body for `else` is identical to the above body for the `if/elseif`.

Maintenance:
+ Support native parsing of `AST_TYPE_UNION` (union type) nodes for PHP 8.0.0-dev.
+ Reduce memory usage after the polyfill/fallback parser parses ASTs
  (when the final AST isn't cached on disk from a previous run)
+ Make the error message for missing `php-ast` contain more detailed instructions on how to install `php-ast`.

Nov 20 2019, Phan 2.4.3
-----------------------

New features(CLI, Configs):
+ Support `NO_COLOR` environment variable. (https://no-color.org/)
  When this variable is set, Phan's error message and issue text will not be colorized unless the CLI arg `--color` or `-c` is used.
  This overrides the `PHAN_ENABLE_COLOR_OUTPUT` setting.
+ Add `PHAN_DISABLE_PROGRESS_BAR` environment variable to disable progress bar by default unless the CLI arg `--progress-bar` is used.
+ Show an extra decimal digit of precision in the progress bar when the terminal is wide enough. (#3514)

New features(Analysis):
+ Make inferred real types more accurate for equality/identity/instanceof checks.
+ Combine array shape types into a single union type when merging variable types from multiple branches. (#3506)
  Do a better job of invalidating the real union type of fields of array shape types when the field is only checked/set on some code branches.
+ Make issue suggestions (and CLI suggestions) for completions of prefixes case-insensitive.
+ Support `@seal-properties` and `@seal-methods` as aliases of `@phan-forbid-undeclared-magic-properties` and `@phan-forbid-undeclared-magic-methods`
+ More aggressively infer real types of array destructuring(e.g. `[$x] = expr`) and accesses of array dimensions (e.g. `$x = expr[dim]`) (#3481)

  This will result in a few more false positives about potentially real redundant/impossible conditions and real type mismatches.
+ Fix false positives caused by assuming that the default values of properties are the real types of properties.
+ Infer that globals used in functions (`global $myGlobal;`) have unknown real types - don't emit warnings about redundant/impossible conditions. (#3521)

Plugins:
+ Also start checking if closures (and arrow functions) can be static in `PossiblyStaticMethodPlugin`
+ Add `AvoidableGetterPlugin` to suggest when `$this->prop` can be used instead of `$this->getProp()`.
  (This will suggest using the property instead of the getter method if there are no known method overrides of the getter. This is only checked for instance properties of `$this`)
+ Increase severity of `PhanPluginPrintfNonexistentArgument` to critical. It will become an ArgumentCountError in PHP 8.

Maintenance:
+ Bump minimum version of netresearch/jsonmapper to avoid php notices in the language server in php 7.4
+ Improve worst-case performance when analyzing code that has many possible combinations of array shapes.

Bug fixes:
+ Properly emit redundant and impossible condition warnings about uses of class constants defined as literal strings/floats/integers.
  (i.e. infer their real union types)
+ Fix false positive inference that `$x[0]` was `string` for `$x` of types such as `list<\MyClass>|string` (reported in #3483)
+ Consistently inherit analysis settings from parent classes recursively, instead of only inheriting them from the direct parent class. (#3472)
  (settings include presence of dynamic properties, whether undeclared magic methods are forbidden, etc.)
+ Don't treat methods that were overridden in one class but inherited by a different class as if they had overrides.
+ Fix a crash when running in php 8.0.0-dev due to Union Types being found in Reflection. (#3503)
+ Fix edge case looking up the `extends` class/interface name when the namespace is a `use` alias (#3494)

Nov 08 2019, Phan 2.4.2
-----------------------

New features(Analysis):
+ Emit `PhanTypeInvalidCallExpressionAssignment` when improperly assigning to a function/method's result (or a dimension of that result) (#3455)
+ Fix an edge case parsing `(0)::class` with the polyfill. (#3454)
+ Emit `PhanTypeInvalidDimOffset` for accessing any dimension on an empty string or an empty array. (#3385)
+ Warn about invalid string literal offsets such as `'str'[3]`, `'str'[-4]`, etc. (#3385)
+ Infer that arrays are non-empty and support array access from `isset($x[$offset])` (#3463)
+ Make `array_key_exists` imply argument is a `non-empty-array` (or an `object`). (#3465, #3469)
+ Make `isset($x[$offset])` imply argument is a `non-empty-array`, `object`, or `string`
  Make `isset($x['literal string'])` imply argument is a `non-empty-array` or `object`, and not a `string`.
+ Make `isset($x->prop)` imply `$x` is an `object`.
+ Make `isset($this->prop[$x])` imply `$this->prop` is not the empty array shape. (#3467)
+ Improve worst-case time of deduplicating unique types in a union type (#3477, suggested in #3475)

Maintenance:
+ Update function signature maps for internal signatures.

Bug fixes:
+ Fix false positive `PhanSuspiciousWeakTypeComparison` for `in_array`/`array_search`/`array_key_exists` with function arguments defaulting to `[]`

Nov 03 2019, Phan 2.4.1
-----------------------

New features(CLI, Configs):
+ Enable the progress bar by default, if `STDERR` is being rendered directly to a terminal.
  Add a new option `--no-progress-bar`.
+ Emit warnings about missing files in `file_list`, CLI args, etc. to `STDERR`. (#3434)
+ Clear the progress bar when emitting many types of warnings to STDERR.

New features(Analysis):
+ Suggest similarly named static methods and static properties for `PhanUndeclaredConstant` issues on class constants. (#3393)
+ Support `@mixin` (and an alias `@phan-mixin`) as a way to load public methods and public instance properties
  as magic methods and magic properties from another classlike. (#3237)

  Attempts to parse or analyze mixins can be disabled by setting `read_mixin_annotations` to `false` in your Phan config.
+ Support `@readonly` as an alias of the `@phan-read-only` annotation.
+ Also emit `PhanImpossibleTypeComparison` for `int === float` checks. (#3106)
+ Emit `PhanSuspiciousMagicConstant` when using `__METHOD__` in a function instead of a method.
+ Check return types and parameter types of global functions which Phan has signatures for,
  when `ignore_undeclared_functions_with_known_signatures` is `false` and `PhanUndeclaredFunction` is emitted. (#3441)

  Previously, Phan would emit `PhanUndeclaredFunction` without checking param or return types.
+ Emit `PhanImpossibleTypeComparison*` and `PhanSuspiciousWeakTypeComparison*`
  when `in_array` or `array_search` is used in a way that will always return false.
+ Emit `PhanImpossibleTypeComparison*` when `array_key_exists` is used in a way that will always return false.
  (e.g. checking for a string literal or negative key in a list, an integer in an array with known string keys, or anything in an empty array)
+ Add some missing function analyzers: Infer that `shuffle`, `rsort`, `natsort`, etc. convert arrays to lists.
  Same for `arsort`, `krsort`, etc.
+ Convert to `list` or `associative-array` in `sort`/`asort` in more edge cases.
+ Infer that `sort`/`asort` on an array (and other internal functions using references) returns a real `list` or `associative-array`.
  Infer that `sort`/`asort` on a non-empty array (and other internal functions using references) returns a real `non-empty-list` or `non-empty-associative-array`.
+ Infer that some array operations (`array_reduce`, `array_filter`, etc.) result in `array` instead of `non-empty-array` (etc.)

Bug fixes:
+ Fix a bug where global functions, closures, and arrow functions may have inferred values from previous analysis unintentionally
  left over in the original scope when analyzing that function again. (methods were unaffected)

Maintenance:
+ Clarify a warning message about "None of the files to analyze in /path/to/project exist"

Plugins:
+ Add a new plugin `RedundantAssignmentPlugin` to warn about assigning the same value a variable already has to that variable. (#3424)
  New issue types: `PhanPluginRedundantAssignment`, `PhanPluginRedundantAssignmentInLoop`, `PhanPluginRedundantAssignmentInGlobalScope`
+ Warn about alignment directives and more padding directives (`'x`) without width directive in `PrintfCheckerPlugin` (#3317)
+ Also emit `PhanPluginPrintfNoArguments` in cases when the format string could not be determined. (#3198)

Oct 26 2019, Phan 2.4.0
-----------------------

New features(CLI, Configs):
+ Support saving and loading baselines with `--save-baseline=.phan/baseline.php` and `--load-baseline=.phan/baseline.php`. (#2000)
  `--save-baseline` will save all pre-existing issues for the provided analysis settings to a file.
  When Phan is invoked later with `--load-baseline`, it will ignore any
  issue kinds in the files from `file_suppressions` in the baseline.

  This is useful for setting up analysis with Phan on a new project,
  or when enabling stricter analysis settings.

  Different baseline files can be used for different Phan configurations.
  (e.g. `.phan/baseline_deadcode.php` for runs with `--dead-code-detection`)

New features(Analysis):
+ Fix edge cases in checking if some nullable types were possibly falsey
  (`?true` and literal floats (e.g. `?1.1`))
+ Emit `PhanCoalescingNeverNull` instead of `PhanCoalescingNeverNullIn*`
  if it's impossible for the node kind to be null. (#3386)
+ Warn about array destructuring syntax errors (`[] = $arr`, `[$withoutKey, 1 => $withKey] = $arr`)
+ Return a clone of an existing variable if one already exists in Variable::fromNodeInContext. (#3406)
  This helps analyze `PassByReferenceVariable`s.
+ Don't emit PhanParamSpecial2 for min/max/implode/join with a single vararg. (#3396)
+ Properly emit PhanPossiblyInfiniteRecursionSameParams for functions with varargs.
+ Emit `PhanNoopNew` or `PhanNoopNewNoSideEffects` when an object is created with `new expr(...)` but the result is not used (#3410)
  This can be suppressed for all instances of a class-like by adding the `@phan-constructor-used-for-side-effects` annotation to the class's doc comment.
+ Emit `PhanPluginUseReturnValueInternalKnown` for unused results of function calls on the right-hand side of control flow operators (`??`/`?:`/`&&`/`||`) (#3408)

Oct 20 2019, Phan 2.3.1
-----------------------

New features(CLI, Configs):
+ Instead of printing the full help when Phan CLI args or configuration is invalid,
  print just the errors/warnings and instructions and `Type ./phan --help (or --extended-help) for usage.`
+ Add an option `--debug-signal-handler` that can be used to diagnose
  why Phan or a plugin is slow or hanging. (Requires the `pcntl` module)
  This installs a signal handler that response to SIGINT (aka Ctrl-C), SIGUSR1, and SIGUSR2.
+ Print a single backtrace in the crash reporter with the file, line, and arguments instead of multiple backtraces.
+ Emit a warning suggesting using `--long-option` instead when `-long-option[=value]` is passed in.
+ Change colorization of some error messages. Print some warnings to stderr instead of using `error_log()`.

New features(Analysis):
+ Emit `PhanTypeMismatchPropertyRealByRef` or `PhanTypeMismatchPropertyByRef`
  when potentially assigning an incompatible type to a php 7.4 typed property
  (or a property with a phpdoc type).
+ Warn about suspicious uses of `+` or `+=` on array shapes or lists. (#3364)
  These operator will prefer the fields from the left hand side,
  and will merge lists instead of concatenate them.
  New issue types: `PhanSuspiciousBinaryAddLists`, `PhanUselessBinaryAddRight`
+ Improvements to inferred types of `sort`, `array_merge`, etc. (#3354)
+ Fix bug allowing any array shape type to cast to a list.
+ Warn about unnecessary branches leading to identical return statements in pure functions, methods, and closures (#3383)
  This check is only run on pure methods.

  This requires that `UseReturnValuePlugin` be enabled and works best when `'plugin_config' => ['infer_pure_methods' => true]` is set.
+ Allow `list<X>` to cast to `array{0:X, 1?:X}` (#3390)
+ Speed up computing line numbers of diagnostics in the polyfill/fallback parser when there are multiple diagnostics.

Language Server/Daemon mode:
+ Reduce the CPU usage of the language server's main process when the `pcntl` module is used to fork analysis processes (Unix/Linux).
+ Speed up serializing large responses in language server mode (e.g. when a string has an unmatched quote).

Oct 13 2019, Phan 2.3.0
-----------------------

New features(CLI, Configs):
+ Limit --debug-emitted-issues to the files that weren't excluded from analysis.

New features(Analysis):
+ Add support for `list<T>` and `non-empty-list<T>` in phpdoc and in inferred values.
  These represent arrays with consecutive integer keys starting at 0 without any gaps (e.g. `function (string ...$args) {}`)
+ Add support for `associative-array<T>` and `non-empty-associative-array<T>` in phpdoc and in inferred values. (#3357)

  These are the opposite of `list<T>` and `non-empty-associative-list<T>`. `list` cannot cast to `associative-array` and vice-versa.
  These represent arrays that are unlikely to end up with consecutive integer keys starting at 0 without any gaps.
  `associative-array` is inferred after analyzing code such as the following:

  - Expressions such as `[$uid1 => $value, $uid2 => $value2]` with unknown keys
  - Unsetting an array key of a variable.
  - Adding an unknown array key to an empty array.
  - Certain built-in functions, such as `array_filter` or `array_unique`,
    which don't preserve all keys and don't renumber array keys.

  Note that `array<string, T>` is always treated like an associative array.

  However, `T[]` (i.e. `array<mixed, T>`) is not treated like `associative-array<mixed, T>` (i.e. `associative-array<T>`).
  Phan will warn about using the latter (`associative-array`) where a list is expected, but not the former (`array`).
+ Allow omitting keys from array shapes for sequential array elements
  (e.g. `array{stdClass, array}` is equivalent to `array{0:stdClass, 1:array}`).
+ Add array key of array shapes in the same field order that php would for assignments such as `$x = [10]; $x[1] = 11;`. (#3359)
+ Infer that arrays are non-empty after analyzing code such as `$x[expr] = expr` or `$x[] = expr`.
+ Infer that arrays are possibly empty after analyzing code such as `unset($x[expr]);`.
+ Fix false positives in redundant condition detection when the source union type contains the `mixed` type.

Oct 03 2019, Phan 2.2.13
------------------------

New features(CLI, Configs):
+ Always print 100% in `--progress-bar` after completing any phase of analysis.
  This is convenient for tools such as `tool/phoogle` that exit before starting the next phase.
+ Add GraphML output support to `DependencyGraphPlugin`.
  This allows `tool/pdep` output to be imported by Neo4j, Gephi and yEd
+ Add json output and import to `tool/pdep`
  For caching large graphs in order to generate multiple sub-graphs without re-scanning
+ Add setting `infer_default_properties_in_construct`.
  When this is enabled, infer that properties of `$this` are initialized to their default values at the start of `__construct()`. (#3213)
  (this is limited to instance properties which are declared in the current class (i.e. not inherited)).
  Off by default.
+ Add a config setting `strict_object_checking`. (#3262)
  When enabled, Phan will warn if some of the object types in the union type don't contain a property.
  Additionally, warn about definite non-object types when accessing properties.
  Also add `--strict-object-checking` to enable this setting.
+ Add CLI option `--debug-emitted-issues={basic,verbose}` to print the stack trace of when Phan emitted the issue to stderr.
  Useful for understanding why Phan emitted an issue.

New features(Analysis):
+ Disable `simplify_ast` by default.
  Phan's analysis of compound conditions and assignments/negations in conditions has improved enough that it should no longer be necessary.
+ Import more specific phpdoc/real array return types for internal global functions from opcache.
+ Emit `PhanUndeclaredVariable` and other warnings about arguments when there are too many parameters for methods. (#3245)
+ Infer real types of array/iterable keys and values in more cases.
+ Expose the last compilation warning seen when tokenizing or parsing with the native parser, if possible (#3263)
  New issue types: `PhanSyntaxCompileWarning`
  Additionally, expose the last compilation warning or deprecation notice seen when tokenizing in the polyfill.
+ Improve inference of when the real result of a binary operation is a float. (#3256)
+ Emit stricter warnings for more real type mismatches (#3256)
  (e.g. emit `PhanTypeMismatchArgumentReal` for `float->int` when `strict_types=1`, `'literal string'->int`, etc.)
+ Consistently infer that variadic parameters are arrays with integer keys. (#3294)
+ Improve types inferred when the config setting `enable_extended_internal_return_type_plugins` is enabled.
+ Speed up sorting the list of parsed files, and avoid unnecessary work in `--dump-parsed-file-list`.
+ Emit `PhanEmptyForeach` and `PhanEmptyYieldFrom` when iterating over empty arrays.
+ Infer that properties of `$this` are initialized to their default values at the start of `__construct()`. (#3213)
  (this is limited to instance properties which are declared in the current class (i.e. not inherited)).
  To disable this, set `infer_default_properties_in_construct` to false.
+ Improve analysis of conditions on properties of `$this`, such as `if (isset($this->prop['field1']['field2']))` (#3295)
+ Improve suggestions for `PhanUndeclaredFunction`.
  Properly suggest similar global functions for non-fully qualified calls in namespaces.
  Suggest `new ClassName()` as a suggestion for `ClassName()`.
+ Improve suggestions for global constants (`PhanUndeclaredConstant`).
  Suggest similar constant names case-insensitively within the same namespace or the global namespace.
+ Suggest obvious getters and setters for instance properties in `PhanAccessPropertyProtected` and `PhanAccessPropertyPrivate` (#2540)
+ When `strict_method_checking` is enabled,
  warn if some of the **object** types in the union type don't contain that method. (#3262)
+ Make stronger assumptions about real types of global constants.
  Assume that constants defined with `define(...)` can have any non-object as its real type,
  to avoid false positives in redundant condition detection.
+ Properly infer that parameter defaults and global constants will resolve to `null` in some edge cases.
+ Emit `PhanCompatibleDefaultEqualsNull` when using a different constant that resolves to null as the default of a non-nullable parameter. (#3307)
+ Emit `PhanPossiblyInfiniteRecursionSameParams` when a function or method calls itself with the same parameter values it was declared with (in a branch). (#2893)
  (This requires unused variable detection to be enabled, when there are 1 or more parameters)
+ Analyze complex conditions such as `switch (true)`, `if (($x instanceof stdClass) == false)`, etc. (#3315)
+ Add a `non-empty-array` type, for arrays that have 1 or more elements.
  This gets inferred for checks such as `if ($array)`, `if (!empty($array))` (checks on `count()` are not supported yet)
  (`non-empty-array<ValueT>` and `non-empty-array<KeyT, ValueT>` can also be used in phpdoc)
+ Support checking if comparisons of types with more than one possible literal scalar are redundant/impossible.
  Previously, Phan would only warn if both sides had exactly one possible scalar value.
  (e.g. warn about `'string literal' >= $nullableBool`)
+ Fix edge cases analyzing conditions on superglobals.
+ Be more consistent about when PhanTypeArraySuspiciousNullable is emitted, e.g. for `?mixed`, `array|null`, etc.
+ Fix false positive impossible condition for casting mixed to an array.

Language Server/Daemon mode:
+ Fix logged Error when language server receives `didChangeConfiguration` events. (this is a no-op)

Plugins:
+ Fix failure to emit `PhanPluginDescriptionlessComment*` when a description
  would be automatically generated from the property or method's return type. (#3265)
+ Support checking for duplicate phpdoc descriptions of properties or methods within a class in `HasPHPDocPlugin`.
  Set `'plugin_config' => ['has_phpdoc_check_duplicates' => true]` to enable these checks.
  (this skips deprecated methods/properties)
+ Implement `LoopVariableReusePlugin`, to detect reusing loop variables in nested loops. (#3045)
  (e.g. `for ($i = 0; $i < 10; $i++) { /* various code ... */ foreach ($array as $i => $value) { ... } }`)

Maintenance:
+ Make `\Phan\Library\None` a singleton in internal uses.
+ Normalize folders in the config file generated by `phan --init` in the vendor autoload directories.
+ Update internal element types and documentation maps.

Bug fixes:
+ Consistently deduplicate the real type set of union types (fixes some false positives in redundant condition detection).
+ Fix `\Phan\Debug`'s dumping representation of flags for `ast\AST_DIM`, `ast\AST_ARRAY_ELEM`,
  `ast\AST_PARAM`, `ast\AST_ASSIGN_OP` (`??=`), and `ast\AST_CONDITIONAL`.

  This affects some crash reporting and tools such as `internal/dump_fallback_ast.php`
+ Fix some infinite recursion edge cases caused parsing invalid recursive class inheritance. (#3264)

Sep 08 2019, Phan 2.2.12
------------------------

New features(CLI):
+ Improve error messages when the `--init-*` flags are provided without passing `--init`. (#3153)
  Previously, Phan would fail with a confusing error message.
+ New tool `tool/pdep` to visualize project dependencies - see `tool/pdep -h`
  (uses the internal plugin `DependencyGraphPlugin`)
+ Support running `tool/phoogle` (search for functions/methods by signatures) in Windows.
+ Add support for `--limit <count>` and `--progress-bar` to `tool/phoogle`.

New features(Analysis):
+ Support `@phan-immutable` annotation on class doc comments, to indicate that all instance properties are read-only.

  - Phan does not check if object fields of those immutable properties will change. (e.g. `$this->foo->prop = 'x';` is allowed)
  - This annotation does not imply that methods have no side effects (e.g. I/O, modifying global state)
  - This annotation does not imply that methods have deterministic return values or that methods' results should be used.

  `@phan-immutable` is an alias of `@phan-read-only`. `@phan-read-only` was previously supported on properties.
+ Support `@phan-side-effect-free` annotation on class doc comments,
  to indicate that all instances of the class are `@phan-immutable`
  and that methods of the class are free of external side effects. (#3182)

  - All instance properties are treated as read-only.
  - Almost all instance methods are treated as `@phan-side-effect-free` - their return values must be used.
    (excluding a few magic methods such as __wakeup, __set, etc.)
    This does not imply that they are deterministic (e.g. `rand()`, `file_get_contents()`, and `microtime()` are allowed)
+ Add `@phan-side-effect-free` as a clearer name of what `@phan-pure` implied for methods.
+ Fix false positives for checking for redundant conditions with `iterable` and `is_iterable`.
+ Properly infer real types for `is_resource` checks and other cases where UnionType::fromFullyQualifiedRealString() was used.
+ Avoid false positives for the config setting `'assume_real_types_for_internal_functions'`.
  Include all return types for many internal global functions for `--target-php-version` of `7.[0-4]`,
  including those caused by invalid arguments or argument counts.
+ Warn about division, modulo, and exponentiation by 0 (or by values that would cast to 0).
+ Fix a bug converting absolute paths to relative paths when the project directory is a substring of a subdirectory (#3158)
+ Show the real signature of the abstract method in PhanClassContainsAbstractMethod issues. (#3152)
+ Support analyzing php 7.3's `is_countable()`, and warn when the check is redundant or impossible (#3172)
+ Don't suggest `$this->prop` as an alternative to the undeclared variable `$prop` from a static method/closure. (#3174)
+ Make real return types of `Closure::bind()` and other closure helpers more accurate. (#3184)
+ Include `use($missingVar)` in suggestions for `PhanUndeclaredVariable` if it is defined outside the closure(s) scope.
  Also, suggest *hardcoded* globals such as `$argv`.
+ Warn about `$this instanceof self` and `$this instanceof static` being redundant.
+ Fix false positive `PhanInvalidConstantExpression` for php 7.4 argument unpacking (e.g. `function f($x = [1, ...SOME_CONST]) {}`)
+ Emit `PhanTypeMismatchArgumentInternalProbablyReal` when the real type of an argument doesn't match Phan's signature info for a function (#3199)
  (but there is no Reflection type info for the parameter)
  Continue emitting `PhanTypeMismatchArgumentInternal` when the real type info of the argument is unknown or is permitted to cast to the parameter.
+ Improve analysis of switch statements for unused variable detection and variable types (#3222, #1811)
+ Infer the value of `count()` for union types that have a real type with a single array shape.
+ Fix false positive `PhanSuspiciousValueComparisonInLoop` for value expressions that contain variables.
+ Warn about redundant condition detection in more cases in loops.
+ Warn about PHP 4 constructors such as `Foo::Foo()` if the class has no namespace and `__construct()` does not exist. (#740)
  Infer that defining `Foo::Foo()` creates the method alias `Foo::__construct()`.
+ Don't emit `PhanTypeMismatchArgumentReal` if the only cause of the mismatch is nullability of real types (if phpdoc types were compatible) (#3231)

Language Server/Daemon mode:
+ Ignore `'plugin_config' => ['infer_pure_methods' => true]` in language server and daemon mode. (#3220)
  That option is extremely slow and memory intensive.

Plugins:
+ If possible, suggest the types that Phan observed during analysis with `UnknownElementTypePlugin`. (#3146)
+ Make `InvalidVariableIssetPlugin` respect the `ignore_undeclared_variables_in_global_scope` option (#1403)

Maintenance:
+ Correctly check for the number of cpus/cores on MacOS in Phan's unit tests (#3143)

Bug fixes:
+ Don't parse `src/a.php` and `src\a.php` twice if both paths are generated from config or CLI options (#3166)

Aug 18 2019, Phan 2.2.11
------------------------

New features(Analysis):
+ Add a `@phan-real-return` annotation for functions/methods/closure (#3099),
  to make Phan act as if that method has the specified union type
  when analyzing callers for redundant conditions, etc. (if there was no real type).
  This can be used for multiple types, e.g. `@phan-real-return string|false`.
+ Improve union type inferred for clone() - It must be an object if clone() doesn't throw.
  Emit `PhanTypePossiblyInvalidCloneNotObject` for cloning possible non-objects when strict param checking is enabled.
+ Infer that `new $expr()` has a real type of object in all cases, not just common ones.
+ Improve real type inferred for `+(expr)`/`-(expr)`/`~(expr)` and warn about redundant conditions.
  This does not attempt to account for custom behavior for objects provided by PECL extensions.
+ Show argument names and types in issue messages for functions/methods for `PhanParamTooFew` and `PhanParamTooMany`.
+ Show more accurate columns for `PhanSyntaxError` for unexpected tokens in more cases.
+ Ignore scalar and null type casting config settings when checking for redundant or impossible conditions. (#3105)
+ Infer that `empty($x)` implies that the value of $x is null, an empty scalar, or the empty array.
+ Avoid false positives with `if (empty($x['first']['second']))` - Do not infer any types for the offset 'first' if there weren't any already. (#3112)
+ Avoid some bad inferences when using the value of expressions of the form `A || B`.
+ Improve redundant condition detection for empty/falsey/truthy checks, `self`, and internal functions building or processing arrays.
+ Include strings that are suffixes of variable names, classes, methods, properties, etc. in issue suggestions for undeclared elements. (#2342)
+ Emit `PhanTypeNonVarReturnByRef` when an invalid expression is returned by a function declared to return a reference.
+ Support manually annotating that functions/methods/closures are pure with `/** @phan-pure */`.
  This is automatically inherited by overriding methods.
  Also see `UseReturnValuePlugin` and `'plugin_config' => ['infer_pure_methods' => true]`.

Plugins:
+ In `UseReturnValuePlugin`, support inferring whether closures, functions, and methods are pure
  when `'plugin_config' => ['infer_pure_methods' => true]` is enabled.
  (they're expected to not have side effects and should have their results used)

  This is a best-effort heuristic.
  This is done only for the functions and methods that are not excluded from analysis,
  and it isn't done for methods that override or are overridden by other methods.

  Note that functions such as `fopen()` are not pure due to side effects.
  UseReturnValuePlugin also warns about those because their results should be used.

  Automatic inference of function purity is done recursively.
+ Add `EmptyMethodAndFunctionPlugin` to warn about functions/methods/closures with empty statement lists. (#3110)
  This does not warn about functions or methods that are deprecated, overrides, or overridden.
+ Fix false positive in InvalidVariableIssetPlugin for expressions such as `isset(self::$prop['field'])` (#3089)

Maintenance:
+ Add example vim syntax highlighting snippet for Phan's custom phpdoc annotations to `plugins/vim/syntax/phan.vim`
  This makes it easier to tell if annotations were correctly typed.

Bug fixes:
+ Don't scan over folders that would be excluded by `'exclude_file_regex'` while parsing. (#3088)
  That adds additional time and may cause unnecessary permissions errors.
+ Properly parse literal float union types starting with `0.`

Aug 12 2019, Phan 2.2.10
------------------------

New features(Analysis):
+ Add support for `@param MyClass &$x @phan-ignore-reference`,
  to make Phan ignore the impact of references on the passed in argument. (#3082)
  This can be used when the result should be treated exactly like the original type for static analysis.

Plugins:
+ In EmptyStatementListPlugin, warn about switch statements where all cases are no-ops. (#3030)

Bug fixes:
+ Fix infinite recursion seen when passing `void` to something expecting a non-null type. (#3085)
  This only occurs with some settings, e.g. when `null_casts_as_any_type` is true. (introduced in 2.2.9)

Aug 11 2019, Phan 2.2.9
-----------------------

New features(Analysis):
+ Emit the stricter issue type `PhanTypeMismatchReturnReal` instead of `PhanTypeMismatchReturn`
  when Phan infers that the real type of the returned expression is likely to cause a TypeError (accounting for `strict_types` in the file). (#403)
  See `internal/Issue-Types-Caught-by-Phan.md` for details on when it is thrown.
+ Emit the stricter issue type `PhanTypeMismatchArgumentReal` instead of `PhanTypeMismatchArgument`
  when Phan infers that the real type of the argument is likely to cause a TypeError at runtime (#403)
+ Support php 7.4 typed property groups in the polyfill/fallback parser.
+ Warn about passing properties with incompatible types to reference parameters (#3060)
  New issue types: `PhanTypeMismatchArgumentPropertyReference`, `PhanTypeMismatchArgumentPropertyReferenceReal`
+ Detect redundant conditions such as `is_array($this->array_prop)` on typed properties.
  Their values will either be a value of the correct type, or unset. (Reading from unset properties will throw an Error at runtime)
+ Emit `PhanCompatibleTypedProperty` if the target php version is less than 7.4 but typed properties are used.
+ Emit `PhanTypeMismatchPropertyReal` instead of `PhanTypeMismatchProperty` if the properties have real types that are incompatible with the inferred type of the assignment.
+ Stop warning about `(float) $int` being redundant - there are small differences in how ints and floats are treated by `serialize`, `var_export`, `is_int`, etc.
+ Treat all assignments to `$this->prop` in a scope the same way (for real, dynamic, and magic properties)
  Previously, Phan would not track the effects of some assignments to dynamic properties.
+ Make `unset($this->prop)` make Phan infer that the property is unset in the current scope (and treat it like null) (only affects `$this`). (#3025)
  Emit `PhanPossiblyUnsetPropertyOfThis` if the property is read from without setting it.
+ Don't emit `PhanTypeArraySuspiciousNull` when array access is used with the null coalescing operator. (#3032)
+ Don't emit `PhanTypeInvalidDimOffset` when array access is used with the null coalescing operator. (#2123)
+ Make Phan check for `PhanUndeclaredTypeProperty` suppressions on the property's doc comment, not the class. (#3047)
+ Make inferred real/phpdoc types for results of division more accurate.
+ Improve analysis of for loops and while loops.
  Account for the possibility of the loop iteration never occurring. (unless the condition is unconditionally true)
+ Fix some edge cases that can cause PhanTypeMismatchProperty (#3067, #1867)
  If there was a phpdoc or real type, check against that instead when emitting issues.
+ Analyze assignments to fields of properties of `$this` (e.g. `$this->prop[] = 'value';`)
  for correctness and for the new type combination. (#3059)
+ Infer that the `void` should be treated similarly to null
  (in addition to existing checks, it's redundant to compare them to null).
  Don't warn about `return null;` in functions/methods with phpdoc-only `@return void`.

Plugins:
+ Add `StrictComparisonPlugin`, which warns about the following issue types:

  1. Using `in_array` or `array_search` without specifying `$strict`. (`PhanPluginComparisonNotStrictInCall`)
  2. Using comparison or weak equality operators when both sides are possibly objects. (`PhanPluginComparisonObjectEqualityNotStrict`, `PhanPluginComparisonObjectOrdering`)
+ Don't warn in `EmptyStatementListPlugin` if a TODO/FIXME/"Deliberately empty" comment is seen around the empty statement list. (#3036)
  (This may miss some TODOs due to `php-ast` not providing the end line numbers)
  The setting `'plugin_config' => ['empty_statement_list_ignore_todos' => true]` can be used to make it unconditionally warn about empty statement lists.
+ Improve checks for UseReturnValuePlugin for functions where warning depend on their arg count (`call_user_func`, `trait`/`interface`/`class_exists`, `preg_match`, etc)

Bug fixes:
+ When a typed property has an incompatible default, don't infer the union type from the default. (#3024)
+ Don't emit `PhanTypeMismatchProperties` for assignments to dynamic properties. (#3042)
+ Fix false positive RedundantConditions analyzing properties of `$this` in the local scope. (#3038)
+ Properly infer that real type is always `int` (or a subtype) after the `is_int($var)` condition.
+ Emit `TypeMismatchUnpack*` for nullable key types of iterables if the union type didn't contain any int/mixed types. (fix logic error)

Jul 30 2019, Phan 2.2.8
-----------------------

New features(CLI):
+ Add heuristics to `tool/phoogle` to better handle `object`, and to include functions with nullable params in the results of searches for all functions. (#3014)

New features(Analysis):
+ Emit `PhanCompatibleImplodeOrder` when the glue string is passed as the second instead of the first argument (#2089)
+ Emit `PhanCompatibleDimAlternativeSyntax` when using array and string array access syntax with curly braces
  when using the polyfill parser or php 7.4+. (#2989)
+ Emit `PhanCompatibleUnparenthesizedTernary` for expressions such as `a ? b : c ? d : e`. (#2989)
  (when using the polyfill parser or php 7.4+)
+ Emit `PhanConstructAccessSignatureMismatch` when a constructor is less visible than the parent class's constructor
  and the target php version is 7.1 or older. (#1405)

Plugins:
+ Make `EmptyStatementListPlugin` check `if` statements with negated conditions (those were previously skipped because they were simplified).

Bug fixes:
+ Fix a crash analyzing a dynamic property by reference (introduced in 2.2.7) (#3020)

Jul 27 2019, Phan 2.2.7
-----------------------

New features(CLI, Configs):
+ Include columns with most (but not all) occurrences of `PhanSyntaxError`
  (inferred using the polyfill - these may be incorrect a small fraction of the time)

  When the error is from the native `php-ast` parser, this is a best guess at the column.

  `hide_issue_column` can be used to remove the column from issue messages.
+ Add `--absolute-path-issue-messages` to emit absolute paths instead of relative paths for the file of an issue. (#1640)
  Note that this does not affect files within the issue message.
+ Properly render the progress bar when Phan runs with multiple processes (#2928)
+ Add an HTML output mode to generate an unstyled HTML fragment.
  Example CSS styles can be generated with `internal/dump_html_styles.php`
+ Add a `light` color scheme for white backgrounds.

New features(Analysis):
+ Fix failure to infer real types when an invoked function or method had a phpdoc `@return` in addition to the real type.
+ Infer union type from all classes that an instance method could possibly be, not just the first type seen in the expression's union type. (#2988)
+ Preserve remaining real union types after negation of `instanceof` checks (e.g. to check for redundant conditions).
+ Warn about throwing from `__toString()` in php versions prior to php 7.4. (#2805)
+ Emit `PhanTypeArraySuspiciousNull` for code such as `null['foo']` (#2965)
+ If a property with no phpdoc type has a default of an empty array, assume that it's type can be any array (when reading it) until the first assignment is seen.
+ Attempt to analyze modifying dynamic properties by reference (e.g. `$var->$prop` when $prop is a variable with a known string)
+ For undeclared variables in the global scope, emit `PhanUndeclaredGlobalVariable` instead of `PhanUndeclaredVariable` to distinguish those from undeclared variables within functions/methods. (#1652)
+ Emit `PhanCompatibleSyntaxNotice` for notices such as the deprecated `(real)` cast in php 7.4, when the real parser is used (#3012)

Language Server/Daemon mode:
+ When `PhanSyntaxError` is emitted, make the start of the error range
  the column of the error instead of the start of the line.

Plugins:
+ Add `EmptyStatementListPlugin` to warn about empty statement lists involving if/elseif statements, try statements, and loops.
+ Properly warn about redundant `@return` annotations followed by other annotation lines in `PHPDocRedundantPlugin`.

Bug fixes:
+ Treat `Foo::class` as a reference to the class/interface/trait `Foo` (#2945)
+ Fix crash for `(real)` cast in php 7.4. (#3012)
+ Work around crash due to deprecation notices in composer dependencies in php 7.4

Jul 17 2019, Phan 2.2.6
-----------------------

New features(CLI, Configs):
+ Include files in completion suggestions for `-P`/`--plugin` in the [completion script for zsh](plugins/zsh/_phan).

Bug fixes:
+ Fix crash analyzing `&&` and `||` conditions with literals on both sides (#2975)
+ Properly emit `PhanParamTooFew` when analyzing uses of functions/methods where a required parameter followed an optional parameter. (#2978)

Jul 14 2019, Phan 2.2.5
-----------------------

New features(CLI, Configs):
+ Add `-u` as an alias of `--unused-variable-detection`, and `-t` as an alias of `--redundant-condition-detection`
+ Added a zsh completion script ([`plugins/zsh/_phan`](plugins/zsh/_phan) has installation instructions).
+ Added a bash completion script ([`plugins/bash/phan`](plugins/bash/phan) has installation instructions).

New features(Analysis):
+ Fix false positive `PhanSuspiciousValueComparisonInLoop` when both sides change in a loop. (#2919)
+ Detect potential infinite loops such as `while (true) { does_not_exit_loop(); }`. (Requires `--redundant-condition-detection`)
  New issue types: `PhanInfiniteRecursion`.
+ Track that the **real** type of an array variable is an array after adding fields to it (#2932)
  (affects redundant condition detection and unused variable detection)
+ Warn about adding fields to an unused array variable, if Phan infers the real variable type is an array. (#2933)
+ Check for `PhanInfiniteLoop` when the condition expression is omitted (e.g. `for (;;) {}`)
+ Avoid false positives in real condition checks from weak equality checks such as `if ($x == null) { if ($x !== null) {}}` (#2924)
+ Warn about `X ? Y : Y` and `if (cond1) {...} elseif (cond1) {...}` in DuplicateExpressionPlugin (#2955)
+ Fix failure to infer type when there is an assignment (or `++$x`, or `$x OP= expr`) in a condition (#2964)
  (e.g. `return ($obj = maybeObj()) instanceof stdClass ? $obj : new stdClass();`)
+ Warn about no-ops in for loops (e.g. `for ($x; $x < 10, $x < 20; $x + 1) {}`) (#2926)
+ Treat `compact('var1', ['var2'])` as a usage of $var1 and $var2 in `--unused-variable-detection` (#1812)

Bug fixes:
+ Fix crash in StringUtil seen in php 7.4-dev due to notice in `hexdec()` (affects polyfill/fallback parser).

Plugins:
+ Add `InlineHTMLPlugin` to warn about inline HTML anywhere in an analyzed file's contents.
  In the `plugin_config` config array, `inline_html_whitelist_regex` and `inline_html_blacklist_regex` can be used to limit the subset of analyzed files to check for inline HTML.
+ For `UnusedSuppressionPlugin`: `'plugin_config' => ['unused_suppression_whitelisted_only' => true]` will make this plugin report unused suppressions only for issues in `whitelist_issue_types`. (#2961)
+ For `UseReturnValuePlugin`: warn about unused results of function calls in loops (#2926)
+ Provide the `$node` causing the call as a 5th parameter to closures returned by `AnalyzeFunctionCallCapability->getAnalyzeFunctionCallClosuresStatic`
  (this can be used to get the variable/expression for an instance method call, etc.)

Maintenance:
+ Made `--polyfill-parse-all-element-doc-comments` a no-op, it was only needed for compatibility with running Phan with php 7.0.
+ Minor updates to CLI help for Phan.
+ Restart without problematic extensions unless the corresponding `PHAN_ALLOW_$extension` flag is set. (#2900)
  These include uopz and grpc (when Phan would use `pcntl_fork`) - Phan already restarts without Xdebug.
+ Fix `Debug::nodeToString()` - Make it use a polyfill for `ast\get_kind_name` if the php-ast version is missing or outdated.

Jul 01 2019, Phan 2.2.4
-----------------------

New features(CLI, Configs):
+ Warn if any of the files passed in `--include-analysis-file-list` don't exist.

New features(Analysis):
+ Reduce false positives inferring the resulting type of `$x++`, `--$x`, etc. (#2877)
+ Fix false positives analyzing variable modification in `elseif` conditions (#2878, #2860)
  (e.g. no longer emit `PhanRedundantCondition` analyzing `elseif ($offset = (int)$offset)`)
  (e.g. do a better job inferring variables set in complex `if` condition expressions)
+ Warn about suspicious comparisons (e.g. `new stdClass() <= new ArrayObject`, `2 >= $bool`, etc.) (#2892)
+ Infer real union types from function/method calls.
+ Don't emit the specialized `*InLoop` or `*InGlobalScope` issues for `--redundant-condition-detection`
  in more cases where being in a global or loop scope doesn't matter (e.g. `if (new stdClass())`)
+ Be more accurate about inferring real union types from array destructuring assignments. (#2901)
+ Be more accurate about inferring real union types from assertions that expressions are non-null. (#2901)
+ Support dumping Phan's internal representation of a variable's union type (and real union type) with `'@phan-debug-var $varName'` (useful for debugging)
+ Fix false positive `PhanRedundantCondition` analyzing `if ([$a] = (expr))` (#2904)
+ Warn about suspicious comparisons that are always true or always false, e.g. the initial check for `for ($i = 100; $i < 20; $i++)` (#2888)
+ Emit `PhanSuspiciousLoopDirection` when a for loop increases a variable, but the variable is checked against a maximum (or the opposite) (#2888)
  e.g. `for ($i = 0; $i <= 10; $i--)`
+ Emit critical errors for duplicate use for class/namespace, function, or constant (#2897)
  New issue types: `PhanDuplicateUseNormal`, `PhanDuplicateUseFunction`, `PhanDuplicateUseConstant`
+ Emit `PhanCompatibleUnsetCast` for uses of the deprecated `(unset)(expr)` cast. (#2871)
+ Emit `PhanDeprecatedClass`, `PhanDeprecatedTrait`, and `PhanDeprecatedInterface` on the class directly inheriting from the deprecated class, trait, or interface. (#972)
  Stop emitting that issue when constructing a non-deprecated class inheriting from a deprecated class.
+ Include the deprecation reason for user-defined classes that were deprecated (#2807)
+ Fix false positives seen when non-template class extends a template class (#2573)

Language Server/Daemon mode:
+ Fix a crash - always run the language server or daemon with a single analysis process, regardless of CLI or config settings (#2898)
+ Properly locate the defining class for `MyClass::class` when the polyfill/fallback is used.
+ Don't emit color in responses from the daemon or language server unless the CLI flag `--color` is passed in.

Maintenance:
+ Warn if running Phan with php 7.4+ when the installed php-ast version is older than 1.0.2.
+ Make the AST caches for dev php versions (e.g. 7.4.0-dev, 8.0.0-dev) depend on the date when that PHP version was compiled.
+ Make the polyfill support PHP 7.4's array spread operator (e.g. `[$a, ...$otherArray]`) (#2786)
+ Make the polyfill support PHP 7.4's short arrow functions (e.g. `fn($x) => $x*2`)
+ Fix parsing of `some_call(namespace\func_name())` in the polyfill

Jun 17 2019, Phan 2.2.3
-----------------------

New features(Analysis):
+ Reduce false positives about `float` not casting to `int` introduced in 2.2.2

Jun 17 2019, Phan 2.2.2
-----------------------

New features(Analysis):
+ Support inferring literal float types. Warn about redundant conditions with union types of floats that are always truthy/falsey.

Maintenance:
+ Support parsing PHP 7.4's numeric literal separator (e.g. `1_000_000`, `0xCAFE_F00d`, `0b0101_1111`) in the polyfill (#2829)

Bug fixes:
+ Fix a crash in the Phan daemon on Mac/Linux (#2881)

Jun 16 2019, Phan 2.2.1
-----------------------

New features(CLI, Configs):
+ When printing help messages for errors in `phan --init`, print only the related options.
+ Make `phan --init` enable `redundant_condition_detection` when the strictest init level is requested. (#2849)
+ Add `--assume-real-types-for-internal-functions` to make stricter assumptions about the real types of internal functions (for use with `--redundant-condition-detection`).
  Note that in PHP 7 and earlier, internal functions would return null/false for incorrect argument types/argument counts, so enabling this option may cause false positives.

New features(Analysis):
+ Reduce the number of false positives of `--redundant-condition-detection` for variables in loops
+ Warn about more types of expressions causing redundant conditions (#2534, #822).
+ Emit `PhanRedundantCondition` and `PhanImpossibleCondition` for `$x instanceof SomeClass` expressions.
+ Emit `PhanImpossibleCondition` for `is_array` and `is_object` checks.

Bug fixes:
+ Fix issue that would make Phan infer that a redundant/impossible condition outside a loop was in a loop.
+ Avoid false positives analyzing expressions within `assert()`.
+ Fix method signatures for php 7.4's `WeakReference`.
+ Fix false positives analyzing uses of `__call` and `__callStatic` (#702)
+ Fix false positive redundant conditions for casting `callable` to object types.

Jun 14 2019, Phan 2.2.0
-----------------------

New features(CLI, Configs):
+ Add `--color-scheme <scheme>` for alternative colors of outputted issues (also configurable via environment variable as `PHAN_COLOR_SCHEME=<scheme>`)
  Supported values: `default`, `vim`, `eclipse_dark`
+ Be consistent about starting parameter/variable names with `$` in issue messages.
+ Add `--redundant-condition-detection` to attempt to detect redundant conditions/casts and impossible conditions based on the inferred real expression types.

New features(Analysis):
+ New issue types: `PhanRedundantCondition[InLoop]`, `PhanImpossibleCondition[InLoop]` (when `--redundant-condition-detection` is enabled)
  (e.g. `is_int(2)` and `boolval(true)` is redundant, `empty(2)` is impossible).

  Note: This has many false positives involving loops, variables set in loops, and global variables.
  This will be split into more granular issue types later on.

  The real types are inferred separately (and more conservatively) from regular (phpdoc+real) expression types.

  (these checks can also be enabled with the config setting `redundant_condition_detection`)
+ New issue types: `PhanImpossibleTypeComparison[InLoop]` (when `--redundant-condition-detection` is enabled) (#1807)
  (e.g. warns about `$x = new stdClass(); assert($x !== null)`)
+ New issue types: `PhanCoalescingAlwaysNull[InLoop]`, `PhanCoalescingNeverNull[InLoop]` (when `--redundant-condition-detection` is enabled)
  (e.g. warns about `(null ?? 'other')`, `($a >= $b) ?? 'default'`)
+ Infer real return types from Reflection of php and the enabled extensions (affects `--redundant-condition-detection`)
+ Make Phan more accurately infer types for reference parameters set in conditionals.
+ Make Phan more accurately infer types after try-catch blocks.
+ Make Phan more accurately check if a loop may be executed 0 times.
+ Fix issue causing results of previous method analysis to affect subsequent analysis in some edge cases (#2857)
+ Support the type `callable-object` in phpdoc and infer it from checks such as `is_callable($var) && is_object($var)` (#1336)
+ Support the type `callable-array` in phpdoc and infer it from checks such as `is_callable($var) && is_array($var)` (#2833)
+ Fix false positives in more edge cases when analyzing variables with type `static` (e.g. `yield from $this;`) (#2825)
+ Properly emit `NonStaticCallToStatic` in more edge cases (#2826)
+ Infer that `<=>` is `-1|0|1` instead of `int`
+ Infer that eval with backticks is `?string` instead of `string`

Maintenance:
+ Add updates to the function/method signature map from Psalm and PHPStan.

Bug fixes:
+ Fix a crash that occurred when an expression containing `class-string<T>` became nullable.

01 Jun 2019, Phan 2.1.0
-----------------------

New features(CLI, Configs):
+ Add more options to configure colorized output. (#2799)

  The environment variable `PHAN_ENABLE_COLOR_OUTPUT=1` and the config setting `color_issue_messages_if_supported` can be used to enable colorized output by default
  for the default output mode (`text`) when the terminal supports it.

  This can be disabled by setting `PHAN_DISABLE_COLOR_OUTPUT=1` or by passing the flag `--no-color`.
+ Colorize output of `--help` and `--extended-help` when `--color` is used or the terminal supports it.
  This can be disabled by setting `PHAN_DISABLE_COLOR_OUTPUT=1` or by passing the flag `--no-color`.

New features(Analysis):
+ Support unary and binary expressions on literals/constants in conditions. (#2812)
  (e.g. `assert($x === -(1))` and `assert($x === 2+2)` now infer that $x is -1 and 4, respectively)
+ Infer that static variables with no default are `null`.
+ Improve control flow analysis of unconditionally true/false branches.
+ Improve analysis of some ways to initialize groups of static variables.
  e.g. `static $a = null; static $b = null; if ($a === null) { $a = $b = rand(0,10); } use($a, $b)`
  will now also infer that $b is non-null.
+ Infer from `return new static();` and `return $this;` that the return type of a method is `@return static`, not `@return self` (#2797)
  (and propagate that to inherited methods)
+ Fix some false positives when casting array types containing `static` to types containing the class or its ancestors. (#2797)
+ Add `PhanTypeInstantiateAbstractStatic` and `PhanTypeInstantiateTraitStaticOrSelf` as lower-severity warnings about `return new self()` and `return new static()` (#2797)
  (emitted in static methods of abstract classes)
+ Fix false positives passing `static` to other classes. (#2797)
+ Fix false positive seen when `static` implements `ArrayAccess` (#2797)

Language Server/Daemon mode:
+ Add `--language-server-min-diagnostics-delay-ms <ms>`, to work around race conditions in some language clients.

20 May 2019, Phan 2.0.0
-----------------------

New features(Analysis):
+ Add early support for PHP 7.4's typed properties. (#2314)
  (This is incomplete, and does not support inheritance, assignment, impossible conditions, etc.)
+ Change warnings about undeclared `$this` into a critical `PhanUndeclaredThis` issue. (#2751)
+ Fix the check for `PhanUnusedVariableGlobal` (#2768)
+ Start work on supporting analyzing PHP 7.4's unpacking inside arrays. (e.g. `[1, 2, ...$arr1, 5]`) (#2779)
  NOTE: This does not yet check all types of errors, some code is unmigrated, and the polyfill does not yet support this.
+ Improve the check for invalid array unpacking in function calls with iterable/Traversable parameters. (#2779)

Plugins:
+ Improve help messages for `internal/dump_fallback_ast.php` (this tool may be of use when developing plugins)

Bug fixes:
+ Work around issues parsing binary operators in PHP 7.4-dev.
  Note that the latest version of php-ast (currently 1.0.2-dev) should be installed if you are testing Phan with PHP 7.4-dev.

13 May 2019, Phan 2.0.0-RC2
-----------------------

New features(Analysis):
+ Support analysis of PHP 7.4's short arrow function syntax (`fn ($arg) => expr`) (#2714)
  (requires php-ast 1.0.2dev or newer)

  Note that the polyfill does not yet support this syntax.
+ Infer the return types of PHP 7.4's magic methods `__serialize()` and `__unserialize()`. (#2755)
  Improve analysis of return types of other magic methods such as `__sleep()`.
+ Support more of PHP 7.4's function signatures (e.g. `WeakReference`) (#2756)
+ Improve detection of unused variables inside of loops/branches.

Plugins:
+ Detect some new php 7.3 functions (`array_key_first`, etc.) in `UseReturnValuePlugin`.
+ Don't emit a `PhanNativePHPSyntaxCheckPlugin` error in `InvokePHPNativeSyntaxCheckPlugin` due to a shebang before `declare(strict_types=1)`
+ Fix edge cases running `PhanNativePHPSyntaxCheckPlugin` on Windows (in language server/daemon mode)

Bug fixes:
+ Analyze the remaining expressions in a statement after emitting `PhanTraitParentReference` (#2750)
+ Don't emit `PhanUndeclaredVariable` within a closure if a `use` variable was undefined outside of it. (#2716)

09 May 2019, Phan 2.0.0-RC1
-----------------------

New features(CLI, Configs):
+ Enable language server features by default. (#2358)
  `--language-server-disable-go-to-definition`, `--language-server-disable-hover`, and `--language-server-disable-completion`
  can be used to disable those features.

Backwards Incompatible Changes:
+ Drop support for running Phan with PHP 7.0. (PHP 7.0 reached its end of life in December 2018)
  Analyzing codebases with `--target-php-version 7.0` continues to be supported.
+ Require php-ast 1.0.1 or newer (or the absence of php-ast with `--allow-polyfill-parser`)
  Phan switched from using [AST version 50 to version 70](https://github.com/nikic/php-ast#ast-versioning).

Plugins:
+ Change `PluginV2` to `PluginV3`
  `PluginV2` and its capabilities will continue to work to make migrating to Phan 2.x easier, but `PluginV2` is deprecated and will be removed in Phan 3.

  `PluginV3` has the same APIs and capabilities as PluginV2, but uses PHP 7.1 signatures (`void`, `?MyClass`, etc.)
+ Third party plugins may need to be upgraded to support changes in AST version 70, e.g. the new node kinds `AST_PROP_GROUP` and `AST_CLASS_NAME`
+ Add `PHPDocToRealTypesPlugin` to suggest real types to replace (or use alongside) phpdoc return types.
  This does not check that the phpdoc types are correct.

  `--automatic-fix` can be used to automate making these changes for issues that are not suppressed.
+ Add `PHPDocRedundantPlugin` to detect functions/methods/closures where the doc comment just repeats the types in the signature.
  (or when other parts don't just repeat information, but the `@return void` at the end is redundant)
+ Add a `BeforeAnalyzePhaseCapability`. Unlike `BeforeAnalyzeCapability`, this will run after methods are analyzed, not before.

09 May 2019, Phan 1.3.4
-----------------------

Bug fixes:
+ Fix bug in Phan 1.3.3 causing polyfill parser to be used if the installed version of php-ast was older than 1.0.1.

08 May 2019, Phan 1.3.3
-----------------------

New features(CLI, Configs):
+ Make the progress bar guaranteed to display 100% at the end of the analysis phase (#2694)
  Print a newline to stderr once Phan is done updating the progress bar.
+ Add `maximum_recursion_depth` - This setting specifies the maximum recursion depth that
  can be reached during re-analysis.
  Default is 2.
+ Add `--constant-variable-detection` - This checks for variables that can be replaced with literals or constants. (#2704)
  This is almost entirely false positives in most coding styles, but may catch some dead code.
+ Add `--language-server-disable-go-to-definition`, `--language-server-disable-hover`, and `--language-server-disable-completion`
  (These are already disabled by default, but will be enabled by default in Phan 2.0)

New features(Analysis):
+ Emit `PhanDeprecatedClassConstant` for code using a constant marked with `@deprecated`.
+ When recursively inferring the return type of `BaseClass::method()` from its return statements,
  make that also affect the inherited copies of that method (`SubClass::method()`). (#2718)
  This change is limited to methods with no return type in the phpdoc or real signature.
+ Improve unused variable detection: Detect more unused variables for expressions such as `$x++` and `$x -= 2` (#2715)
+ Fix false positive `PhanUnusedVariable` after assignment by reference (#2730)
+ Warn about references, static variables, and uses of global variables that are probably unnecessary (never used/assigned to afterwards) (#2733)
  New issue types: `PhanUnusedVariableReference`, `PhanUnusedVariableGlobal`,  `PhanUnusedVariableStatic`
+ Warn about invalid AST nodes for defaults of properties and static variables. (#2732)
+ Warn about union types on properties that might have an incomplete suffix. (e.g. `/** @var array<int, */`) (#2708)

Plugins:
+ Add more forms of checks such as `$x !== null ? $x : null` to `PhanPluginDuplicateConditionalNullCoalescing` (#2691)

28 Apr 2019, Phan 1.3.2
-----------------------

New features(CLI, Configs):
+ Add `--debug`/`-D` flag to generate verbose debug output.
  This is useful when looking into poor performance or unexpected behavior (e.g. infinite loops or crashes).
+ Suggest similarly named plugins if `--plugin SomePluginName` refers to a built-in plugin that doesn't exist.
+ Add `assume_no_external_class_overrides` - When enabled, Phan will more aggressively assume class elements aren't overridden.
  - e.g. infer that non-final methods without return statements have type `void`.
  Disabled by default.

New features(Analysis):
+ Support locally tracking assignments to and conditionals on `$this->prop` inside of function scopes. (#805, #204)

  This supports only one level of nesting. (i.e. Phan will not track `$this->prop->subProp` or `$this->prop['field']`)

  Properties are deliberately tracked for just the variable `$this` (which can't be reassigned), and not other variables.
+ Fix false positives with dead code detection for internal stubs in `autoload_internal_extension_signatures`. (#2605)
+ Add a way to escape/unescape array shape keys (newlines, binary data, etc) (#1664)

  e.g. `@return array{\n\r\t\x01\\:true}` in phpdoc would correspond to `return ["\n\r\t\x01\\" => true];`

Plugins:
+ Add `FFIAnalysisPlugin` to avoid false positives in uses of PHP 7.4's `FFI\CData`  (#2659)
  (C data of scalar types may be read and assigned as regular PHP data. `$x = FFI::new(“int”); $x = 42;`)

  Note that this is only implemented for variables right now.

20 Apr 2019, Phan 1.3.1
-----------------------

New features(Analysis):
+ Fix false positive `PhanTypeMismatchReturnNullable` and `PhanTypeMismatchArgumentNullable` introduced in 1.3.0 (#2667)
+ Emit `PhanPossiblyNullTypeMismatchProperty` instead of `PhanTypeMismatchProperty` when assigning `?T`
  to a property expecting a compatible but non-nullable type.

  (The same issue was already emitted when the internal union type representation was `T|null` (not `?T`) and strict property type checking was enabled)

Plugins:
+ Add `PossiblyStaticMethodPlugin` to detect instance methods that can be changed to static methods (#2609)
+ Fix edge cases checking if left/right-hand side of binary operations are numbers in `NumericalComparisonPlugin`

19 Apr 2019, Phan 1.3.0
-----------------------

New features(Analysis):
+ Fix false positive `UnusedSuppression` when a doc comment suppresses an issue about itself. (#2571)
+ Improve analysis of argument unpacking with reference parameters, fix false positive `PhanTypeNonVarPassByRef` (#2646)
+ In issue descriptions and suggestions, replace invalid utf-8 (and literal newlines) with placeholders (#2645)
+ Suggest typo fixes in `PhanMisspelledAnnotation` for `@phan-*` annotations. (#2640)
+ Emit `PhanUnreferencedClass` when the only references to a class or its elements are within that class.
  Previously, it would fail to be emitted when a class referenced itself.
+ Emit `PhanUnusedPublicNoOverrideMethodParameter` for method parameters that are not overridden and are not overrides. (#2539)

  This is expected to have a lower false positive rate than `PhanUnusedPublicMethodParameter` because parameters
  might be unused by some of the classes overriding/implementing a method.

  Setting `unused_variable_detection_assume_override_exists` to true in `.phan/config.php` can be used to continue emitting the old issue names instead of `*NoOverride*` equivalents.
+ Warn about more numeric operations(+, /, etc) on unknown strings and non-numeric literal strings (#2656)
  The settings `scalar_implicit_cast` and `scalar_implicit_partial` affect this for the `string` union type but not for literals.
+ Improve types inferred from checks such as `if (is_array($var['field'])) { use($var['field']); }` and `if ($var['field'] instanceof stdClass) {...}` (#2601)
+ Infer that $varName is non-null and an object for conditions such as `if (isset($varName->field['prop']))`
+ Be more consistent about warning when passing `?SomeClass` to a parameter expecting non-null `SomeClass`.
+ Add `PhanTypeMismatchArgumentNullable*` and `PhanTypeMismatchReturnNullable` when the main reason the type check failed was nullability

  Previously, Phan would fail to detect that some nullable class instances were incompatible with the non-null expected types in some cases.
+ Improve analysis of negation of `instanceof` checks on nullable types. (#2663)

Language Server/Daemon mode:
+ Analyze new but unsaved files, if they would be analyzed by Phan once they actually were saved to disk.

Plugins:
+ Warn about assignments where the left-hand and right-hand side are the same expression in `DuplicateExpressionPlugin` (#2641)
  New issue type: `PhanPluginDuplicateExpressionAssignment`

Deprecations:
+ Print a message to stderr if the installed php-ast version is older than 1.0.1.
  A future major Phan version of Phan will probably depend on AST version 70 to support new syntax found in PHP 7.4.
+ Print a message to stderr if the installed PHP version is 7.0.
  A future major version of Phan will require PHP 7.1+ to run.

  Phan will still continue to support setting `target_php_version` to `'7.0'` and `--target-php-version 7.0` in that release.

Bug fixes:
+ Fix edge cases in how Phan checks if files are in `exclude_analysis_directory_list` (#2651)
+ Fix crash parsing comma in string literal in array shape (#2597)
  (e.g. `@param array{0:'test,other'} $x`)

06 Apr 2019, Phan 1.2.8
-----------------------

New features(CLI):
+ Fix edge cases initializing directory list and target versions of config files (#2629, #2160)

New features(Analysis):
+ Support analyzing `if (false !== is_string($var))` and similar complex conditions. (#2613)
+ Emit `PhanUnusedGotoLabel` for labels without a corresponding `goto` in the same function scope. (#2617)
  (note that Phan does not understand the effects of goto on control flow)
+ Don't emit `PhanUnreferencedClass` for anonymous classes. (#2604)
+ Detect undeclared types in phpdoc callables and closures. (#2562)
+ Warn about unreferenced PHPDoc `@property`/`@property-read`/`@property-write` annotations in `--dead-code-detection`.
  New issue types: `PhanWriteOnlyPHPDocProperty`, `PhanReadOnlyPHPDocProperty`, `PhanUnreferencedPHPDocProperty`.

Maintenance:
+ Make escaped string arguments fit on a single line for more issue types.
+ Rename `UseContantNoEffect` to `UseConstantNoEffect`.
+ Rename `AddressableElement::isStrictlyMoreVisibileThan()` to `isStrictlyMoreVisibleThan`.

Plugins:
+ Fix edge case where `WhitespacePlugin` would not detect trailing whitespace.
+ Detect `PhanPluginDuplicateSwitchCaseLooseEquality` in `DuplicateArrayKeyPlugin`. (#2310)
  Warn about cases of switch cases that are loosely equivalent to earlier cases, and which might get unexpectedly missed because of that. (e.g. `0` and `'foo'`)

Bug fixes:
+ Catch and handle "Cannot access parent when not in object context" when parsing global functions incorrectly using `parent` parameter type. (#2619)
+ Improve the performance of `--progress-bar` when the terminal width can't be computed by symfony. (#2634)

22 Mar 2019, Phan 1.2.7
-----------------------

New features(CLI,Configs)
+ Use a progress bar for `--progress-bar` on Windows instead of printing dots. (#2572)
  Use ASCII characters for the progress bar instead of UTF-8 if the code page isn't utf-8 or if Phan can't infer the terminal's code page (e.g. in PHP < 7.1)

Language Server/Daemon mode:
+ Make "Go to Definition" work when the constructor of a user-defined class is inherited from an internal class. (#2598)

Maintenance:
+ Update tolerant-php-parser version to 0.0.17
  (fix parsing of some edge cases, minor performance improvement, prepare to support php 7.4 in polyfill)
+ Use paratest for phpunit tests in Travis/Appveyor

Bug fixes:
+ Make the codeclimate plugin analyze the correct directory. Update the dependencies of the codeclimate plugin. (#2139)
+ Fix false positive checking for undefined offset with `$foo['strVal']` when strings are in the union type of `$foo` (#2541)
+ Fix crash in analysis of `call_user_func` (#2576)
+ Fix a false positive PhanTypeInvalidDimOffset for `unset` on array fields in conditional branches. (#2591)
+ Fix edge cases where types for variables inferred in one branch affect unrelated branches (#2593)

09 Mar 2019, Phan 1.2.6
-----------------------

New features(CLI,Configs)
+ Add config `enable_extended_internal_return_type_plugins` to more aggressively
  infer literal values for functions such as `json_decode`, `strtolower`, `implode`, etc. (disabled by default),
+ Make `--dead-code-detection` load `UnreachableCodePlugin` if that plugin isn't already loaded (#1824)
+ Add `--automatic-fix` to fix any issues Phan is capable of fixing
  (currently a prototype. Fixes are guessed based on line numbers).
  This is currently limited to:
  - unreferenced use statements on their own line (requires `--dead-code-detection`).
  - issues emitted by `WhitespacePlugin` (#2523)
  - unqualified global function calls/constant uses from namespaces (requires `NotFullyQualifiedUsagePlugin`)
    (will do the wrong thing for functions that are both global and in the same namespace)

New features(Analysis):
+ Make Phan infer more precise literal types for internal constants such as `PHP_EOF`.
  These depend on the PHP binary used to run Phan.

  In most cases, that shouldn't matter.
+ Emit `PhanPluginPrintfVariableFormatString` in `PrintfCheckerPlugin` if the inferred format string isn't a single literal (#2431)
+ Don't emit `PhanWriteOnlyPrivateProperty` with dead code detection when at least one assignment is by reference (#1658)
+ Allow a single hyphen between words in `@suppress issue-name` annotations (and `@phan-suppress-next-line issue-name`, etc.) (#2515)
  Note that CamelCase issue names are conventional for Phan and its plugins.
+ Emit `PhanCompatibleAutoload` when using `function __autoload() {}` instead of `spl_autoload_register() {}` (#2528)
+ Be more aggressive about inferring that the result is `null` when accessing array offsets that don't exist. (#2541)
+ Fix a false positive analyzing `array_map` when the closure has a dependent return type. (#2554)
+ Emit `PhanNoopArrayAccess` when an array field is fetched but not used (#2538)

Language Server/Daemon mode:
+ Fix an error in the language server on didChangeConfiguration
+ Show hover text of ancestors for class elements (methods, constants, and properties) when no summary is available for the class element. (#1945)

Maintenance
+ Don't exit if the AST version Phan uses (currently version 50) is deprecated by php-ast (#1134)

Plugins:
+ Write `PhanSelfCheckPlugin` for self-analysis of Phan and plugins for Phan. (#1576)
  This warns if too many/too few arguments are provided for the issue template when emitting an issue.
+ Add `AutomaticFixCapability` for plugins to provide fixes for issues for `--automatic-fix` (#2549)
+ Change issue messages for closures in `UnknownElementTypePlugin` (#2543)

Bug fixes:
+ Fix bug: `--ignore-undeclared` failed to properly ignore undeclared elements since 1.2.3 (#2502)
+ Fix false positive `PhanTypeInvalidDimOffset` for functions nested within other functions.
+ Support commas in the union types of parameters of magic methods (#2507)
+ Fix parsing `?(A|B|C)` (#2551)

27 Feb 2019, Phan 1.2.5
-----------------------

New features(Analysis):
+ Cache ASTs generated by the polyfill to disk by default, improving performance of the polyfill parser.
  (e.g. affects use cases where `php-ast` is not installed and `--use-polyfill-parser` is enabled).

  ASTs generated by the native parser (`php-ast`) are not cached.

  (For the language server/daemon mode, Phan stops reading from/writing to the cache after it finishes initializing)
+ Be more consistent warning about invalid callables passed to internal functions such as `register_shutdown_function` (#2046)
+ Add `@phan-suppress-next-next-line` to suppress issues on the line 2 lines below the comment. This is useful in block comments/doc comments. (#2470)
+ Add `@phan-suppress-previous-line` to suppress issues on the line above the comment. (#2470)
+ Detect `PhanRedefineClassConstant` and `PhanRedefineProperty` when class constants and properties are redefined. (#2492)

New features(CLI):
+ Add `--disable-cache` to disable the disk cache of ASTs generated by the polyfill.

Language Server/Daemon mode:
+ Show plaintext summaries of internal classes, functions, methods, constants, and properties when hover text is requested.
+ Show descriptions of superglobals and function parameters when hovering over a variable.

Maintenance
+ Render the constants in `PhanUndeclaredMagicConstant` as `__METHOD__` instead of `MAGIC_METHOD`

Plugins:
+ Add `WhitespacePlugin` to check for trailing whitespace, tabs, and carriage returns in PHP files.
+ Add `HandleLazyLoadInternalFunctionCapability` so that plugins can modify Phan's information about internal global functions when those functions are loaded after analysis starts.
+ Add `SuspiciousParamOrderPlugin` which guesses if arguments to functions are out of order based on the names used in the argument expressions.

  E.g. warns about invoking `function example($first, $second, $third)` as `example($mySecond, $myThird, $myFirst)`
+ Warn if too many arguments are passed to `emitIssue`, `emitPluginIssue`, etc. (#2481)

Bug fixes:
+ Support parsing nullable template types in PHPDoc (e.g. `@return ?T`)
+ Allow casting `null` to `?\MyClass<\Something>`.
+ Fix false positive PhanUndeclaredMagicConstant for `__METHOD__` and `__FUNCTION__` in function/method parameters (#2490)
+ More consistently emit `PhanParamReqAfterOpt` in methods (#1843).

18 Feb 2019, Phan 1.2.4
-----------------------

New features(Analysis):
+ Inherit more specific phpdoc template types even when there are real types in the signature. (#2447)
  e.g. inherit `@param MyClass<T>` and `@return MyClass<U>` from the
  ancestor class of `function someMethod(MyClass $x) : MyClass {}`.

  This is only done when each phpdoc type is compatible with the real signature type.
+ Warn about `@var Type` without a variable name in doc comments of function-likes (#2445)
+ Infer side effects of `array_push` and `array_unshift` on complex expressions such as properties. (#2365)
+ Warn when a non-string is used as a property name for a dynamic property access (#1402)
+ Don't emit `PhanAccessMethodProtected` for `if ($this instanceof OtherClasslike) { $this->protectedMethod(); }` (#2372)
  (This only applies to uses of the variable `$this`, e.g. in closures or when checking interfaces)

Plugins:
+ Warn about unspecialized array types of elements in UnknownElementTypePlugin. `mixed[]` can be used when absolutely nothing is known about the array's key or value types.
+ Warn about failing to use the return value of `var_export($value, true)` (and `print_r`) in `UseReturnValuePlugin` (#2391)
+ Fix plugin causing `InvalidVariableIssetPlugin` to go into an infinite loop for `isset(self::CONST['offset'])` (#2446)

Maintenance
+ Limit frames of stack traces in crash reports to 1000 bytes of encoded data. (#2444)
+ Support analysis of the upcoming php 7.4 `??=` operator (#2369)
+ Add a `target_php_version` option for PHP 7.4.
  This only affects inferred function signatures, and does not allow parsing newer syntax.

Bug fixes:
+ Fix a crash seen when parsing return typehint for `Closure` in a different case (e.g. `closure`) (#2438)
+ Fix an issue loading the autoloader multiple times when the `vendor` folder is not lowercase on case-sensitive filesystems (#2440)
+ Fix bug causing template types on methods to not work properly when inherited from a trait method.
+ Catch and warn when declaring a constant that would conflict with built in keywords (true/false/null) and prevent it from affecting inferences. (#1642)

10 Feb 2019, Phan 1.2.3
-----------------------

New features(CLI):
+ Add `-I <file_list>` as an alias of `--include-analysis-file-list <file>`.
+ Support repeating the include option (`-I <file_or_list> -I <file_or_list>`)
  and the exclude option (`-3 <file_or_list> -3 <file_or_list>`).

New features(Analysis):
+ Inherit more specific phpdoc types even when there are real types in the signature. (#2409)
  e.g. inherit `@param array<int,\stdClass>` and `@return MyClass[]` from the
  ancestor class of `function someMethod(array $x) : array {}`.

  This is only done when each phpdoc type is compatible with the real signature type.
+ Detect more expressions without side effects: `PhanNoopEmpty` and `PhanNoopIsset` (for `isset(expr)` and `empty(expr)`) (#2389)
+ Also emit `PhanNoopBinaryOperator` for the `??`, `||`, and `&&` operators,
  but only when the result is unused and the right-hand side has no obvious side effects. (#2389)
+ Properly analyze effects of a property/field access expression as the key of a `foreach` statement. (#1601)
+ Emit `PhanTypeInstantiateTrait` when calling `new TraitName()` (#2379)
+ Emit `PhanTemplateTypeConstant` when using `@var T` on a class constant's doc comment. (#2402)
+ Warn for invalid operands of a wider variety of binary operators (`/`, `/=`, `>>`, `<<=`, `-`, `%`, `**`, etc) (#2410)
  New issue types: `PhanTypeInvalidRightOperandOfIntegerOp` and `PhanTypeInvalidLeftOperandOfIntegerOp`.
  Also, mention the operator name in the issue message.

Language Server/Daemon mode:
+ Attempted fixes for bugs with issue filtering in the language server on Windows.
+ Add `--language-server-disable-output-filter`, which disables the language server filter to limit outputted issues
  to those in files currently open in the IDE.

Maintenance
+ Don't emit a warning to stderr when `--language-server-completion-vscode` is used.
+ Catch the rare RecursionDepthException in more places, improve readability of its exception message. (#2386)
+ Warn that php-ast 1.0.0 and older always crash with PHP 7.4-dev or newer.

Bug fixes:
+ Fix edge cases in checking if properties/methods are accessible from a trait (#2371)
+ Fix edge cases checking for `PhanTypeInstantiateInterface` and `PhanTypeInstantiateAbstract` (#2379)

Plugins:
+ Infer a literal string return value when calling `sprintf` on known literal scalar types in `PrintfCheckerPlugin`. (#2131)
+ Infer that `;@foo();` is not a usage of `foo()` in `UseReturnValuePlugin`. (#2412)
+ Implement `NotFullyQualifiedUsagePlugin` to warn about uses of global functions and constants that aren't fully qualified. (#857)

02 Feb 2019, Phan 1.2.2
-----------------------

New features(CLI):
+ Emit a warning to stderr if no files were parsed when Phan is invoked. (#2289)

New features(Analysis):
+ Add `@phan-extends` and `@extends` as an alias of `@inherits` (#2351)
+ Make checks such as `$x !== 'a literal'` (and `!=`) remove the literal string/int type from the union type. (#1789)

Language Server/Daemon mode:
+ Limit analysis results of the language server to only the currently open files. (#1722)
+ Limit analysis results of Phan daemon to just the requested files in **all** output formats (#2374)
  (not just when `phan_client` post-processes the output)
+ Make code completion immediately after typing `->` and `::` behave more consistently (#2343)
  Note: this fix only applies at the very last character of a line
+ Be more consistent about including types in hover text for properties (#2348)
+ Make "Go to Definition" on `new MyClass` go to `MyClass::__construct` if it exists. (#2276)
+ Support "Go to Definition" for references to global functions and global constants in comments and literal strings.
  Previously, Phan would only look for class definitions in comments and literal strings.
+ Fix a crash requesting completion results for some class names/global constants.

Maintenance:
+ Warn and exit immediately if any plugins are missing or invalid (instead of crashing after parsing all files) (#2099)
+ Emit warnings to stderr if any config settings seem to be the wrong type (#2376)
+ Standardize on logging to stderr.
+ Add more details about the call that crashed to the crash report.

Bug fixes:
+ Emit a warning and exit if `--config-file <file>` does not exist (#2271)
+ Fix inferences about `foreach ($arr as [[$nested]]) {...}` (#2362)
+ Properly analyze accesses of `@internal` elements of the root namespace from other parts of the root namespace. (#2366)
+ Consistently emit `UseNormalNoEffect` (etc.) when using names/functions/constants of the global scrope from the global scope.
+ Fix a bug causing incorrect warnings due to uses of global/class constants.

Plugins:
+ Add `UseReturnValuePlugin`, which will warn about code that calls a function/method such as `sprintf` or `array_merge` without using the return value.

  The list it uses is not comprehensive; it is a small subset of commonly used functions.

  This plugin can also be configured to automatically warn about failing to use a return value of **any** user-defined or internal function-like,
  when over 98% of the other calls in the codebase did use the return value.

18 Jan 2019, Phan 1.2.1
-----------------------

New features(CLI):
+ Add short flags: `-S` for `--strict-type-checking`, `-C` for `--color`, `-P` for `--plugin <plugin>`

New features(Analysis):
+ Infer that the result of `array_map` has integer keys when passed two or more arrays (#2277)
+ Improve inferences about the left-hand side of `&&` statements such as `$leftVar && (other_expression);` (#2300)
+ Warn about passing an undefined variable to a function expecting a reference parameter with a real, non-nullable type (#1344)
+ Include variables in scope as alternative suggestions for undeclared properties (#1680)
+ Infer a string literal when analyzing calls to `basename` or `dirname` on an expression that evaluates to a string literal. (#2323)
+ Be stricter about warning when literal int/string values are passed to incompatible scalar types when `scalar_implicit_cast` or `scalar_implicit_partial` are used. (#2340)

Maintenance:
+ End the output for `--output-mode <json>` with a newline.
+ Upgrade tolerant-php-parser, making the polyfill/fallback properly parse `$a && $b = $c` (#2180)
+ Add updates to the function/method signature map from Psalm and PHPStan.

Language Server/Daemon mode:
+ Add `--output-mode <mode>` to `phan_client`. (#1568)

  Supported formats: `phan_client` (default), `text`, `json`, `csv`, `codeclimate`, `checkstyle`, or `pylint`
+ Add `--color` to `phan_client` (e.g. for use with `--output-mode text`)
+ Add `--language-server-completion-vscode`. This is a workaround to make completion of variables and static properties work in [the Phan plugin for VS Code](https://github.com/tysonandre/vscode-php-phan)
+ Include Phan's signature types in hover text for internal and user-defined methods (instead of just the real types) (#2309)
  Also, show defaults of non-nullable parameters as `= default` instead of `= null`
+ Properly return a result set when requesting variable completion of `$` followed by nothing.
+ Fix code completion when `--language-server-analyze-only-on-save` is on. (#2327)

Plugins:
+ Add a new issue type to `DuplicateExpressionPlugin`: `PhanPluginBothLiteralsBinaryOp`. (#2297)

  (warns about suspicious expressions such as `null == 'a literal` in `$x ?? null == 'a literal'`)
+ Support `assertInternalType` in `PHPUnitAssertionPlugin` (#2290)
+ Warn when identical dynamic expressions (e.g. variables, function calls) are used as array keys in `DuplicateArrayKeyPlugin`
+ Allow plugins to include a `Suggestion` when calling `$this->emitIssue()`

05 Jan 2019, Phan 1.2.0
-----------------------

New features(Analysis):
+ Infer match keys of `$matches` for a wider range of regexes (e.g. non-capturing groups, named subgroups) (#2294)
+ Improve detection of invalid arguments in code implicitly calling `__invoke`.
+ Support extracting template types from more forms of `callable` types. (#2264)
+ Support `@phan-assert`, `@phan-assert-true-condition`, and `@phan-assert-false-condition`.
  Examples of side effects when this annotation is used on a function/method declaration:

  - `@phan-assert int $x` will assert that the argument to the parameter `$x` is of type `int`.
  - `@phan-assert !false $x` will assert that the argument to the parameter `$x` is not false.
  - `@phan-assert !\Traversable $x` will assert that the argument to the parameter `$x` is not `Traversable` (or a subclass)
  - `@phan-assert-true-condition $x` will make Phan infer that the argument to parameter `$x` is truthy if the function returned successfully.
  - `@phan-assert-false-condition $x` will make Phan infer that the argument to parameter `$x` is falsey if the function returned successfully.
  - This can be used in combination with Phan's template support.

  See [tests/plugin_test/src/072_custom_assertions.php](tests/plugin_test/src/072_custom_assertions.php) for example uses of these annotations.
+ Suggest typo fixes when emitting `PhanUnusedVariable`, if only one definition was seen. (#2281)
+ Infer that `new $x` is of the template type `T` if `$x` is `class-string<T>` (#2257)

Plugins:
- Add `PHPUnitAssertionPlugin`.
  This plugin will make Phan infer side effects of some of the helper methods PHPUnit provides within test cases.

  - Infer that a condition is truthy from `assertTrue()` and `assertNotFalse()` (e.g. `assertTrue($x instanceof MyClass)`)
  - Infer that a condition is null/not null from `assertNull()` and `assertNotNull()`
  - Infer class type of `$actual` from `assertInstanceOf(MyClass::class, $actual)`
  - Infer that `$actual` has the exact type of `$expected` after calling `assertSame($expected, $actual)`
  - Other methods aren't supported yet.

Bug fixes:
- Infer that some internal classes' properties (such as `\Exception->message`) are protected (#2283)
- Fix a crash running Phan without php-ast when no files were parsed (#2287)

30 Dec 2018, Phan 1.1.10
------------------------

New features(Analysis):
+ Add suggestions if to `PhanUndeclaredConstant` issue messages about undeclared global constants, if possible. (#2240)
  Suggestions include other global constants, variables, class constants, properties, and function names.
+ Warn about `continue` and `break` with no matching loop/switch scope. (#1869)
  New issue types: `PhanContinueOrBreakTooManyLevels`, `PhanContinueOrBreakNotInLoop`
+ Warn about `continue` statements targeting `switch` control structures (doing the same thing as a `break`) (#1869)
  New issue types: `PhanContinueTargetingSwitch`
+ Support inferring template types from array keys.
  int/string/mixed can be inferred from `array<TKey,\someType>` when `@template TKey` is in the class/function-like scope.
+ Phan can now infer template types from even more categories of parameter types in constructors and regular functions/methods. (#522)

  - infer `T` from `Closure(T):\OtherClass` and `callable(T):\OtherClass`
  - infer `T` from `array{keyName:T}`
  - infer `TKey` from `array<TKey,\OtherClass>` (as int, string, or mixed)

Bug fixes:
+ Refactor the way `@template` annotations are parsed on classes and function-likes to avoid various edge cases (#2253)
+ Fix a bug causing Phan to fail to analyze closures/uses of closures when used inline (e.g. in function calls)

27 Dec 2018, Phan 1.1.9
-----------------------

New features(Analysis):
+ Warn about `split` and other functions that were removed in PHP 7.0 by default. (#2235, #2236)
  (`target_php_version` can now be set to `'5.6'` if you have a PHP 5.6 project that uses those)
+ Fix a false positive `PhanUnreferencedConstant` seen when calling `define()` with a dynamic name. (#2245)
+ Support analyzing `@template` in PHPDoc of closures, functions and methods. (#522)

  Phan currently requires the template type to be part of the parameter type(s) as well as the return type.

  New issue types: `PhanTemplateTypeNotUsedInFunctionReturn`, `PhanTemplateTypeNotDeclaredInFunctionParams`
+ Make `@template` on classes behave more consistently. (#522)

  Phan will now check the union types of parameters instead of assuming that arguments will always occur in the same order and positions as `@template`.
+ Phan can now infer template types from more categories of parameter types in constructors and regular functions/methods. (#522)
  - `@param T[]`
  - `@param Closure():T`
  - `@param OtherClass<\stdClass,T>`

  - Note that this implementation is currently incomplete - Phan is not yet able to extract `T` from types not mentioned here (e.g. `array{0:T}`, `Generator<T>`, etc.)
+ Add `callable-string` and `class-string` types. (#1346)
  Warn if an invalid/undefined callable/class name is passed to parameters declared with those exact types.
+ Infer a more accurate literal string for the `::class` constant.

  Additionally, support inferring that a function/method will return instances of the passed in class name, when code has PHPDoc such as the following:

  ```
  /**
   * @template T
   * @param class-string<T> $className
   * @return T
   */
  ```

Plugins:
+ Detect more possible duplicates in `DuplicateArrayKeyPlugin`

Language Server/Daemon mode:
+ Be more consistent about how return types in methods (of files that aren't open) are inferred.

Bug fixes:
+ Fix a bug parsing the CLI option `--target-php-version major.minor` (Phan will now correctly set the `target_php_version` config setting)
+ Fix type inferences of `$x['offset'] = expr` in a branch, when outside of that branch. (#2241)

15 Dec 2018, Phan 1.1.8
-----------------------

New features(Analysis):
+ Infer more accurate types for return values/expected arguments of methods of template classes.
+ Support template types in magic methods and properties. (#776, related to #497)
+ Emit `PhanUndeclaredMagicConstant` when using a magic constant in a scope that doesn't make sense.
  Infer more accurate literal strings for some magic constants.

Bug fixes:
+ Fix a crash when an empty scalar value was passed to a function with variadic arguments (#2232)

08 Dec 2018, Phan 1.1.7
-----------------------

Maintenance:
+ Improve checks for empty/invalid FQSENs.
  Also, replace `PhanTypeExpectedObjectOrClassNameInvalidName` with `PhanEmptyFQSENInClasslike` or `PhanInvalidFQSENInClasslike`.

Bug fixes:
+ Fix uncaught crash on startup analyzing `class OCI-Lob` from oci8 (#2222)

08 Dec 2018, Phan 1.1.6
-----------------------

New features(Analysis):
+ Add suggestions to `PhanUndeclaredFunction` for functions in other namespaces
  and similarly named functions in the same namespace.
+ Add issue types `PhanInvalidFQSENInCallable` and `PhanInvalidFQSENInClasslike`
+ Properly analyze closures generated by `Closure::fromCallable()` on a method.
+ Emit `PhanDeprecatedCaseInsensitiveDefine` when define is used to create case-insensitive constants (#2213)

Maintenance:
+ Increase the default of the config setting `suggestion_check_limit` from 50 to 1000.
+ Shorten help messages for `phan --init` (#2162)

Plugins:
+ Add a prototype tool `tool/dump_markdown_preview`,
  which can be used to preview what description text Phan parses from a doc comment
  (similar to the language server's hover text)

Bug fixes:
+ Infer more accurate types after asserting `!empty($x)`
+ Fix a crash seen when analyzing anonymous class with 0 args
  when checking if PhanInfiniteRecursion should be emitted (#2206)
+ Fix a bug causing Phan to fail to warn about nullable phpdoc types
  replacing non-nullable param/return types in the real signature.
+ Infer the correct type for the result of the unary `+` operator.
  Improve inferences when `+`/`-` operators are used on string literals.
+ Fix name inferred for global constants `define()`d within a namespace (#2207).
  This now properly treats the constant name as being fully qualified.
+ Don't emit PhanParamSignatureRealMismatchReturnType for a return type of `T` replacing `?T`,
  or for `array` replacing `iterable` (#2211)

29 Nov 2018, Phan 1.1.5
-----------------------

Language Server:
+ Fix a crash in the Language Server when pcntl is not installed or enabled (e.g. on Windows) (#2186)

27 Nov 2018, Phan 1.1.4
-----------------------

New features(Analysis):
+ Preserve original descendent object types after type assertions, when original object types are all subtypes
  (e.g. infer `SubClass` for `$x = rand(0,1) ? new SubClass() : false; if ($x instanceof BaseClass) { ... }`)

Maintenance:
+ Emit `UnusedPluginSuppression` on `@phan-suppress-next-line` and `@phan-file-suppress`
  on the same line as the comment declaring the suppression. (#2167, #1731)
+ Don't emit `PhanInvalidCommentForDeclarationType` (or attempt to parse) unknown tags that have known tags as prefixes  (#2156)
  (e.g. `@param-some-unknown-tag`)

Bug fixes:
+ Fix a crash when analyzing a nullable parameter of type `self` in traits (#2163)
+ Properly parse closures/generic arrays/array shapes when inner types also contain commas (#2141)
+ Support matching parentheses inside closure params, recursively. (e.g. `Closure(int[],Closure(int):bool):int[]`)
+ Don't warn about properties being read-only when they might be modified by reference (#1729)

20 Nov 2018, Phan 1.1.3
-----------------------

New features(CLI):
+ Warn when calling method on union types that are definitely partially invalid. (#1885)
  New config setting: `--strict-method-checking` (enabled as part of `--strict-type-checking`)
  New issue type: `PhanPossiblyNonClassMethodCall`
+ Add a prototype tool `tool/phoogle`, which can be used to search for function/method signatures in user-declared and internal functions/methods.
  E.g. to look for functions that return a string, given a string and an array:
  `/path/phan/tool/phoogle 'string -> array -> string`

New features(Analysis):
+ Add a heuristic check to detect potential infinite recursion in a functionlike calling itself (i.e. stack overflows)
  New issue types: `PhanInfiniteRecursion`
+ Infer literal integer values from expressions such as `2 | 1`, `2 + 2`, etc.
+ Infer more accurate array shapes for `preg_match_all` (based on existing inferences for `preg_match`)
+ Make Phan infer union types of variables from switch statements on variables (#1291)
  (including literal int and string types)
+ Analyze simple assertions on `get_class($var)` of various forms (#1977)
  Examples:
  - `assert(get_class($x) === 'someClass')`
  - `if (get_class($x) === someClass::class)`
  - `switch (get_class($x)) {case someClass::class: ...}`
+ Warn about invalid/possibly invalid callables in function calls.
  New issue types: `PhanTypeInvalidCallable`, `PhanTypePossiblyInvalidCallable` (the latter check requires `--strict-method-checking`)
+ Reduce false positives for a few functions (such as `substr`) in strict mode.
+ Make Phan infer that variables are not null/false from various comparison expressions, e.g. `assert($x > 0);`
+ Detect invalid arguments to `++`/`--` operators (#680).
  Improve the analysis of the side effects of `++`/`--` operators.
  New issue type: `PhanTypeInvalidUnaryOperandIncOrDec`

Plugins:
+ Add `BeforeAnalyzeCapability`, which will be executed once before starting the analysis phase. (#2086)

Bug fixes:
+ Fix false positives analyzing `define()` (#2128)
+ Support declaring instance properties as the union type `static` (#2145)
  New issue types: `PhanStaticPropIsStaticType`
+ Fix a crash seen when Phan attempted to emit `PhanTypeArrayOperator` for certain operations (#2153)

05 Nov 2018, Phan 1.1.2
-----------------------

New features(CLI):
+ Make `phan --progress-bar` fit within narrower console widths. (#2096)
  (Make the old width into the new **maximum** width)
  Additionally, use a gradient of shades for the progress bar.

New features(Analysis):
+ Warn when attempting to read from a write-only real/magic property (or vice-versa) (#595)

  New issue types: `PhanAccessReadOnlyProperty`, `PhanAccessReadOnlyMagicProperty`, `PhanAccessWriteOnlyProperty`, `PhanAccessWriteOnlyMagicProperty`

  New annotations: `@phan-read-only` and `@phan-write-only` (on its own line) in the doc comment of a real property.
+ Warn about use statements that are redundant. (#2048)

  New issue types: `PhanUseConstantNoEffect`, `PhanUseFunctionNoEffect`, `PhanUseNormalNamespacedNoEffect`, `PhanUseNormalNoEffect`

  By default, this will only warn about use statements made from the global namespace, of elements also in the global namespace.
  To also warn about redundant **namespaced** uses of classes/namespaces (e.g. `namespace Foo; use Foo\MyClass;`), enable `warn_about_redundant_use_namespaced_class`
+ Warn when using a trait as a real param/return type of a method-like (#2007)
  New issue types: `PhanTypeInvalidTraitParam`, `PhanTypeInvalidTraitReturn`
+ Improve the polyfill/fallback parser's heredoc and nowdoc lexing (#1537)
+ Properly warn about an undefined variable being passed to `array_shift` (it expects an array but undefined is converted to null) (related to fix for #2100)
+ Stop adding generic int/string to the type of a class property when the doc comment mentions only literal int/string values (#2102)
  (e.g. `@var 1|2`)
+ Improve line number of warning about extra comma in arrays (i.e. empty array elements). (#2066)
+ Properly parse [flexible heredoc/nowdoc syntaxes](https://wiki.php.net/rfc/flexible_heredoc_nowdoc_syntaxes) that were added in PHP 7.3 (#1537)
+ Warn about more invalid operands of the binary operators `^`,`/`,`&` (#1825)
  Also, fix cases where `PhanTypeArrayOperator` would not be emitted.
  New issue types: `PhanTypeInvalidBitwiseBinaryOperator`, `PhanTypeMismatchBitwiseBinaryOperands`
+ Indicate when warnings about too many arguments are caused only by argument unpacking. (#1324)
  New issue types: `PhanParamTooManyUnpack`, `PhanParamTooManyUnpackInternal`
+ Properly warn about undefined namespaced constants/functions from within a namespace (#2112)
  Phan was failing to warn in some cases.
+ Always infer `int` for `<<` and `>>`
+ Support using dynamic values as the name for a `define()` statement (#2116)

Maintenance:
+ Make issue messages more consistent in their syntax used to describe closures/functions (#1695)
+ Consistently refer to instance properties as `Class->propname` and static properties as `Class::$staticpropname` in issue messages.

Bug fixes:
+ Properly type check `static::someMethodName()`.
  Previously, Phan would fail to infer types for the results of those method calls.
+ Improve handling of `array_shift`. Don't warn when it's used on a global or superglobal (#2100)
+ Infer that `self` and `static` in a trait refer to the methods of that trait. (#2006)

22 Oct 2018, Phan 1.1.1
-----------------------

New features(Analysis):
+ Add `defined at {FILE}:{LINE}` to warnings about property visibility.
+ Warn about missing references (`\n` or `$n`) in the replacement template string of `preg_replace()` (#2047)
+ Make `@suppress` on closures/functions/methods apply more consistently to issues emitted when analyzing the closure/function/method declaration. (#2071)
+ Make `@suppress` on warnings about unparseable doc comments work as expected (e.g. for `PhanInvalidCommentForDeclarationType on a class`) (#1429)
+ Support checking for missing/invalid files in `require`/`include`/`require_once`/`include_once` statements.

  To enable these checks, set `enable_include_path_checks` to `true` in your Phan config.

  New issue types: `PhanRelativePathUsed`, `PhanTypeInvalidEval`, `PhanTypeInvalidRequire`, `PhanInvalidRequireFile`, `PhanMissingRequireFile`

  New config settings: `enable_include_path_checks`, `include_paths`, `warn_about_relative_include_statement`
+ Warn when attempting to unset a property that was declared (i.e. not a dynamic or magic property) (#569)
  New issue type: `PhanTypeObjectUnsetDeclaredProperty`

  - This warning is emitted because declared properties are commonly expected to exist when they are accessed.
+ Warn about iterating over an object that's not a `Traversable` and not `stdClass` (#1115)
  New issue types (for those objects) were added for the following cases:

  1. Has no declared properties (`TypeNoPropertiesForeach`)
  2. Has properties and none are accessible. (`TypeNoAccessiblePropertiesForeach`)
  3. Has properties and some are accessible. (`TypeSuspiciousNonTraversableForeach`)
+ Add `@phan-template` and `@phan-inherits` as aliases for `@template` and `@inherits` (#2063)
+ Warn about passing non-objects to `clone()` (`PhanTypeInvalidCloneNotObject`) (#1798)

Maintenance:
+ Minor performance improvements.
+ Increase the default value of `max_literal_string_type_length` from 50 to 200.
+ Include Phan version in Phan's error handler and exception handler output. (#1639)

Bug fixes:
+ Don't crash when parsing an invalid cast expression. Only the fallback/polyfill parsers were affected.

Language Server/Daemon mode:
+ Fix bugs in the language server.

  1. The language server was previously using the non-PCNTL fallback
     implementation unconditionally due to an incorrect default configuration value.
     After this fix, the language server properly uses PCNTL by default
     if PCNTL is available.

     This bug was introduced by PR #1743

  2. Fix a bug causing the language server to eventually run out of memory when PCNTL was disabled.

08 Oct 2018, Phan 1.1.0
-----------------------

Maintenance:
+ Work on making this compatible with `php-ast` 1.0.0dev. (#2038)
  (Phan continues to support php-ast 0.1.5 and newer)

  Remove dead code (such as helper functions and references to constants) that aren't needed when using AST version 50 (which Phan uses).

  Some plugins may be affected if they call these helper methods or use those constants when the shim is used.

Bug fixes:
+ Fix a crash parsing an empty `shell_exec` shorthand string when using the fallback parser
  (i.e. two backticks in a row)
+ Fix a false positive `PhanUnusedVariable` warning about a variable declared prior to a do/while loop (#2026)

02 Oct 2018, Phan 1.0.7
-----------------------

New features(Analysis):
+ Support the `(int|string)[]` syntax of union types (union of multiple types converted to an array) in PHPDoc (#2008)

  e.g. `@param (int|string)[] $paramName`, `@return (int|string)[]`
+ Support spaces after commas in array shapes (#1966)
+ Emit warnings when using non-strings as dynamic method names (e.g. `$o->{$notAString}()`)
  New issue types: `PhanTypeInvalidMethodName`, `PhanTypeInvalidStaticMethodName`, `PhanTypeInvalidCallableMethodName`

Plugins:
+ In HasPHPDocPlugin, use a more compact representation to show what Phan sees from the raw doc comment.
+ In HasPHPDocPlugin, warn about global functions without extractable PHPDoc summaries.

  New issue types: `PhanPluginNoCommentOnFunction`, `PhanPluginDescriptionlessCommentOnFunction`
+ In HasPHPDocPlugin, warn about methods without extractable PHPDoc summaries.

  New issue types: `PhanPluginNoCommentOn*Method`, `PhanPluginDescriptionlessCommentOn*Method`

  These can be suppressed based on the method FQSEN with `plugin_config => [..., 'has_phpdoc_method_ignore_regex' => (a PCRE regex)]`
  (e.g. to suppress issues about tests, or about missing documentation about getters and setters, etc.)

Bug fixes:
+ Fix false positive `PhanUnusedVariable` for variables declared before break/continue that are used after the loop. (#1985)
+ Properly emit `PhanUnusedVariable` for variables where definitions are shadowed by definitions in branches and/or loops. (#2012)
+ Properly emit `PhanUnusedVariable` for variables which are redefined in a 'do while' loop.
+ Be more consistent about emitting `PhanUnusedVariableCaughtException` when exception variable names are reused later on.
+ Fix a crash when parsing `@method` annotations with many parameters (#2019)

25 Sep 2018, Phan 1.0.6
-----------------------

New features(Analysis):
+ Be more consistent about warning about undeclared properties in some edge cases.
  New issue types: `PhanUndeclaredClassProperty`, `PhanUndeclaredClassStaticProperty`

Maintenance:
+ Restore test files in future published releases' **git tags** (#1986)
  (But exclude them from the zip/tar archives published on GitHub Releases)

  - When `--prefer-dist` (the default) is used in composer to download a stable release,
    the test files will not be part of the downloaded files.

Language Server/Daemon mode:
+ Add support for code completion suggestions. (#1706)

  This can be enabled by passing `--language-server-enable-completion`

  This will complete references to the following element types:

  - variable names (using superglobals and local variables that have been declared in the scope)
  - global constants, global functions, and class names.
  - class constants, instance and static properties, and instance and static method names.

  NOTE: If you are completing from the empty string (e.g. immediately after `->` or `::`),
  Phan may interpret the next word token (e.g. on the next line) as the property/constant name/etc. to complete,
  due to the nature of the parser used (The cursor position doesn't affect the parsing logic).

  - Completion requests before tokens that can't be treated that way will not cause that problem.
    (such as `}`, `;`, `)`, the end of the file, etc.)

Bug fixes:
+ Fix various uncaught errors in Phan that occurred when parsing invalid ASTs.
  Instead of crashing, warn about the bug or invalid AST.

  New issue types: `PhanInvalidConstantFQSEN`, `PhanContextNotObjectUsingSelf`, `PhanInvalidTraitUse` (for unparsable trait uses)

21 Sep 2018, Phan 1.0.5
-----------------------

New Features(Analysis)
+ Warn if a PHPDoc annotation for an element(`@param`, `@method`, or `@property*`) is repeated. (#1963)

  New issue types: `PhanCommentDuplicateMagicMethod`, `PhanCommentDuplicateMagicProperty`, `PhanCommentDuplicateParam`
+ Add basic support for `extract()` (#1978)
+ Improve line numbers for warnings about `@param` and `@return` annotations (#1369)

Maintenance:
+ Make `ext-ast` a suggested composer dependency instead of a required composer dependency (#1981)

  `--use-fallback-parser` allows Phan to analyze files even when php-ast is not installed or enabled.
+ Remove test files from future published releases (#1982)

Plugins:
+ Properly warn about code after `break` and `continue` in `UnreachableCodePlugin`.
  Previously, Phan only warned about code after `throw` and `return`.

Bug fixes:
+ Don't infer bad types for variables when analyzing `array_push` using expressions containing those variables. (#1955)

  (also fixes other `array_*` functions taking references)
+ Fix false negatives in PHP5 backwards compatibility heuristic checks (#1939)
+ Fix false positive `PhanUnanalyzableInheritance` for a method inherited from a trait (which itself uses trait) (#1968)
+ Fix an uncaught `RuntimeException` when type checking an array that was roughly 12 or more levels deep (#1962)
+ Improve checks of the return type of magic methods against methods inherited from ancestor classes (#1975)

  Don't emit a false positive `PhanParamSignaturePHPDocMismatchReturnType`

Language Server/Daemon mode:
+ Fix an uncaught exception when extracting a URL with an unexpected scheme (not `file:/...`) (#1960)
+ Fix false positive `PhanUnreferencedUseNormal` issues seen when the daemon was running without pcntl (#1860)

10 Sep 2018, Phan 1.0.4
-----------------------

Plugins:
+ Fix a crash in `DuplicateExpressionPlugin`.
+ Add `HasPHPDocPlugin`, which checks if an element (class or property) has a PHPDoc comment,
  and that Phan can extract a plaintext summary/description from that comment.

Language Server/Daemon mode:
+ Support generating a hover description for variables.

  - For union types with a single non-nullable class/interface type, the hover text include the full summary description of that class-like.
  - For non-empty union types, this will just show the raw union type (e.g. `string|false`)
+ Improve extraction of summaries of elements (e.g. hover description)

  - Support using `@return` as a summary for function-likes.
  - Parse the lines after `@var` tag (before subsequent tags)
    as an additional part of the summary for constants/properties.

Maintenance:
+ Update Phar file to contain missing LICENSEs (#1950)
+ Add more documentation to Phan's code.

07 Sep 2018, Phan 1.0.3
-----------------------

Bug fixes
+ Fix bugs in analysis of assignments within conditionals (#1937)
+ Fix a crash analyzing comparison with variable assignment expression (#1940)
  (e.g. `if (1 + 1 > ($var = 1))`)

Plugins:
+ Update `SleepCheckerPlugin` to warn about properties that aren't returned in `__sleep()`
  that don't have a doc comment annotation of `@phan-transient` or `@transient`.
  (This is not an officially specified annotation)

  New issue type: `SleepCheckerPropertyMissingTransient`

  New setting: `$config['plugin_config']['sleep_transient_warning_blacklist_regex']`
  can be used to prevent Phan from warning about certain properties missing `@phan-transient`

06 Sep 2018, Phan 1.0.2
-----------------------

New features(Analysis)
+ Allow spaces on either side of `|` in union types
  (e.g. `@param array | ArrayAccess $x`)
+ Warn about array destructuring assignments from non-arrays (#1818)
  (E.g. `[$x] = 2`)

  New issue type: `PhanTypeInvalidExpressionArrayDestructuring`
+ Infer the number of groups for $matches in `preg_match()`

  Named subpatterns, non-capturing patterns, and regular expression options are not supported yet.
  Phan will just infer a more generic type such as `string[]` (depending on the bit flags).
+ Warn about ambiguous uses of `Closure():void` in phpdoc.
  Also, make that syntax count as a reference to `use Closure;` in that namespace.
+ Track the line number of magic method and magic properties (Instead of reporting the line number of the class).

Bug fixes
+ Fix a crash seen when using a temporary expression in a write context. (#1915)

  New issue type: `PhanInvalidWriteToTemporaryExpression`
+ Fix a crash seen with --use-fallback-parser with an invalid expression after `new`
+ Properly infer that closures have a class name of `Closure` for some issue types.
  (e.g. `call_user_func([function() {}, 'invalidMethod'])`)
+ Fix a bug analyzing nested assignment in conditionals (#1919)
+ Don't include impossible types when analyzing assertions such as `is_string($var)` (#1932)

26 Aug 2018, Phan 1.0.1
-----------------------

New features(CLI,Configs)
+ Support setting a `target_php_version` of PHP 7.3 in the config file or through `--target-php-version`.
+ Assume that `__construct`, `__destruct`, `__set`, `__get`, `__unset`, `__clone`, and `__wakeup` have return types of void if unspecified.

New features(Analysis)
+ Add function signatures for functions added/modified in PHP 7.3. (#1537)
+ Improve the line number for warnings about unextractable `@property*` annotations.
+ Make Phan aware that `$x` is not false inside of loops such as `while ($x = dynamic_value()) {...}` (#1646)
+ Improve inferred types of `$x` in complex equality/inequality checks such as `if (($x = dynamic_value()) !== false) {...}`
+ Make `!is_numeric` assertions remove `int` and `float` from the union type of an expression. (#1895)
+ Preserve any matching original types in scalar type assertions (#1896)
  (e.g. a variable `$x` of type `?int|?MyClass` will have type `int` after `assert(is_numeric($x))`)

Maintenance:
+ Add/modify various function, methods, and property type signatures.

Plugins:
+ Add `UnknownElementTypePlugin` to warn about functions/methods
  that have param/return types that Phan can't infer anything about.
  (it can still infer some things in non-quick mode about parameters)

  New issue types: `PhanPluginUnknownMethodReturnType`, `PhanPluginUnknownClosureReturnType`, `PhanPluginUnknownFunctionReturnType`, `PhanPluginUnknownPropertyType`
+ Add `DuplicateExpressionPlugin` to warn about duplicated expressions such as:
  - `X == X`, `X || X`, and many other binary operators (for operators where it is likely to be a bug)
  - `X ? X : Y` (can often simplify to `X ?: Y`)
  - `isset(X) ? X : Y` (can simplify to `??` in PHP 7)

  New issue types: `PhanPluginDuplicateExpressionBinaryOp`, `PhanPluginDuplicateConditionalTernaryOperation`, `PhanPluginDuplicateConditionalNullCoalescing`
+ Improve types inferred for `$matches` for PregRegexCheckerPlugin.

Bug fixes:
+ Properly handle `CompileError` (that are not the subclass `ParseError`). CompileError was added in PHP 7.3.
  (Phan now logs these the same way it would log other syntax errors, instead of treating this like an unexpected Error.)
+ Make sure that private methods that are generators, that are inherited from a trait, aren't treated like a `void`.
+ Fix a crash analyzing a dynamic call to a static method, which occurred when dead code detection or reference tracking was enabled. (#1889)
+ Don't accidentally emit false positive issues about operands of binary operators in certain contexts. (#1898)

12 Aug 2018, Phan 1.0.0
-----------------------

The Phan 1.0.0 release supports analysis of php 7.0-7.2, and can be executed with php 7.0+.
This release replaces the previous 0.12.x releases.
Because Phan uses PHP's Reflection APIs, it's recommended to use the same PHP minor version for analyzing the code as would be used to run the code.
(For the small number of function/method signatures, etc., that were added or changed in each minor release of PHP.)

Plugins:
+ Plugins: Remove V1 plugins (and V1 plugin examples), as well as legacy plugin capabilities. (#249)
  Third party plugin authors must use V2 of the plugin system.

  Removed capabilities:

  - `AnalyzeNodeCapability`, `LegacyAnalyzeNodeCapability`, `LegacyPostAnalyzeNodeCapability` (use `PostAnalyzeNodeCapability` instead)
  - `LegacyPreAnalyzeNodeCapability` (use `PreAnalyzeNodeCapability` instead)
+ API: Remove various methods that were deprecated. (#249)
  Any plugins using those methods will need to be updated.
  (e.g. `Config::getValue('config_value')` must be used instead of `Config::get()->config_value`)
+ Config: Remove `progress_bar_sample_rate` (#249)
  (`progress_bar_sample_interval` must be used instead if you want the progress bar to be faster or slower)
+ Maintenance: Immediately report the exception and exit if any plugins threw an uncaught `Throwable` during initialization.
  (E.g. this results in a better error message when a third party plugin requires PHP 7.1 syntax but PHP 7.0 is used to run Phan)

21 Jul 2018, Phan 0.12.15
-------------------------

New features(Analysis)
+ Make Phan's unused variable detection also treat exception variables as variable definitions,
  and warn if the caught exception is unused. (#1810)
  New issue types: `PhanUnusedVariableCaughtException`
+ Be more aggressive about inferring that a method has a void return type, when it is safe to do so
+ Emit `PhanInvalidConstantExpression` in some places where PHP would emit `"Constant expression contains invalid operations"`

  Phan will replace the default parameter type (or constant type) with `mixed` for constants and class constants.

  Previously, this could cause Phan to crash, especially with `--use-fallback-parser` on invalid ASTs.
+ Improve analysis of arguments passed to `implode()`

New features(CLI)
+ Add `--daemonize-tcp-host` CLI option for specifying the hostname for daemon mode (#1868).
  The default will remain `127.0.0.1` when not specified.
  It can be overridden to values such as `0.0.0.0` (publicly accessible, e.g. for usage with Docker)

Language Server/Daemon mode:
+ Implement support for hover requests in the Language Server (#1738)

  This will show a preview of the element definition (showing signature types instead of PHPDoc types)
  along with the snippet of the element description from the doc comment.

  Clients that use this should pass in the CLI option `--language-server-enable-hover` when starting the language server.

  - Note that this implementation assumes that clients sanitize the mix of markdown and HTML before rendering it.
  - Note that this may slow down some language server clients if they pause while waiting for the hover request to finish.

Maintenance:
+ Add a workaround for around a notice in PHP 7.3alpha4  (that Phan treats as fatal) (#1870)

Bug fixes:
+ Fix a bug in checking if nullable versions of specialized type were compatible with other nullable types. (#1839, #1852)
  Phan now correctly allows the following type casts:

  - `?1`               can cast to `?int`
  - `?'a string'`      can cast to `?string`
  - `?Closure(T1):T2`  can cast to `?Closure`
  - `?callable(T1):T2` can cast to `?callable`,
+ Make `exclude_file_list` work more consistently on Windows.

08 Jul 2018, Phan 0.12.14
-------------------------

New features(CLI, Configs)
+ Add `warn_about_undocumented_throw_statements` and `exception_classes_with_optional_throws_phpdoc` config. (#90)

  If `warn_about_undocumented_throw_statements` is true, Phan will warn about uncaught throw statements that aren't documented in the function's PHPDoc.
  (excluding classes listed in `exception_classes_with_optional_throws_phpdoc` and their subclasses)
  This does not yet check function and method calls within the checked function that may themselves throw.

  Add `warn_about_undocumented_exceptions_thrown_by_invoked_functions`.
  If enabled (and `warn_about_undocumented_throw_statements` is enabled),
  Phan will warn about function/closure/method invocations that have `@throws`
  that aren't caught or documented in the invoking method.
  New issue types: `PhanThrowTypeAbsent`, `PhanThrowTypeAbsentForCall`,
  `PhanThrowTypeMismatch`, `PhanThrowTypeMismatchForCall`

  Add `exception_classes_with_optional_throws_phpdoc` config.
  Phan will not warn about lack of documentation of `@throws` for any of the configured classes or their subclasses.
  The default is the empty array (Don't suppress any warnings.)
  (E.g. Phan suppresses `['RuntimeException', 'AssertionError', 'TypeError']` for self-analysis)

New Features (Analysis):
+ Warn when string literals refer to invalid class names (E.g. `$myClass::SOME_CONSTANT`). (#1794)
  New issue types: `PhanTypeExpectedObjectOrClassNameInvalidName` (emitted if the name can't be used as a class)
  This will also emit `PhanUndeclaredClass` if the class name could not be found.
+ Make Phan aware that `$this` doesn't exist in a static closure (#768)

Language Server/Daemon mode:
+ Fix another rare bug that can cause crashes in the polyfill/fallback parser when parsing invalid or incomplete ASTs.
+ Add a `--language-server-hide-category` setting to hide the issue category from diagnostic messages.
+ Remove the numeric diagnostic code from the language server diagnostics (a.k.a. issues).
  (Certain language clients such as LanguageClient-neovim would render that the code in the quickfix menu, wasting space)
+ Support "go to definition" for union types within all code comment types  (#1704)
  (e.g. can go to definition in `// some annotation or comment mentioning MyType`)

New features(Analysis)
+ Support analysis of [`list()` reference assignment](https://wiki.php.net/rfc/list_reference_assignment) for php 7.3 (which is still in alpha). (#1537)
+ Warn about invalid operands of the unary operators `+`, `-`, and `~`
  New issue types: `PhanTypeInvalidUnaryOperandNumeric` and `PhanTypeInvalidUnaryOperandBitwiseNot` (#680)

Bug fixes:
+ Fix a bug causing Phan to infer extra wrong types (`ancestorClass[][]`) for `@return className[]` (#1822)
+ Start warning about assignment operations (e.g. `+=`) when the modified variable isn't referenced later in the function.
+ Make exceptions in `catch{}` always include the type `Throwable` even if the declared type doesn't. (#336)

16 Jun 2018, Phan 0.12.13
-------------------------

New features(Analysis)
+ Support integer literals both in PHPDoc and in Phan's type system. (E.g. `@return -1|string`)
  Include integer values in issue messages if the values are known.
+ Support string literals both in PHPDoc and in Phan's type system. (E.g. `@return 'example\n'`)
  Phan can now infer possible variable values for dynamic function/method calls, etc.

  Note: By default, Phan does not store representations of strings longer than 50 characters. This can be increased with the `'max_literal_string_type_length'` config.

  Supported escape codes: `\\`, `\'`, `\r`, `\n`, `\t`, and hexadecimal (`\xXX`).
+ Improve inferred types of unary operators.
+ Warn about using `void`/`iterable`/`object` in use statements based on `target_php_version`. (#449)
  New issue types: `PhanCompatibleUseVoidPHP70`, `PhanCompatibleUseObjectPHP71`, `PhanCompatibleUseObjectPHP71`
+ Warn about making overrides of inherited property and constants less visible (#788)
  New issue types: `PhanPropertyAccessSignatureMismatch`, `PhanPropertyAccessSignatureMismatchInternal`,
  `PhanConstantAccessSignatureMismatch`, `PhanConstantAccessSignatureMismatchInternal`.
+ Warn about making static properties into non-static properties (and vice-versa) (#615)
  New issue types: `PhanAccessNonStaticToStaticProperty`, `PhanAccessStaticToNonStaticProperty`
+ Warn about inheriting from a class/trait/interface that has multiple possible definitions (#773)
  New issue types: `PhanRedefinedExtendedClass`, `PhanRedefinedUsedTrait`, `PhanRedefinedInheritedInterface`
+ Infer more accurate types for the side effects of assignment operators (i.e. `+=`, `.=`, etc) and other binary operations. (#1775)
+ Warn about invalid arguments to binary operators or assignment operators.
  New issue types: `PhanTypeInvalidLeftOperandOfAdd`,  `PhanTypeInvalidLeftOperandOfNumericOp`,
                   `PhanTypeInvalidRightOperandOfAdd`, `PhanTypeInvalidRightOperandOfNumericOp`
+ Warn about using negative string offsets and multiple catch exceptions in PHP 7.0 (if `target_php_version` is less than `'7.1'`). (#1771, #1778)
  New issue types: `PhanCompatibleMultiExceptionCatchPHP70`, `PhanCompatibleNegativeStringOffset`.

Maintenance:
+ Update signature map with more accurate signatures (#1761)
+ Upgrade tolerant-php-parser, making the polyfill/fallback able to parse PHP 7.1's multi exception catch.

Bug fixes:
+ Don't add more generic types to properties with more specific PHPDoc types (#1783).
  For example, don't add `array` to a property declared with PHPDoc type `/** @var string[] */`
+ Fix uncaught `AssertionError` when `parent` is used in PHPDoc (#1758)
+ Fix various bugs that can cause crashes in the polyfill/fallback parser when parsing invalid or incomplete ASTs.
+ Fix unparsable/invalid function signature entries of rarely used functions
+ Warn about undefined variables on the left-hand side of assignment operations (e.g. `$x .= 'string'`) (#1613)

08 Jun 2018, Phan 0.12.12
-------------------------

Maintenance:
+ Increase the severity of some issues to critical
  (if they are likely to cause runtime Errors in the latest PHP version).

Bug fixes:
+ Allow suppressing `PhanTypeInvalidThrows*` with doc comment suppressions
  in the phpdoc of a function/method/closure.
+ Fix crashes when fork pool is used and some issue types are emitted (#1754)
+ Catch uncaught exception for PhanContextNotObject when calling `instanceof self` outside a class scope (#1754)

30 May 2018, Phan 0.12.11
-------------------------

Language Server/Daemon mode:
+ Make the language server work more reliably when `pcntl` is unavailable. (E.g. on Windows) (#1739)
+ By default, allow the language server and daemon mode to start with the fallback even if `pcntl` is unavailable.
  (`--language-server-require-pcntl` can be used to make the language server refuse to start without `pcntl`)

Bug fixes:
+ Don't crash if `ext-tokenizer` isn't installed (#1747)
+ Fix invalid output of `tool/make_stubs` for APCu (#1745)

27 May 2018, Phan 0.12.10
-------------------------

New features(CLI, Configs)
+ Add CLI flag `--unused-variable-detection`.
+ Add config setting `unused_variable_detection` (disabled by default).
  Unused variable detection can be enabled by `--unused-variable-detection`, `--dead-code-detection`, or the config.

New features(Analysis):
+ Add built-in support for unused variable detection. (#345)
  Currently, this is limited to analyzing inside of functions, methods, and closures.
  This has some minor false positives with loops and conditional branches.

  Warnings about unused parameters can be suppressed by adding `@phan-unused-param` on the same line as `@param`,
  e.g. `@param MyClass $x @phan-unused-param`.
  (as well as via standard issue suppression methods.)

  The built in unused variable detection support will currently not warn about any of the following issue types, to reduce false positives.

  - Variables beginning with `$unused` or `$raii` (case-insensitive)
  - `$_` (the exact variable name)
  - Superglobals, used globals (`global $myGlobal;`), and static variables within function scopes.
  - Any references, globals, or static variables in a function scope.

  New Issue types:
  - `PhanUnusedVariable`,
  - `PhanUnusedVariableValueOfForeachWithKey`, (has a high false positive rate)
  - `PhanUnusedPublicMethodParameter`, `PhanUnusedPublicFinalMethodParameter`,
  - `PhanUnusedProtectedMethodParameter`, `PhanUnusedProtectedFinalMethodParameter`,
  - `PhanUnusedPrivateMethodParameter`, `PhanUnusedProtectedFinalMethodParameter`,
  - `PhanUnusedClosureUseVariable`, `PhanUnusedClosureParameter`,
  - `PhanUnusedGlobalFunctionParameter`

  This is similar to the third party plugin `PhanUnusedVariable`.
  The built-in support has the following changes:

  - Emits fewer/different false positives (e.g. when analyzing loops), but also detects fewer potential issues.
  - Reimplemented using visitors extensively (Similar to the code for `BlockAnalysisVisitor`)
  - Uses a different data structure from `PhanUnusedVariable`.
    This represents all definitions of a variable, instead of just the most recent one.
    This approximately tracks the full graph of definitions and uses of variables within a function body.
    (This allows warning about all unused definitions, or about definitions that are hidden by subsequent definitions)
  - Integration: This is planned to be integrated with other features of Phan, e.g. "Go to Definition" for variables. (Planned for #1211 and #1705)

Bug fixes:
+ Minor improvements to `UnusedSuppressionPlugin`

Misc:
+ Support  `composer.json`'s `vendor-dir` for `phan --init`

22 May 2018, Phan 0.12.9
------------------------

New features(CLI, Configs):
+ Add CLI flag `--language-server-enable-go-to-definition`. See the section "Language Server/Daemon mode".
+ Add Config setting `disable_line_based_suppression` to disable line-based suppression from internal comments. See the section "New Features"
+ Add Config setting `disable_file_based_suppression` to disable file-based issue suppressions.

New features(Analysis):
+ Make `@suppress`, `@phan-suppress`, `@phan-file-suppress` accept a comma separated issue list of issue types to suppress. (#1715)
  Spaces aren't allowed before the commas.
+ Implement `@phan-suppress-current-line` and `@phan-suppress-next-line` to suppress issues on the current or next line.

  These can occur within any comment or doc comment (i.e. the comment types for `/*`, `//`, and `/**`)

  These suppressions accept a comma separated list of issue type names.
  Commas must be immediately after the previous issue type.

  Note: Phan currently does not support inline comments anywhere else.
  Phan also does not associate these inline comments with any information about the current scope.
  This suppression is based on tokenizing the PHP file and determining the line based on that comment line.

  Examples:

  ```php
  // @phan-suppress-next-line PhanUndeclaredVariable, PhanUndeclaredFunction optional reason goes here
  $result = call_undefined_function() + $undefined_variable;

  $closure();  /* @phan-suppress-current-line PhanParamTooFew optional reason for suppression */

  /**
   * This can also be used within doc comments:

   * @phan-suppress-next-line PhanInvalidCommentForDeclarationType optional reason for suppression
   * @property int $x
   */
  function my_example() {
  }
  ```

  `PhanUnusedSuppressionPlugin` is capable of detecting if line-based suppressions are unused.
+ Allow using `@phan-file-suppress` as a regular comment anywhere within a file (`//`, `/*`, or `/**` comments).
  Previously, `@phan-file-suppress` could only be used inside the doc comment of an element.

  `@phan-file-suppress` in no-op string literals will be deprecated in a future Phan release.
+ Emit class name suggestions for undeclared types in param, property, return type, and thrown type declarations. (#1689)

  Affects `PhanUndeclaredTypeParameter`, `PhanUndeclaredTypeProperty`, `PhanUndeclaredTypeReturnType`,
  `PhanUndeclaredTypeThrowsType`, and `PhanInvalidThrowsIs*`
+ Add `pretend_newer_core_methods_exist` config setting.
  If this is set to true (the default),
  and `target_php_version` is newer than the version used to run Phan,
  Phan will act as though functions added in newer PHP versions exist.

  Note: Currently only affects `Closure::fromCallable()`, which was added in PHP 7.1.
  This setting will affect more functions and methods in the future.

Language Server/Daemon mode:
+ Support "Go to definition" for properties, classes, global/class constants, and methods/global functions (Issue #1483)
  (Must pass the CLI option `--language-server-enable-go-to-definition` when starting the server to enable this)
+ Support "Go to type definition" for variables, properties, classes, and methods/global functions (Issue #1702)
  (Must pass the CLI option `--language-server-enable-go-to-definition` when starting the server to enable this)
  Note that constants can't have object types in PHP, so there's no implementation of "Go To Type Definition" for those.

Plugins:
+ Add a new plugin capability `SuppressionCapability`
  that allows users to suppress issues in additional ways. (#1070)
+ Add a new plugin `SleepCheckerPlugin`. (PR #1696)
  Warn about returning non-arrays in sleep,
  as well as about returning array values with invalid property names.

  Issue types: `SleepCheckerInvalidReturnStatement`, `SleepCheckerInvalidPropNameType`, `SleepCheckerInvalidPropName`,
  `SleepCheckerMagicPropName`, and `SleepCheckerDynamicPropName`
+ Make `PhanPregRegexCheckerPlugin` warn about the `/e` modifier on regexes (#1692)

Misc:
+ Add simple integration test for the language server mode.

Bug fixes:
+ Be more consistent about emitting `PhanUndeclaredType*` for invalid types within array shapes.
+ Avoid a crash when the left-hand side of an assignment is invalid. (#1693)
+ Prevent an uncaught `TypeError` when integer variable names (e.g. `${42}`) are used in branches (Issue #1699)

12 May 2018, Phan 0.12.8
------------------------

Bug fixes
+ Fix a crash that occurs when the `iterable<[KeyType,]ValueType>` annotation is used in phpdoc. (#1685)

08 May 2018, Phan 0.12.7
------------------------

New features:
+ For `PhanUndeclaredMethod` and `PhanUndeclaredStaticMethod` issues, suggest visible methods (in the same class) with similar names.
+ For `PhanUndeclaredConstant` issues (for class constants), suggest visible constants (in the same class) with similar names.
+ For `PhanUndeclaredProperty` and `PhanUndeclaredStaticProperty` issues, suggest visible properties (in the same class) with similar names.
+ When suggesting alternatives to undeclared classes,
  also include suggestions for similar class names within the same namespace as the undeclared class.
  (Comparing Levenshtein distance)

Language Server/Daemon mode
+ Make the latest version of `phan_client` include any suggestion alongside the issue message (for daemon mode).
+ Include text from suggestions in Language Server Protocol output

Bug fixes
+ Fix a bug generating variable suggestions when there were multiple similar variable names
  (The suggestions that would show up might not be the best set of suggestions)
+ Fix a crash in the tolerant-php-parser polyfill seen when typing out an echo statement
+ Fix incorrect suggestions to use properties (of the same name) instead of undeclared variables in class scopes.
  (Refer to static properties as `self::$name` and don't suggest inaccessible inherited private properties)
+ Don't suggest obviously invalid alternatives to undeclared classes.
  (E.g. don't suggest traits or interfaces for `new MisspelledClass`, don't suggest interfaces for static method invocations)

06 May 2018, Phan 0.12.6
------------------------

New features(Analysis)
+ Warn about properties that are read but not written to when dead code detection is enabled
  (Similar to existing warnings about properties that are written to but never read)
  New issue types: `PhanReadOnlyPrivateProperty`, `PhanReadOnlyProtectedProperty`, `PhanReadOnlyPublicProperty`
+ When warning about undeclared classes, mention any classes that have the same name (but a different namespace) as suggestions.

  E.g. `test.php:26 PhanUndeclaredClassInstanceof Checking instanceof against undeclared class \MyNS\InvalidArgumentException (Did you mean class \InvalidArgumentException)`
+ When warning about undeclared variables (outside of the global scope), mention any variables that have similar names (based on case-insensitive Levenshtein distance) as suggestions.

  In method scopes: If `$myName` is undeclared, but `$this->myName` is declared (or inherited), `$this->myName` will be one of the suggestions.
+ Warn about string and numeric literals that are no-ops. (E.g. `<?php 'notEchoedStr'; "notEchoed $x"; ?>`)
  New issue types: `PhanNoopStringLiteral`, `PhanNoopEncapsulatedStringLiteral`, `PhanNoopNumericLiteral`.

  Note: This will not warn about Phan's [inline type checks via string literals](https://github.com/phan/phan/wiki/Annotating-Your-Source-Code#inline-type-checks-via-string-literals)
+ When returning an array literal (with known keys) directly,
  make Phan infer the array literal's array shape type instead of a combination of generic array types.
+ Make type casting rules stricter when checking if an array shape can cast to a given generic array type.
  (E.g. `array{a:string,b:int}` can no longer cast to `array<string,int>`, but can cast to `array<string,int>|array<string,string>`).

  E.g. Phan will now warn about `/** @return array<string,int> */ function example() { $result = ['a' => 'x', 'b' => 2]; return $result; }`
+ Warn about invalid expressions/variables encapsulated within double-quoted strings or within heredoc strings.
  New issue type: `TypeSuspiciousStringExpression` (May also emit `TypeConversionFromArray`)

+ Add support for template params in iterable types in phpdoc. (#824)
  Phan supports `iterable<TValue>` and `iterable<TKey, TValue>` syntaxes. (Where TKey and TValue are union types)
  Phan will check that generic arrays and array shapes can cast to iterable template types.
+ Add support for template syntax of Generator types in phpdoc. (#824)
  Supported syntaxes are:

  1. `\Generator<TValue>`
  2. `\Generator<TKey,TValue>`
  3. `\Generator<TKey,TValue,TSend>` (TSend is the expected type of `$x` in `$x = yield;`)
  4. `\Generator<TKey,TValue,TSend,TReturn>` (TReturn is the expected type of `expr` in `return expr`)

  New issue types: `PhanTypeMismatchGeneratorYieldValue`, `PhanTypeMismatchGeneratorYieldKey` (For comparing yield statements against the declared `TValue` and `TKey`)

  Additionally, Phan will use `@return Generator|TValue[]` to analyze the yield statements
  within a function/method body the same way as it would analyze `@return Generator<TValue>`.
  (Analysis outside the method would not change)

+ Add support for template params in Iterator and Traversable types in phpdoc. (#824)
  NOTE: Internal subtypes of those classes (e.g. ArrayObject) are not supported yet.
  Supported syntaxes are:

  1. `Traversable<TValue>`/`Iterator<TValue>`
  2. `Traversable<TKey,TValue>`/`Iterator<TKey,TValue>`

+ Analyze `yield from` statements.

  New issue types: `PhanTypeInvalidYieldFrom` (Emitted when the expression passed to `yield from` is not a Traversable or an array)

  Warnings about the inferred keys/values of `yield from` being invalid reuse `PhanTypeMismatchGeneratorYieldValue` and `PhanTypeMismatchGeneratorYieldKey`
+ Make the union types within the phpdoc template syntax of `iterator`/`Traversable`/`Iterator`/`Generator` affect analysis of the keys/values of `foreach` statements
+ Improve Phan's analysis of array functions modifying arguments by reference, reducing false positives. (#1662)
  Affects `array_shift`/`array_unshift`/`array_push`/`array_pop`/`array_splice`.

Misc
+ Infer that a falsey array is the empty array shape.

Bug Fixes
+ Consistently warn about unreferenced declared properties (i.e. properties that are not magic or dynamically added).
  Previously, Phan would just never warn if the class had a `__get()` method (as a heuristic).

03 Apr 2018, Phan 0.12.5
------------------------

Plugins
+ Add an option `'php_native_syntax_check_max_processes'` to `'plugin_config'` for `InvokePHPNativeSyntaxCheckPlugin`.

Bug Fixes
+ Remove extra whitespace from messages of comment text in `UnextractableAnnotationElementName` (e.g. `"\r"`)
+ Fix bugs in `InvokePHPNativeSyntaxCheckPlugin`

31 Mar 2018, Phan 0.12.4
------------------------

New Features(CLI, Configs)
+ Add a `strict_param_checking` config setting. (And a `--strict-param-checking` CLI flag)
  If this is set to true, then Phan will warn if at least one of the types
  in an argument's union type can't cast to the expected parameter type.
  New issue types: `PhanPartialTypeMismatchArgument`, `PhanPossiblyNullTypeArgument`, and `PhanPossiblyFalseTypeArgument`
  (along with equivalents for internal functions and methods)

  Setting this to true will likely introduce large numbers of warnings.
  Those issue types would need to be suppressed entirely,
  or with `@phan-file-suppress`, or with `@suppress`.
+ Add a `strict_property_checking` config setting. (And a `--strict-property-checking` CLI flag)
  If this is set to true, then Phan will warn if at least one of the types
  in an assignment's union type can't cast to the expected property type.
  New issue types: `PhanPartialTypeMismatchProperty`, `PhanPossiblyNullTypeProperty`, and `PhanPossiblyFalseTypeProperty`

  NOTE: This option does not make Phan check if all possible expressions have a given property, but may do that in the future.
+ Add a `strict_return_checking` config setting. (And a `--strict-return-checking` CLI flag)
  If this is set to true, then Phan will warn if at least one of the types
  in a return statement's union type can't cast to the expected return type.
  New issue types: `PhanPartialTypeMismatchReturn`, `PhanPossiblyNullTypeReturn`, and `PhanPossiblyFalseTypeReturn`

  Setting this to true will likely introduce large numbers of warnings.
  Those issue types would need to be suppressed entirely,
  or with `@phan-file-suppress`, or with `@suppress`.
+ Add a `--strict-type-checking` CLI flag, to enable all of the new strict property/param/return type checks.
+ Add a `guess_unknown_parameter_type_using_default` config,
  which can be enabled to make Phan more aggressively infer the types of undocumented optional parameters
  from the parameter's default value.
  E.g. `function($x = 'val')` would make Phan infer that the function expects $x to have a type of `string`, not `string|mixed`.

Plugins
+ Add a new plugin `InvokePHPNativeSyntaxCheckPlugin` on all analyzed files (but not files excluded from analysis) (#629)
+ Add a new plugin capability `AfterAnalyzeFileCapability` that runs after a given file is analyzed.
  This does not get invoked for files that are excluded from analysis, or for empty files.

New Features(Analysis)
+ Detect unreachable catch statements (#112)
  (Check if an earlier catch statement caught an ancestor of a given catch statement)
+ Support phpdoc3's `scalar` type in phpdoc. (#1589)
  That type is equivalent to `bool|float|int|string`.
+ Improve analysis of return statements with ternary conditionals (e.g. `return $a ?: $b`).
+ Start analyzing negated `instanceof` conditionals such as `assert(!($x instanceof MyClass))`.
+ Infer that the reference parameter's resulting type for `preg_match` is a `string[]`, not `array` (when possible)
  (And that the type is `array{0:string,1:int}[]` when `PREG_OFFSET_CAPTURE` is passed as a flag)
+ Warn in more places when Phan can't extract union types or element identifiers from a doc comment.
  New issue types: `UnextractableAnnotationElementName`, `UnextractableAnnotationSuffix`.
  (E.g. warn about `@param int description` (ideally has param name) and `@return int?` (Phan doesn't parse the `?`, should be `@return ?int`))

Bug Fixes
+ Don't emit false positive `PhanTypeArraySuspiciousNullable`, etc. for complex isset/empty/unset expressions. (#642)
+ Analyze conditionals wrapped by `@(cond)` (e.g. `if (@array_key_exists('key', $array)) {...}`) (#1591)
+ Appending an unknown type to an array shape should update Phan's inferred keys(int) and values(mixed) of an array. (#1560)
+ Make line numbers for arguments more accurate
+ Infer that the result of `|` or `&` on two strings is a string.
+ Fix a crash caused by empty FQSENs for classlike names or function names (#1616)

24 Mar 2018, Phan 0.12.3
------------------------

New Features(CLI, Configs)
+ Add `--polyfill-parse-all-element-doc-comments` for PHP 7.0.
  If you're using the polyfill (e.g. using `--force-polyfill-parser`), this will parse doc comments on class constants in php 7.0.
  (Normally, the polyfill wouldn't include that information, to closely imitate `php-ast`'s behavior)

New Features(Analysis)
+ Infer the type of `[]` as `array{}` (the empty array), not `array`. (#1382)
+ Allow phpdoc `@param` array shapes to contain optional fields. (E.g. `array{requiredKey:int,optionalKey?:string}`) (#1382)
  An array shape is now allowed to cast to another array shape, as long as the required fields are compatible with the target type,
  and any optional fields from the target type are absent in the source type or compatible.
+ In issue messages, represent closures by their signatures instead of as `\closure_{hexdigits}`
+ Emit `PhanTypeArrayUnsetSuspicious` when trying to unset the offset of something that isn't an array or array-like.
+ Add limited support for analyzing `unset` on variables and the first dimension of arrays.
  Unsetting variables does not yet work in conditional branches.
+ Don't emit `PhanTypeInvalidDimOffset` in `isset`/`empty`/`unset`
+ Improve Phan's analysis of loose equality (#1101)
+ Add new issue types `PhanWriteOnlyPublicProperty`, `PhanWriteOnlyProtectedProperty`, and `PhanWriteOnlyPrivateProperty`,
  which will be emitted on properties that are written to but never read from.
  (Requires that dead code detection be enabled)
+ Improve Phan's analysis of switch statements and fix bugs. (#1561)
+ Add `PhanTypeSuspiciousEcho` to warn about suspicious types being passed to echo/print statements.
  This now warns about booleans, arrays, resources, null, non-stringable classes, combinations of those types, etc.
  (`var_export` or JSON encoding usually makes more sense for a boolean/null)
+ Make Phan infer that top-level array keys for expressions such as `if (isset($x['keyName']))` exist and are non-null. (#1514)
+ Make Phan infer that top-level array keys for expressions such as `if (array_key_exists('keyName', $x))` exist. (#1514)
+ Make Phan aware of types after negated of `isset`/`array_key_exists` checks for array shapes (E.g. `if (!array_key_exists('keyName', $x)) { var_export($x['keyName']); }`)
  Note: This will likely fail to warn if the variable is already a mix of generic arrays and array shapes.
+ Make Phan check that types in `@throws` annotations are valid; don't warn about classes in `@throws` being unreferenced. (#1555)
  New issue types: `PhanUndeclaredTypeThrowsType`, `PhanTypeInvalidThrowsNonObject`, `PhanTypeInvalidThrowsNonThrowable`, `PhanTypeInvalidThrowsIsTrait`, `PhanTypeInvalidThrowsIsInterface`

New types:
+ Add `Closure` and `callable` with annotated param types and return to Phan's type system(#1578, #1581).
  This is not a part of the phpdoc2 standard or any other standard.
  These can be used in any phpdoc tags that Phan is aware of,
  to indicate their expected types (`@param`, `@var`, `@return`, etc.)

  Examples:

  - `function(int $x) : ?int {return $x;}` has the type `Closure(int):?int`,
    which can cast to `callable(int):?int`
  - `function(array &$x) {$x[] = 2;}` has the type `Closure(array&):void`
  - `function(int $i = 2, int ...$args) : void {}`
    has the type `Closure(int=,int...):void`

  Note: Complex return types such as `int[]` or `int|false`
  **must** be surrounded by brackets to avoid potential ambiguities.

  - e.g. `Closure(int|array): (int[])`
  - e.g. `Closure(): (int|false)`
  - e.g. `Closure(): (array{key:string})` is not ambiguous,
    but the return type must be surrounded by brackets for now

  Other notes:
  - For now, the inner parameter list of `Closure(...)`
    cannot contain the characters `(` or `)`
    (or `,`, except to separate the arguments)
    Future changes are planned to allow those characters.
  - Phan treats `Closure(T)` as an alias of `Closure(T):void`
  - Placeholder variable names can be part of these types,
    similarly to `@method` (`Closure($unknown,int $count=0):T`
    is equivalent to `Closure(mixed,int):T`

Maintenance
+ Add `--disable-usage-on-error` option to `phan_client` (#1540)
+ Print directory which phan daemon is going to await analysis requests for (#1544)
+ Upgrade the dependency `Microsoft/tolerant-php-parser` to 0.0.10 (includes minor bug fixes)

Bug Fixes
+ Allow phpdoc `@param` array shapes to contain union types (#1382)
+ Remove leading `./` from Phan's relative paths for files (#1548, #1538)
+ Reduce false positives in dead code detection for constants/properties/methods.
+ Don't warn when base classes access protected properties of their subclasses.

02 Mar 2018, Phan 0.12.2
------------------------

New Features(Analysis)

+ Emit `PhanTypeInvalidDimOffsetArrayDestructuring` when an unknown offset value is used in an array destructuring assignment (#1534, #1477)
  (E.g. `foreach ($expr as ['key' => $value])`, `list($k) = [2]`, etc.)

Plugins
+ Add a new plugin capability `PostAnalyzeNodeCapability` (preferred) and `LegacyPostAnalyzeNodeCapability`.
  These capabilities give plugins for post-order analysis access to a list of parent nodes,
  instead of just the last parent node.
  Plugin authors should use these instead of `AnalyzeNodeCapability` and `LegacyAnalyzeNodeCapability`.

  (`parent_node_list` is set as an instance property on the visitor returned by PostAnalyzeNodeCapability
  if the instance property was declared)

Maintenance:
+ Speed up analysis when quick mode isn't used.

Bug Fixes
+ Reduce false positives in `PhanTypeInvalidDimOffset`
+ Don't warn when adding new keys to an array when assigning multiple dimensions at once (#1518)
+ Reduce false positives when a property's type gets inferred as an array shape(#1520)
+ Reduce false positives when adding fields to an array in the global scope.
+ Reduce false positives by converting array shapes to generic arrays before recursively analyzing method/function invocations (#1525)

28 Feb 2018, Phan 0.12.1
------------------------

New Features(Analysis)
+ Emit `PhanTypeInvalidDimOffset` when an unknown offset is fetched from an array shape type. (#1478)

Bug Fixes
+ Fix an "Undefined variable" error when checking for php 7.1/7.0 incompatibilities in return types. (#1511)
  Fix other crashes.

25 Feb 2018, Phan 0.12.0
------------------------

The Phan 0.12.0 release supports analysis of php 7.0-7.2, and can be executed with php 7.0+.
This release replaces the previous releases (The 0.11 releases for php 7.2, the 0.10 releases for php 7.1, and the 0.8 releases for php 7.0)
Because Phan uses Reflection, it's recommended to use the same PHP minor version for analyzing the code as would be used to run the code.
(For the small number of function/method signatures, etc., that were added or changed in each minor release of PHP.)

After upgrading Phan, projects using phan should add a `target_php_version` setting to their `.phan/config.php`.

New Features(CLI, Configs)
+ Add a `target_php_version` config setting, which can be set to `'7.0'`, `'7.1'`, `'7.2'`, or `null`/`'native'`. (#1174)
  This defaults to the same PHP minor version as the PHP binary used to run Phan.
  `target_php_version` can be overridden via the CLI option `--target-php-version {7.0,7.1,7.2,native}`

  NOTE: This setting does not let a PHP 7.0 installation parse PHP 7.1 nullable syntax or PHP 7.1 array destructuring syntax.

  If you are unable to upgrade the PHP version used for analysis to php 7.1, the polyfill parser settings may help
  (See `--force-polyfill-parser` or `--use-fallback-parser`. Those have a few known bugs in edge cases.)
+ Add `--init` CLI flag and CLI options to affect the generated config. (#145)
  (Options: `--init-level=1..5`, `--init-analyze-dir=path/to/src`, `--init-analyze-file=path/to/file.php`, `--init-no-composer`, `--init-overwrite`)

New Features(Analysis)
+ In doc comments, support `@phan-var`, `@phan-param`, `@phan-return`, `@phan-property`, and `@phan-method`. (#1470)
  These annotations will take precedence over `@var`, `@param`, `@return`, `@property`, and `@method`.
+ Support `@phan-suppress` as an alias of `@suppress`.
+ Add a non-standard way to explicitly set var types inline.  (#890)
  `; '@phan-var T $varName'; expression_using($varName);` and
  `; '@phan-var-force T $varName'; expression_using($varName);`

  If Phan sees a string literal containing `@phan-var` as a top-level statement of a statement list, it will immediately set the type of `$varName` to `T` without any type checks.
  (`@phan-var-force T $x` will do the same thing, and will create the variable if it didn't already exist).

  Note: Due to limitations of the `php-ast` parser, Phan isn't able to use inline doc comments, so this is the solution that was used instead.

  Example Usage:

  ```php
  $values = mixed_expression();

  // Note: This annotation must go **after** setting the variable.
  // This has to be a string literal; phan cannot parse inline doc comments.
  '@phan-var array<int,MyClass> $values';

  foreach ($x as $instance) {
      function_expecting_myclass($x);
  }
  ```
+ Add a way to suppress issues for the entire file (including within methods, etc.) (#1190)
  The `@phan-file-suppress` annotation can also be added to phpdoc for classes, etc.
  This feature is recommended for use at the top of the file or on the first class in the file.
  It may or may not affect statements above the suppression.
  This feature may fail to catch certain issues emitted during the parse phase.

  ```php
  <?php
  // Add a suppression for remaining statements in this file.
  '@phan-file-suppress PhanUnreferencedUseNormal (description)';
  use MyNS\MyClass;
  // ...

  /** @SomeUnreadableAnnotation {MyClass} */
  class Example { }
  ```

+ Add `CompatibleNullableTypePHP70`, `CompatibleShortArrayAssignPHP70`, `CompatibleKeyedArrayAssignPHP70`,
  `CompatibleKeyedArrayAssignPHP70`, and `CompatibleIterableTypePHP70`, (#1174, #624, #449)
  which are emitted when the `target_php_version` is less than '7.1'.
+ Add `CompatibleObjectTypePHP71`, which is emitted for the `object` typehint when the `target_php_version`
  is less than 7.2. (#1174, #827)
+ Add `PhanTypeMismatchDimFetchNullable`, which is emitted if the non-null
  version of the dimension type would be a valid index. (#1472)
+ Emit `PhanTypeArraySuspiciousNullable` when accessing fields of a nullable array (now including `?(T[])`, etc.). (#1472)
  (Stop emitting PhanTypeArraySuspicious for `?array`)
+ Add `PhanNoopBinaryOperator` and `PhanNoopUnaryOperator` checks (#1404)
+ Add `PhanCommentParamOutOfOrder` code style check. (#1401)
  This checks that `@param` annotations appear in the same order as the real parameters.
+ Detect unused imports (Does not parse inline doc comments) (#1095)
  Added `PhanUnreferencedUseNormal`, `PhanUnreferencedUseFunction`, `PhanUnreferencedUseConstant`.

  (Note that Phan does not parse inline doc comments, which may cause false positives for `PhanUnreferencedUseNormal`)
+ Add `PhanTypeMismatchArrayDestructuringKey` checks for invalid array key types in list assignments (E.g. `list($x) = ['key' => 'value']` (#1383)

Language Server
+ Support running Language Server and daemon mode on Windows (#819)
  (the `pcntl` dependency is no longer mandatory for running Phan as a server)
  The `--language-server-allow-missing-pcntl` option must be set by the client.

  When this fallback is used, Phan **manually** saves and restores the
  data structures that store information about the project being analyzed.

  This fallback is new and experimental.
+ Make Phan Language Server analyze new files added to a project (Issue #920)
+ Analyze all of the PHP files that are currently opened in the IDE
  according to the language server client,
  instead of just the most recently edited file (Issue #1147)
  (E.g. analyze other files open in tabs or split windows)
+ When closing or deleting a file, clear the issues that were emitted
  for that file.
+ If analysis requests (opening files, editing files, etc)
  are arriving faster than Phan can analyze and generate responses,
  then buffer the file changes (until end of input)
  and then begin to generate analysis results.

  Hopefully, this should reduce the necessity for limiting Phan to
  analyzing only on save.

Bug fixes
+ In files with multiple namespaces, don't use `use` statements from earlier namespaces. (#1096)
+ Fix bugs analyzing code using functions/constants provided by group use statements, in addition to `use function` and `use const` statements.

14 Feb 2018, Phan 0.11.3
------------------------

### Ported from Phan 0.10.5

New Features(CLI, Configs)
+ Add `--allow-polyfill-parser` and `--force-polyfill-parser` options.
  These allow Phan to be run without installing `php-ast`.

  Using the native `php-ast` extension is still recommended.
  The polyfill is slower and has several known bugs.

  Additionally, the way doc comments are parsed by the polyfill is different.
  Doc comments for elements such as closures may be parsed differently from `php-ast`

Maintenance:
+ Fix bugs in the `--use-fallback-parser` mode.
  Upgrade the `tolerant-php-parser` dependency (contains bug fixes and performance improvements)

Bug fixes
+ Fix a bug in `tool/make_stubs` when generating stubs of namespaced global functions.
+ Fix a refactoring bug that caused methods and properties to fail to be inherited (#1456)
+ If `ignore_undeclared_variables_in_global_scope` is true, then analyze `assert()`
  and conditionals in the global scope as if the variable was defined after the check.

11 Feb 2018, Phan 0.11.2
------------------------

### Ported from Phan 0.10.4

New Features(Analysis)

+ Support array key types of `int`, `string`, and `mixed` (i.e. `int|string`) in union types such as `array<int,T>` (#824)

  Check that the array key types match when assigning expected param types, return types, property types, etc.
  By default, an array with a key type of `int` can't cast to an array key type of `string`, or vice versa.
  Mixed union types in keys can cast to/from any key type.

  - To allow casting `array<int,T>` to `array<string,T>`, enable `scalar_array_key_cast` in your `.phan/config.php`.

+ Warn when using the wrong type of array keys offsets to fetch from an array (E.g. `string` key for `array<int,T>`) (Issue #1390)
+ Infer array key types of `int`, `string`, or `int|string` in `foreach` over arrays. (#1300)
  (Phan's type system doesn't support inferring key types for `iterable` or `Traversable` right now)
+ Support **parsing** PHPDoc array shapes
  (E.g. a function expecting `['field' => 'a string']` can document this as `@param array{field:string}` $options)
  For now, this is converted to generic arrays (Equivalent to `string[]`).

  `[[0, ...], new stdClass]` would have type `array{0:int[], 1:string}`

  - The field value types can be any union type.
  - Field keys are currently limited to keys matching the regex `[-_.a-zA-Z0-9\x7f-\xff]+`. (Identifiers, numbers, '-', and '.')
    Escape mechanisms such as backslashes (e.g. "\x20" for " ") may be supported in the future.
+ Add `PhanTypeMismatchUnpackKey` and `PhanTypeMismatchUnpackValue` to analyze array unpacking operator (also known as splat) (#1384)

  Emit `PhanTypeMismatchUnpackKey` when passing iterables/arrays with invalid keys to the unpacking operator (i.e. `...`).

  Emit `PhanTypeMismatchUnpackValue` when passing values that aren't iterables or arrays to the unpacking operator.
  (See https://secure.php.net/manual/en/migration56.new-features.php#migration56.new-features.splat)
+ When determining the union type of an array literal,
  base it on the union types of **all** of the values (and all of the keys) instead of just the first 5 array elements.
+ When determining the union type of the possible value types of an array literal,
  combine the generic types into a union type instead of simplifying the types to `array`.
  In practical terms, this means that `[1,2,'a']` is seen as `array<int,int|string>`,
  which Phan represents as `array<int,int>|array<int,string>`.

  In the previous Phan release, the union type of `[1,2,'a']` would be represented as `int[]|string[]`,
  which is equivalent to `array<mixed,int>|array<mixed,string>`

  Another example: `[$strKey => new MyClass(), $strKey2 => $unknown]` will be represented as
  `array<string,MyClass>|array<string,mixed>`.
  (If Phan can't infer the union type of a key or value, `mixed` gets added to that key or value.)
+ Improve analysis of try/catch/finally blocks (#1408)
  Analyze `catch` blocks with the inferences about the `try` block.
  Analyze a `finally` block with the combined inferences from the `try` and `catch` blocks.
+ Account for side effects of `&&` and `||` operators in expressions, outside of `if`/`assert` statements. (#1415)
  E.g. `$isValid = ($x instanceof MyClass && $x->isValid())` will now consistently check that isValid() exists on MyClass.
+ Improve analysis of expressions within conditionals, such as `if (!($x instanceof MyClass) || $x->method())`
  or `if (!(cond($x) && othercond($x)))`

  (Phan is now aware of the types of the right-hand side of `||` and `&&` in more cases)
+ Add many param and return type signatures for internal functions and methods,
  for params and return types that were previously untyped.
  (Imported from docs.php.net's SVN repo)
+ More precise analysis of the return types of `var_export()`, `print_r()`, and `json_decode()` (#1326, #1327)
+ Improve type narrowing from `iterable` to `\Traversable`/`array` (#1427)
  This change affects `is_array()`/`is_object()` checks and their negations.
+ Fix more edge cases which would cause Phan to fail to infer that properties, constants, or methods are inherited. (PR #1440 for issues #311, #1426, #454)

Plugins
+ Fix bugs in `NonBoolBranchPlugin` and `NonBoolInLogicalArithPlugin` (#1413, #1410)
+ **Make UnionType instances immutable.**
  This will affect plugins that used addType/addUnionType/removeType. withType/withUnionType/withoutType should be used instead.
  To modify the type of elements(properties, method return types, parameters, variables, etc),
  plugin authors should use `Element->setUnionType(plugin_modifier_function(Element->getUnionType()))`.

Language server:
+ Add a CLI option `--language-server-analyze-only-on-save` to prevent the client from sending change notifications. (#1325)
  (Only notify the language server when the user saves a document)
  This significantly reduces CPU usage, but clients won't get notifications about issues immediately.

Bug fixes
+ Warn when attempting to call an instance method on an expression with type string (#1314).
+ Fix a bug in `tool/make_stubs` when generating stubs of global functions.
+ Fix some bugs that occurred when Phan resolved inherited class constants in class elements such as properties. (#537 and #454)
+ Emit an issue when a function/method's parameter defaults refer to an undeclared class constant/global constant.

20 Jan 2018, Phan 0.11.1
------------------------

### Ported from Phan 0.10.3

New Features(CLI, Configs)

+ For `--fallback-parser`: Switch to [tolerant-php-parser](https://github.com/Microsoft/tolerant-php-parser)
  as a dependency of the fallback implementation. (#1125)
  This does a better job of generating PHP AST trees when attempting to parse code with a broader range of syntax errors.
  Keep `PHP-Parser` as a dependency for now for parsing strings.

Maintenance
+ Various performance optimizations, including caching of inferred union types to avoid unnecessary recalculation.
+ Make `phan_client` and the vim snippet in `plugins/vim/phansnippet.vim` more compatible with neovim
+ Upgrade felixfbecker/advanced-json-rpc dependency to ^3.0.0 (#1354)
+ Performance improvements.
  Changed the internal representation of union types to no longer require `spl_object_id` or the polyfill.

Bug Fixes
+ Allow `null` to be passed in where a union type of `mixed` was expected.
+ Don't warn when passing `?T` (PHPDoc or real) where the PHPDoc type was `T|null`. (#609, #1090, #1192, #1337)
  This is useful for expressions used for property assignments, return statements, function calls, etc.
+ Fix a few of Phan's signatures for internal functions and methods.

17 Nov 2017, Phan 0.11.0
------------------------

New Features (Analysis of PHP 7.2)
+ Support analyzing the `object` type hint in real function/method signatures. (#995)
+ Allow widening an overriding method's param types in php 7.2 branch (#1256)
  Phan continues warning about `ParamSignatureRealMismatchHasNoParamType` by default, in case a project needs to work with older php releases.
  Add `'allow_method_param_type_widening' => true` if you wish for Phan to stop emitting that issue category.
+ Miscellaneous function signature changes for analysis of PHP 7.2 codebases (#828)

### Ported from Phan 0.10.2

New Features(Analysis)
+ Enable `simplify_ast` by default.
  The new default value should reduce false positives when analyzing conditions of if statements. (#407, #1066)
+ Support less ambiguous `?(T[])` and `(?T)[]` in phpdoc (#1213)
  Note that `(S|T)[]` is **not** supported yet.
+ Support alternate syntax `array<T>` and `array<Key, T>` in phpdoc (PR #1213)
  Note that Phan ignores the provided value of `Key` completely right now (i.e. same as `T[]`); Key types will be supported in Phan 0.10.3.
+ Speed up Phan analysis on small projects, reduce memory usage (Around 0.15 seconds and 15MB)
  This was done by deferring loading the information about internal classes and functions until that information was needed for analysis.
+ Analyze existence and usage of callables passed to (internal and user-defined) function&methods expecting callable. (#1194)
  Analysis will now warn if the referenced function/method of a callable array/string
  (passed to a function/method expecting a callable param) does not exist.

  This change also reduces false positives in dead code detection (Passing in these callable arrays/strings counts as a reference now)
+ Warn if attempting to read/write to a property or constant when the expression is a non-object. (or not a class name, for static elements) (#1268)
+ Split `PhanUnreferencedClosure` out of `PhanUnreferencedFunction`. (Emitted by `--dead-code-detection`)
+ Split `PhanUnreferencedMethod` into `PhanUnreferencedPublicMethod`, `PhanUnreferencedProtectedMethod`, and `PhanUnreferencedPrivateMethod`.
+ Split errors for class constants out of `PhanUnreferencedConst`:
  Add `PhanUnreferencedPublicClassConst`, `PhanUnreferencedProtectedClassConst`, and `PhanUnreferencedPrivateClassConst`.
  `PhanUnreferencedConst` is now exclusively used for global constants.
+ Analyze uses of `compact()` for undefined variables (#1089)
+ Add `PhanParamSuspiciousOrder` to warn about mixing up variable and constant/literal arguments in calls to built in string/regex functions
  (`explode`, `strpos`, `mb_strpos`, `preg_match`, etc.)
+ Preserve the closure's function signature in the inferred return value of `Closure::bind()`. (#869)
+ Support indicating that a reference parameter's input value is unused by writing `@phan-output-reference` on the same line as an `@param` annotation.
  This indicates that Phan should not warn about the passed in type, and should not preserve the passed in type after the call to the function/method.
  (In other words, Phan will analyze a user-defined reference parameter the same way as it would `$matches` in `preg_match($pattern, $string, $matches)`)
  Example usage: `/** @param string $x @phan-output-reference */ function set_x(&$x) { $x = 'result'; }`
+ Make phan infer unreachability from fatal errors such as `trigger_error($message, E_USER_ERROR);` (#1224)
+ Add new issue types for places where an object would be expected:
  `PhanTypeExpectedObjectPropAccess`, `PhanTypeExpectedObjectPropAccessButGotNull`, `PhanTypeExpectedObjectStaticPropAccess`,
  `PhanTypeExpectedObject`, and `PhanTypeExpectedObjectOrClassName
+ Emit more accurate line numbers for phpdoc comments, when warning about phpdoc in doc comments being invalid. (#1294)
  This gives up and uses the element's line number if the phpdoc ends over 10 lines before the start of the element.
+ Work on allowing union types to be part of template types in doc comments,
  as well as types with template syntax.
  (e.g. `array<int|string>` is now equivalent to `int[]|string[]`,
  and `MyClass<T1|T2,T3|T4>` can now be parsed in doc comments)
+ Disambiguate the nullable parameter in output.
  E.g. an array of nullable integers will now be printed in error messages as `(?int)[]`
  A nullable array of integers will continue to be printed in error messages as `?int[]`, and can be specified in PHPDoc as `?(int[])`.

New Features (CLI, Configs)
+ Improve default update rate of `--progress-bar` (Update it every 0.10 seconds)

Bug Fixes
+ Fixes bugs in `PrintfCheckerPlugin`: Alignment goes before width, and objects with __toString() can cast to %s. (#1225)
+ Reduce false positives in analysis of gotos, blocks containing gotos anywhere may do something other than return or throw. (#1222)
+ Fix a crash when a magic method with a return type has the same name as a real method.
+ Allow methods to have weaker PHPdoc types than the overridden method in `PhanParamSignatureMismatch`. (#1253)
  `PhanParamSignatureRealMismatch*` is unaffected, and will continue working the same way in Phan releases analyzing PHP < 7.2.
+ Stop warning about `PhanParamSignatureMismatch`, etc. for private methods. The private methods don't affect each other. (#1250)
+ Properly parse `?self` as a *nullable* instance of the current class in union types (#1264)
+ Stop erroneously warning about inherited constants being unused in subclasses for dead code detection (#1260)
+ For dead code detection, properly track uses of inherited class elements (methods, properties, classes) as uses of the original definition. (#1108)
  Fix the way that uses of private/protected methods from traits were tracked.
  Also, start warning about a subset of issues from interfaces and abstract classes (e.g. unused interface constants)
+ Properly handle `static::class` as a class name in an array callable, or `static::method_name` in a string callable (#1232)
+ Make `@template` tag for [Generic Types](https://github.com/phan/phan/wiki/Generic-Types) case-sensitive. (#1243)
+ Fix a bug causing Phan to infer an empty union type (which can cast to any type) for arrays with elements of empty union types. (#1296)

Plugins
+ Make DuplicateArrayKeyPlugin start warning about duplicate values of known global constants and class constants. (#1139)
+ Make DuplicateArrayKeyPlugin start warning about case statements with duplicate values (This resolves constant values the same way as array key checks)
+ Support `'plugins' => ['AlwaysReturnPlugin']` as shorthand for full relative path to a bundled plugin such as AlwaysReturnPlugin.php (#1209)

Maintenance
+ Performance improvements: Phan analysis is 13%-22% faster than 0.10.1, with `simplify_ast` enabled.
+ Used PHP_CodeSniffer to automatically make Phan's source directory adhere closely to PSR-1 and PSR-2, making minor changes to many files.
  (e.g. which line each brace goes on, etc.)
+ Stop tracking references to internal (non user-defined) elements (constants, properties, functions, classes, and methods) during dead code detection.
  (Dead code detection now requires an extra 15MB instead of 17MB for self-analysis)

20 Oct 2017, Phan 0.10.1
------------------------

New Features(Analysis)
+ Support `@return $this` in phpdoc for methods and magic methods.
  (but not elsewhere. E.g. `@param $this $varName` is not supported, use `@param static $varName`) (#634)
+ Check if functions/methods passed to `array_map` and `array_filter` are compatible with their arguments.
  Recursively analyze the functions/methods passed to `array_map`/`array_filter` if no types were provided. (unless quick mode is being used)

New Features (CLI, Configs)

+ Add Language Server Protocol support (Experimental) (#821)
  Compatibility: Unix, Linux (depends on php `pcntl` extension).
  This has the same analysis capabilities provided by [daemon mode](https://github.com/phan/phan/wiki/Using-Phan-Daemon-Mode#using-phan_client-from-an-editor).
  Supporting a standard protocol should make it easier to write extensions supporting Phan in various IDEs.
  See https://github.com/Microsoft/language-server-protocol/blob/master/README.md
+ Add config (`autoload_internal_extension_signatures`) to allow users to specify PHP extensions (modules) used by the analyzed project,
  along with stubs for Phan to use (instead of ReflectionFunction, etc) if the PHP binary used to run Phan doesn't have those extensions enabled. (#627)
  Add a script (`tool/make_stubs`) to output the contents of stubs to use for `autoload_internal_extension_signatures` (#627).
+ By default, automatically restart Phan without Xdebug if Xdebug is enabled. (#1161)
  If you wish to analyze a project using Xdebug's functions, set `autoload_internal_extension_signatures`
  (e.g. `['xdebug' => 'vendor/phan/phan/.phan/internal_stubs/xdebug.phan_php']`)
  If you wish to use Xdebug to debug Phan's analysis itself, set and export the environment variable `PHAN_ALLOW_XDEBUG=1`.
+ Improve analysis of return types of `array_pop`, `array_shift`, `current`, `end`, `next`, `prev`, `reset`, `array_map`, `array_filter`, etc.
  See `ArrayReturnTypeOverridePlugin.php.`
  Phan can analyze callables (for `array_map`/`array_filter`) of `Closure` form, as well as strings/2-part arrays that are inlined.
+ Add `--memory-limit` CLI option (e.g. `--memory-limit 500M`). If this option isn't provided, there is no memory limit. (#1148)

Maintenance
+ Document the `--disable-plugins` CLI flag.

Plugins
+ Add a new plugin capability `ReturnTypeOverrideCapability` which can override the return type of functions and methods on a case by case basis.
  (e.g. based on one or more of the argument types or values) (related to #612, #1181)
+ Add a new plugin capability `AnalyzeFunctionCallCapability` which can add logic to analyze calls to a small subset of functions.
  (e.g. based on one or more of the argument types or values) (#1181)
+ Make line numbers more accurate in `DuplicateArrayKeyPlugin`.
+ Add `PregRegexCheckerPlugin` to check for invalid regexes. (uses `AnalyzeFunctionCallCapability`).
  This plugin is able to resolve literals, global constants, and class constants as regexes.
  See [the corresponding section of .phan/plugins/README.md](.phan/plugins/README.md#pregregexcheckerpluginphp)
+ Add `PrintfCheckerPlugin` to check for invalid format strings or incorrect arguments in printf calls. (uses `AnalyzeFunctionCallCapability`)
  This plugin is able to resolve literals, global constants, and class constants as format strings.
  See [the corresponding section of .phan/plugins/README.md](.phan/plugins/README.md#printfcheckerpluginphp)

Bug Fixes
+ Properly check for undeclared classes in arrays within phpdoc `@param`, `@property`, `@method`, `@var`, and `@return` (etc.) types.
  Also, fix a bug in resolving namespaces of generic arrays that are nested 2 or more array levels deep.
+ Fix uncaught TypeError when magic property has the same name as a property. (#1141)
+ Make AlwaysReturnPlugin warn about functions/methods with real nullable return types failing to return a value.
+ Change the behavior of the `-d` flag, make it change the current working directory to the provided directory.
+ Properly set the real param type and return types of internal functions, in rare cases where that exists.
+ Support analyzing the rare case of namespaced internal global functions (e.g. `\ast\parse_code($code, $version)`)
+ Improve analysis of shorthand ternary operator: Remove false/null from cond_expr in `(cond_expr) ?: (false_expr)` (#1186)

24 Sep 2017, Phan 0.10.0
------------------------

New Features(Analysis)
+ Check types of dimensions when using array access syntax (#406, #1093)
  (E.g. for an `array`, check that the array dimension can cast to `int|string`)

New Features (CLI, Configs)
+ Add option `ignore_undeclared_functions_with_known_signatures` which can be set to `false`
  to always warn about global functions Phan has signatures for
  but are unavailable in the current PHP process (and enabled extensions, and the project being analyzed) (#1080)
  The default was/is to not warn, to reduce false positives.
+ Add CLI flag `--use-fallback-parser` (Experimental).  If this flags is provided, then when Phan analyzes a syntactically invalid file,
  it will try again with a parser which tolerates a few types of errors, and analyze the statements that could be parsed.
  Useful in combination with daemon mode.
+ Add `phpdoc_type_mapping` config setting.
  Projects can override this to make Phan ignore or substitute non-standard phpdoc2 types and common typos (#294)
  (E.g. `'phpdoc_type_mapping' => ['the' => '', 'unknown_type' => '', 'number' => 'int|float']`)

Maintenance
+ Increased minimum `ext-ast` version constraint to 0.1.5, switched to AST version 50.
+ Update links to project from github.com/etsy/phan to github.com/phan/phan.
+ Use the native `spl_object_id` function if it is available for the union type implementation.
  This will make phan 10% faster in PHP 7.2.
  (for PHP 7.1, https://github.com/runkit7/runkit_object_id 1.1.0+ also provides a native implementation of `spl_object_id`)
+ Reduce memory usage by around 5% by tracking only the file and lines associated with variables, instead of a full Context object.


Plugins
+ Increased minimum `ext-ast` version constraint to 0.1.5, switched to AST version 50.
  Third party plugins will need to create a different version, Decls were changed into regular Nodes
+ Implement `AnalyzePropertyCapability` and `FinalizeProcessCapability`.
  Make `UnusedSuppressionPlugin` start using `AnalyzePropertyCapability` and `FinalizeProcessCapability`.
  Fix bug where `UnusedSuppressionPlugin` could run before the suppressed issues would be emitted,
  making it falsely emit that suppressions were unused.

Bug Fixes
+ Fix a few incorrect property names for Phan's signatures of internal classes (#1085)
+ Fix bugs in lookup of relative and non-fully qualified class and function names (#1097)
+ Fix a bug affecting analysis of code when `simplify_ast` is true.
+ Fix uncaught NodeException when analyzing complex variables as references (#1116),
  e.g. `function_expecting_reference($$x)`.

15 Aug 2017, Phan 0.9.4
-----------------------

New Features (Analysis)
+ Check (the first 5) elements of returned arrays against the declared return union types, individually (Issue #935)
  (E.g. `/** @return int[] */ function foo() {return [2, "x"]; }` will now warn with `PhanTypeMismatchReturn` about returning `string[]`)
+ Check both sides of ternary conditionals against the declared return union types
  (E.g. `function foo($x) : int {return is_string($x) ? $x : 0; }` will now warn with `PhanTypeMismatchReturn`
  about returning a string).
+ Improved analysis of negations of conditions within ternary conditional operators and else/else if statements. (Issue #538)
  Support analysis of negation of the `||` operator. (E.g. `if (!(is_string($x) || is_int($x))) {...}`)
+ Make phan aware of blocks of code which will unconditionally throw or return. (Issue #308, #817, #996, #956)

  Don't infer variable types from blocks of code which unconditionally throw or return.

  Infer the negation of type assertions from if statements that unconditionally throw/return/break/continue.
  (E.g. `if (!is_string($x)) { return false; } functionUsingX($x);`)

  When checking if a variable is defined by all branches of an if statement, ignore branches which unconditionally throw/return/break/continue.
+ To reduce the false positives from analysis of the negation of type assertions,
  normalize nullable/boolean union types after analyzing code branches (E.g. if/else) affecting the types of those variables.
  (e.g. convert "bool|false|null" to "?bool")
+ Add a new plugin file `AlwaysReturnPlugin`. (Issue #996)
  This will add a stricter check that a function with a non-null return type *unconditionally* returns a value (or explicitly throws, or exit()s).
  Currently, Phan just checks if a function *may* return, or unconditionally throws.
+ Add a new plugin file `UnreachableCodePlugin` (in development).
  This will warn about statements that appear to be unreachable
  (statements occurring after unconditional return/break/throw/return/exit statements)

New Features (CLI, Configs)
+ Add config setting `prefer_narrowed_phpdoc_return_type` (See "New Features (CLI, Configs)),
  which will use only the phpdoc return types for inferences, if they're narrowed.
  This config is enabled by default, and requires `check_docblock_signature_return_type_match` to be enabled.

Bug Fixes
+ Work around notice about COMPILER_HALT_OFFSET on Windows.
+ Fixes #462 : Fix type inferences for instanceof for checks with dynamic class names are provided.
  Valid class names are either a string or an instance of the class to check against.
  Warn if the class name is definitely invalid.
+ Fix false positives about undefined variables in isset()/empty() (Issue #1039)
  (Fixes bug introduced in Phan 0.9.3)
+ Fix false positive warnings about accessing protected methods from traits (Issue #1033)
  Act as though the class which used a trait is the place where the method was defined,
  so that method visibility checks work properly.
  Additionally, fix false positive warnings about visibility of method aliases from traits.
+ Warn about instantiation of class with inaccessible constructor (Issue #1043)
+ Fix rare uncaught exceptions (Various)
+ Make issues and plugin issues on properties consistently use suppressions from the plugin doc comment.

Changes In Emitted Issues
+ Improve `InvalidVariableIssetPlugin`. Change the names and messages for issue types.
  Emit `PhanPluginUndeclaredVariableInIsset` and `PhanPluginComplexVariableIsset`
  instead of `PhanUndeclaredVariable`.
  Stop erroneously warning about valid property fetches and checks of fields of superglobals.

0.9.3 Jul 11, 2017
------------------

New Features (Analysis)
+ Automatically inherit `@param` and `@return` types from parent methods.
  This is controlled by the boolean config `inherit_phpdoc_types`, which is true by default.
  `analyze_signature_compatibility` must also be set to true (default is true) for this step to be performed.
+ Better analysis of calls to parent::__construct(). (Issue #852)
+ Warn with `PhanAccessOwnConstructor` if directly invoking self::__construct or static::__construct in some cases (partial).
+ Start analyzing the inside of for/while loops using the loop's condition (Issue #859)
  (Inferences may leak to outside of those loops. `do{} while(cond)` is not specially analyzed yet)
+ Improve analysis of types in expressions within compound conditions (Issue #847)
  (E.g. `if (is_array($x) && fn_expecting_array($x)) {...}`)
+ Evaluate the third part of a for loop with the context after the inner body is evaluated (Issue #477)
+ Emit `PhanUndeclaredVariableDim` if adding an array field to an undeclared variable. (Issue #841)
  Better analyze `list($var['field']) = values`
+ Improve accuracy of `PhanTypeMismatchDeclaredReturn` (Move the check to after parse phase is finished)
+ Enable `check_docblock_signature_return_type_match` and `check_docblock_signature_param_type_match` by default.
  Improve performance of those checks.
  Switch to checking individual types (of the union type) of the phpdoc types and emitting issues for each invalid part.
+ Create `PhanTypeMismatchDeclaredParam` (Move the check to after parse phase is finished)
  Also add config setting `prefer_narrowed_phpdoc_param_type` (See "New Features (CLI, Configs))
  This config is enabled by default.

  Also create `PhanTypeMismatchDeclaredParamNullable` when params such as `function foo(string $x = null)`
  are documented as the narrowed forms `@param null $x` or `@param string $x`.
  Those should be changed to either `string|null` or `?string`.
+ Detect undeclared return types at point of declaration, and emit `PhanUndeclaredTypeReturnType` (Issue #835)
+ Create `PhanParamSignaturePHPDocMismatch*` issue types, for mismatches between `@method` and real signature/other `@method` tag.
+ Create `PhanAccessWrongInheritanceCategory*` issue types to warn about classes extending a trait/interface instead of class, etc. (#873)
+ Create `PhanExtendsFinalClass*` issue types to warn about classes extending from final classes.
+ Create `PhanAccessOverridesFinalMethod*` issue types to warn about methods overriding final methods.
+ Create `PhanTypeMagicVoidWithReturn` to warn if `void` methods such as `__construct`, `__set`, etc return a value that would be ignored. (Issue #913)
+ Add check for `PhanTypeMissingReturn` within closures. Properly emit `PhanTypeMissingReturn` in functions/methods containing closures. (Issue #599)
+ Improved checking for `PhanUndeclaredVariable` in array keys and conditional conditions. (Issue #912)
+ Improved warnings and inferences about internal function references for functions such as `sort`, `preg_match` (Issue #871, #958)
  Phan is now aware of many internal functions which normally ignore the original values of references passed in (E.g. `preg_match`)
+ Properly when code attempts to access static/non-static properties as if they were non-static/static. (Issue #936)
+ Create `PhanCommentOverrideOnNonOverrideMethod` and `PhanCommentOverrideOnNonOverrideConstant`. (Issue #926)
  These issue types will be emitted if `@override` is part of doc comment of a method or class constant which doesn't override or implement anything.
  (`@Override` and `@phan-override` can also be used as aliases of `@override`. `@override` is not currently part of any phpdoc standard.)
+ Add `@phan-closure-scope`, which can be used to annotate closure definitions with the namespaced class it will be bound to (Issue #309, #590, #790)
  (E.g. if the intent was that Closure->bindTo or Closure->bind would be called to bind it to `\MyNS\MyClass` (or an instance of that class),
  then a closure could be declared as `/** @phan-closure-scope \MyNS\MyClass */ function() { $this->somePrivateMyClassMethod(); }`
+ Add `Closure` as a first class type, (Previously, closures were treated as `callable` in some places) (Issue #978)

New Features (CLI, Configs)
+ Create `check_docblock_signature_param_type_match` (similar to `check_docblock_signature_return_type_match`) config setting
  to enable warning if phpdoc types are incompatible with the real types. True(enabled) by default.

  Create `prefer_narrowed_phpdoc_param_type` config setting (True by default, requires `check_docblock_signature_return_type_match` to be enabled).
  When it is true, Phan will analyze each function using the phpdoc param types instead of the provided signature types
  if the possible phpdoc types are narrower and compatible with the signature.
  (E.g. indicate that subclasses are expected over base classes, indicate that non-nullable is expected instead of nullable)
  This affects analysis both inside and outside the method.

  Aside: Phan currently defaults to preferring phpdoc type over real return type, and emits `PhanTypeMismatchDeclaredReturn` if the two are incompatible.
+ Create `enable_class_alias_support` config setting (disabled by default), which enables analyzing basic usage of class_alias. (Issue #586)
  Set it to true to enable it.
  NOTE: this is still experimental.
+ Warn to stderr about running Phan analysis with Xdebug (Issue #116)
  The warning can be disabled by the Phan config setting `skip_slow_php_options_warning` to true.
+ Add a config setting 'scalar_implicit_partial' to allow moving away from 'scalar_implicit_cast' (Issue #541)
  This allows users to list out (and gradually remove) permitted scalar type casts.
+ Add `null_casts_as_array` and `array_casts_as_null` settings, which can be used while migrating away from `null_casts_as_any_type`.
  These will be checked if one of the types has a union type of `null`, as well as when checking if a nullable array can cast to a regular array.

Plugins

+ Redesign plugin system to be more efficient. (Issue #600)
  New plugins should extend `\Phan\PluginV2` and implement the interfaces for capabilities they need to have,
  such as `\Phan\PluginV2\AnalyzeClassCapability`.
  In the new plugin system, plugins will only be run when they need to (Phan no longer needs to invoke an empty method body).
  Old subclasses of `\Phan\Plugin\PluginImplementation` will continue to work, but will be less efficient.

Maintenance
+ Reduce memory usage by around 15% by using a more efficient representation of union types (PR #729).
  The optional extension https://github.com/runkit7/runkit_object_id can be installed to boost performance by around 10%.
+ Check method signatures compatibility against all overridden methods (e.g. interfaces with the same methods), not just the first ones (Issue #925)

Bug Fixes
+ Work around known bugs in current releases of two PECL extensions (Issue #888, #889)
+ Fix typo - Change `PhanParamSignatureRealMismatch` to `PhanParamSignatureRealMismatchReturnType`
+ Consistently exit with non-zero exit code if there are multiple processes, and any process failed to return valid results. (Issue #868)
+ Fixes #986 : PhanUndeclaredVariable used to fail to be emitted in some deeply nested expressions, such as `return $undefVar . 'suffix';`
+ Make Phan infer the return types of closures, both for closures invoked inline and closures declared then invoked later (Issue #564)
+ Phan now correctly analyze global functions for mismatches of phpdoc types and real parameter types.
  Previously, it wouldn't emit warnings for global functions, only for methods.
+ Don't add `mixed` to inferred union types of properties which already have non-empty phpdoc types. (Issue #512)
  mixed would just result in Phan failing to emit any types of issues.
+ When `simplify_ast` is true, simplify the ASTs parsed in the parse mode as well.
  Makes analysis consistent when `quick_mode` is false (AST nodes from the parse phase would also be used in the analysis phase)
+ Don't emit PhanTypeNonVarPassByRef on arguments that are function/method calls returning references. (Issue #236)
+ Emit PhanContextNotObject more reliably when not in class scope.

Backwards Incompatible Changes
+ Fix categories of some issue types, renumber error ids for the pylint error formatter to be unique and consistent.

0.9.2 Jun 13, 2017
------------------

New Features (Analysis)
+ Add `PhanParamSignatureRealMismatch*` (e.g. `ParamSignatureRealMismatchTooManyRequiredParameters`),
  which ignores phpdoc types and imitates PHP's inheritance warning/error checks as closely as possible. (Issue #374)
  This has a much lower rate of false positives than `PhanParamSignatureMismatch`, which is based on Liskov Substitution Principle and also accounts for phpdoc types.
  (`PhanParamSignatureMismatch` continues to exist)
+ Create `PhanUndeclaredStaticProperty` (Issue #610)
  This is of higher severity than PhanUndeclaredProperty, because PHP 7 throws an Error.
  Also add `PhanAccessPropertyStaticAsNonStatic`
+ Supports magic instance/static `@method` annotations. (Issue #467)
  This is enabled by default.
+ Change the behavior of non-quick recursion (Affects emitted issues in large projects).
  Improve performance of non-quick analysis by checking for redundant analysis steps
  (E.g. calls from two different places passing the same union types for each parameter),
  continuing to recurse when passing by reference.
+ Support for checking for misuses of "@internal" annotations. Phan assumes this means it is internal to a namespace. (Issue #353)
  This checks properties, methods, class constants, and classes.
  (Adds `PhanAccessConstantInternal`, `PhanAccessClassInternal`, `PhanAccessClassConstantInternal`, `PhanAccessPropertyInternal`, `PhanAccessMethodInternal`)
  (The implementation may change)
+ Make conditionals such as `is_string` start applying to the condition in ternary operators (`$a ? $b : $c`)
+ Treat `resource`, `object`, and `mixed` as native types only when they occur in phpdoc.
  Outside of phpdoc (e.g. `$x instanceof resource`), analyze those names as if they were class names.
+ Emit low severity issues if Phan can't extract types from phpdoc,
  the phpdoc `@param` is out of sync with the code,
  or if the phpdoc annotation doesn't apply to an element type (Issue #778)
+ Allow inferring the type of variables from `===` conditionals such as `if ($x === true)`
+ Add issue type for non-abstract classes containing abstract methods from itself or its ancestors
  (`PhanClassContainsAbstractMethod`, `PhanClassContainsAbstractMethodInternal`)
+ Partial support for handling trait adaptations (`as`/`insteadof`) when using traits (Issue #312)
+ Start checking if uses of private/protected class methods *defined in a trait* are visible outside of that class.
  Before, Phan would always assume they were visible, to reduce false positives.
+ If Phan has inferred/been provided generic array types for a variable (e.g. `int[]`),
  then analysis of the code within `if (is_array($x))` will act as though the type is `int[]`.
  The checks `is_object` and `is_scalar` now also preserve known sub-types of the group of types.
  (If Phan isn't aware of any sub-types, it will infer the generic version, e.g. `object`)
+ Start checking if unanalyzable variable accesses such as `$$x` are very likely to be invalid or typos (e.g. $x is an object or array or null)
  Emit `PhanTypeSuspiciousIndirectVariable` if those are seen. (PR #809)
+ Add partial support for inferring the union types of the results of expressions such as `$x ^= 5` (e.g. in `foo($x ^= 5)`) (PR #809)
+ Thoroughly analyze the methods declared within traits,
  using only the information available within the trait. (Issue #800, PR #815)
  If new emitted issues are seen, users can (1) add abstract methods to traits, (2) add `@method` annotations, or (3) add `@suppress` annotations.

New Features (CLI, Configs)
+ (Linux/Unix only) Add Experimental Phan Daemon mode (PR #563 for Issue #22), which allows phan to run in the background, and accept TCP requests to analyze single files.
  (The implementation currently requires the `pcntl` extension, which does not in Windows)
  Server usage: `path/to/phan --daemonize-tcp-port 4846` (In the root directory of the project being analyzed)
  Client usage: `path/to/phan_client --daemonize-tcp-port 4846 -l src/file1.php [ -l src/file2.php ]`
+ Add `--color` CLI flag, with rudimentary unix terminal coloring for the plain text output formatter. (Issue #363)
  Color schemes are customizable with `color_scheme`, in the config file.
+ Add the `exclude_file_regex` config to exclude file paths based on a regular expression (e.g. tests or example files mixed with the codebase) (#635)
  The regular expression is run against the relative path within the project.
+ Add `--dump-parsed-file-list` option to print files which Phan would parse.
+ Add experimental `simplify_ast` config, to simplify the AST into a form which improves Phan's type inference.
  (E.g. handles some variable declarations within `if ()` statements.
   Infers that $x is a string for constructs such as `if (!is_string($x)) {return;} function_using_x($x);`)
  This is slow, and disabled by default.
+ Add `--include-analysis-file-list` option to define files that will be included in static analysis, to the exclusion of others.
+ Start emitting `PhanDeprecatedFunctionInternal` if an internal (to PHP) function/method is deprecated.
  (Phan emits `PhanUndeclaredFunction` if a function/method was removed; Functions deprecated in PHP 5.x were removed in 7.0)

Maintenance
+ Update function signature map to analyze `iterable` and `is_iterable` from php 7.1
+ Improve type inferences on functions with nullable default values.
+ Update miscellaneous new functions in php 7.1 standard library (e.g. `getenv`)

Bug Fixes
- Fix PhanTypeMismatchArgument, etc. for uses of `new static()`, static::CONST, etc in a method. (Issue #632)
- Fix uncaught exception when conditional node is a scalar (Issue #613)
- Existence of __get() no longer affects analyzing static properties. (Issue #610)
- Phan can now detect the declaration of constants relative to a `use`d namespace (Issue #509)
- Phan can now detect the declaration of functions relative to a `use`d namespace (Issue #510)
- Fix a bug where the JSON output printer accidentally escaped some output ("<"), causing invalid JSON.
- Fix a bug where a print/echo/method call erroneously marked methods/functions as having a return value. (Issue #811)
- Improve analysis of SimpleXMLElement (Issues #542, #539)
- Fix crash handling trait use aliases which change only the method's visibility (Issue #861)

Backwards Incompatible Changes
- Declarations of user-defined constants are now consistently
  analyzed in a case-sensitive way.
  This may affect projects using `define(name, value, case_insensitive = true)`.
  Change the code being analyzed to exactly match the constant name in define())

0.9.1 Mar 15, 2017
------------------

New Features (Analysis)
+ Conditions in `if(cond(A) && expr(A))` (e.g. `instanceof`, `is_string`, etc) now affect analysis of right-hand side of `&&` (PR #540)
+ Add `PhanDeprecatedInterface` and `PhanDeprecatedTrait`, similar to `PhanDeprecatedClass`
+ Supports magic `@property` annotations, with aliases `@property-read` and @property-write`. (Issue #386)
  This is enabled by default.

  Phan also supports the `@phan-forbid-undeclared-magic-properties` annotation,
  which will make it warn about undeclared properties if no real property or `@property` annotation exists.

New Features (CLI, Configs)
+ Add `--version` CLI flag
+ Move some rare CLI options from `--help` into `--extended-help`

Maintenance
+ Improved stability of analyzing phpdoc and real nullable types (Issue #567)
+ Fix type signatures Phan has for some internal methods.
+ Improve CLI `--progress-bar` tracking by printing 0% immediately.
+ Add Developer Certificate of Origin

Bug Fixes
+ Fix uncaught issue exception analyzing class constants (Issue #551)
+ Fix group use in ASTs
+ Fix false positives checking if native types can cast to/from nullable native types (Issue #567, #582)
+ Exit with non-zero exit code if an invalid CLI argument is passed to Phan

Backwards Incompatible Changes
+ Change the way that parameter's default values affect type inferences.
  (May now add to the union type or ignore default values. Used to always add the default value types)
  Add `@param` types if you encounter new issues.
  This was done to avoid false positives in cases such as `function foo($maybeArray = false)`
+ Increase minimum `ext-ast` version constraint to 0.1.4

0.9.0 Feb 21, 2017
------------------

The 0.9.x versions will be tracking syntax from PHP versions 7.1.x and is runnable on PHP 7.1+.
Please use version 0.8.x if you're using a version of PHP < 7.1.

New Features (Analysis)
+ Support php 7.1 class constant visibility
+ Support variadic phpdoc in `@param`, e.g. `@param string ...$args`
  Avoid ambiguity by emitting `PhanTypeMismatchVariadicComment` and `PhanTypeMismatchVariadicParam`.
+ Initial support for php 7.1 nullable types and void, both in phpdoc and real parameters.
+ Initial support for php 7.1 `iterable` type
+ Both conditions from `if(cond(A) && cond(B))` (e.g. `instanceof`, `is_string`, etc.) now affect analysis of the if element's block (PR #540)
+ Apply conditionals such as `is_string` to type guards in ternary operators (Issue #465)
+ Allow certain checks for removing null from Phan's inferred types, reducing false positives (E.g. `if(!is_null($x) && $x->method())`) (#518)
+ Incomplete support for specifying the class scope in which a closure will be used/bound  (#309)
+ Support `@return self` in class context

New Features (CLI, Configs)
+ Introduce `check_docblock_signature_return_type_match` config (slow, disabled by default)
  (Checks if the phpdoc types match up with declared return types)

Maintenance
+ Add Code of Conduct
+ Fix type signatures for some internal methods and internal class properties.

Bug Fixes
+ Allow asserting `object` is a specific object type without warning (Issue #516)
+ Fix bugs in analysis of varargs within a function(Issue #516)
+ Treat null defaults in functions and methods the same way (Issue #508)
  In both, add null defaults to the UnionType only if there's already another type.
  In both, add non-null defaults to the UnionType (Contains `mixed` if there weren't any explicit types)
+ Specially handle phpdoc type aliases such as `boolean` only in phpdoc (Issue #471)
  (Outside of phpdoc, it refers to a class with the name `boolean`)
+ Add some internal classes other than `stdClass` which are allowed to have dynamic, undeclared properties (Issue #433)
+ Fix assertion errors when passing references by reference (Issue #500)

Backwards Incompatible Changes
+ Requires newer `ext-ast` version (Must support version 35).

0.8.3 Jan 26, 2017
------------------

The 0.8.x versions will be tracking syntax from PHP versions 7.0.x and is runnable on PHP 7.0+.
Please use version 0.8.x if you're using a version of PHP < 7.1.
For best results, run version 0.8.x with PHP 7.0 if you are analyzing a codebase which normally runs on php <= 7.0
(If php 7.1 is used, Phan will think that some new classes, methods, and functions exist or have different parameter lists because it gets this info from `Reflection`)

???<|MERGE_RESOLUTION|>--- conflicted
+++ resolved
@@ -1,6 +1,10 @@
 Phan NEWS
 
-<<<<<<< HEAD
+Dec 13 2020, Phan 4.0.0-RC1
+---------------------------
+
+Merge changes from Phan 3.2.7.
+
 Nov 27 2020, Phan 4.0.0-alpha5
 ------------------------------
 
@@ -40,7 +44,7 @@
 
 Miscellaneous:
 + Make various classes from Phan implement `Stringable`.
-=======
+
 Dec 13 2020, Phan 3.2.7
 -----------------------
 
@@ -58,7 +62,6 @@
 
 Bug fixes:
 + Support a `non-null-mixed` type and change the way analysis involving nullability is checked for `mixed` (phpdoc and real). (#4278, #4276)
->>>>>>> 642844ac
 
 Nov 27 2020, Phan 3.2.6
 -----------------------
