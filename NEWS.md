Phan NEWS

<<<<<<< HEAD
20 May 2019, Phan 2.0.0
-----------------------

New features(Analysis):
+ Add early support for PHP 7.4's typed properties. (#2314)
  (This is incomplete, and does not support inheritance, assignment, impossible conditions, etc.)
+ Change warnings about undeclared `$this` into a critical `PhanUndeclaredThis` issue. (#2751)
+ Fix the check for `PhanUnusedVariableGlobal` (#2768)
+ Start work on supporting analyzing PHP 7.4's unpacking inside arrays. (e.g. `[1, 2, ...$arr1, 5]`) (#2779)
  NOTE: This does not yet check all types of errors, some code is unmigrated, and the polyfill does not yet support this.
+ Improve the check for invalid array unpacking in function calls with iterable/Traversable parameters. (#2779)

Plugins:
+ Improve help messages for `internal/dump_fallback_ast.php` (this tool may be of use when developing plugins)

Bug fixes:
+ Work around issues parsing binary operators in PHP 7.4-dev.
  Note that the latest version of php-ast (currently 1.0.2-dev) should be installed if you are testing Phan with PHP 7.4-dev.

13 May 2019, Phan 2.0.0-RC2
-----------------------

New features(Analysis):
+ Support analysis of PHP 7.4's short arrow function syntax (`fn ($arg) => expr`) (#2714)
  (requires php-ast 1.0.2dev or newer)

  Note that the polyfill does not yet support this syntax.
+ Infer the return types of PHP 7.4's magic methods `__serialize()` and `__unserialize()`. (#2755)
  Improve analysis of return types of other magic methods such as `__sleep()`.
+ Support more of PHP 7.4's function signatures (e.g. `WeakReference`) (#2756)
+ Improve detection of unused variables inside of loops/branches.

Plugins:
+ Detect some new php 7.3 functions (`array_key_first`, etc.) in `UseReturnValuePlugin`.
+ Don't emit a `PhanNativePHPSyntaxCheckPlugin` error in `InvokePHPNativeSyntaxCheckPlugin` due to a shebang before `declare(strict_types=1)`
+ Fix edge cases running `PhanNativePHPSyntaxCheckPlugin` on Windows (in language server/daemon mode)

Bug fixes:
+ Analyze the remaining expressions in a statement after emitting `PhanTraitParentReference` (#2750)
+ Don't emit `PhanUndeclaredVariable` within a closure if a `use` variable was undefined outside of it. (#2716)

09 May 2019, Phan 2.0.0-RC1
-----------------------

New features(CLI, Configs):
+ Enable language server features by default. (#2358)
  `--language-server-disable-go-to-definition`, `--language-server-disable-hover`, and `--language-server-disable-completion`
  can be used to disable those features.

Backwards Incompatible Changes:
+ Drop support for running Phan with PHP 7.0. (PHP 7.0 reached its end of life in December 2018)
  Analyzing codebases with `--target-php-version 7.0` continues to be supported.
+ Require php-ast 1.0.1 or newer (or the absence of php-ast with `--allow-polyfill-parser`)
  Phan switched from using [AST version 50 to version 70](https://github.com/nikic/php-ast#ast-versioning).

Plugins:
+ Change `PluginV2` to `PluginV3`
  `PluginV2` and its capabilities will continue to work to make migrating to Phan 2.x easier, but `PluginV2` is deprecated and will be removed in Phan 3.

  `PluginV3` has the same APIs and capabilities as PluginV2, but uses PHP 7.1 signatures (`void`, `?MyClass`, etc.)
+ Third party plugins may need to be upgraded to support changes in AST version 70, e.g. the new node kinds `AST_PROP_GROUP` and `AST_CLASS_NAME`
+ Add `PHPDocToRealTypesPlugin` to suggest real types to replace (or use alongside) phpdoc return types.
  This does not check that the phpdoc types are correct.

  `--automatic-fix` can be used to automate making these changes for issues that are not suppressed.
+ Add `PHPDocRedundantPlugin` to detect functions/methods/closures where the doc comment just repeats the types in the signature.
  (or when other parts don't just repeat information, but the `@return void` at the end is redundant)
+ Add a `BeforeAnalyzePhaseCapability`. Unlike `BeforeAnalyzeCapability`, this will run after methods are analyzed, not before.

?? ??? 2019, Phan 1.3.3 (dev)
=======
09 May 2019, Phan 1.3.4
-----------------------

Bug fixes:
+ Fix bug in Phan 1.3.3 causing polyfill parser to be used if the installed version of php-ast was older than 1.0.1.

08 May 2019, Phan 1.3.3
>>>>>>> 73795afa
-----------------------

New features(CLI, Configs):
+ Make the progress bar guaranteed to display 100% at the end of the analysis phase (#2694)
  Print a newline to stderr once Phan is done updating the progress bar.
+ Add `maximum_recursion_depth` - This setting specifies the maximum recursion depth that
  can be reached during re-analysis.
  Default is 2.
+ Add `--constant-variable-detection` - This checks for variables that can be replaced with literals or constants. (#2704)
  This is almost entirely false positives in most coding styles, but may catch some dead code.
+ Add `--language-server-disable-go-to-definition`, `--language-server-disable-hover`, and `--language-server-disable-completion`
  (These are already disabled by default, but will be enabled by default in Phan 2.0)

New features(Analysis):
+ Emit `PhanDeprecatedClassConstant` for code using a constant marked with `@deprecated`.
+ When recursively inferring the return type of `BaseClass::method()` from its return statements,
  make that also affect the inherited copies of that method (`SubClass::method()`). (#2718)
  This change is limited to methods with no return type in the phpdoc or real signature.
+ Improve unused variable detection: Detect more unused variables for expressions such as `$x++` and `$x -= 2` (#2715)
+ Fix false positive `PhanUnusedVariable` after assignment by reference (#2730)
+ Warn about references, static variables, and uses of global variables that are probably unnecessary (never used/assigned to afterwards) (#2733)
  New issue types: `PhanUnusedVariableReference`, `PhanUnusedVariableGlobal`,  `PhanUnusedVariableStatic`
+ Warn about invalid AST nodes for defaults of properties and static variables. (#2732)
+ Warn about union types on properties that might have an incomplete suffix. (e.g. `/** @var array<int, */`) (#2708)

Plugins:
+ Add more forms of checks such as `$x !== null ? $x : null` to `PhanPluginDuplicateConditionalNullCoalescing` (#2691)

28 Apr 2019, Phan 1.3.2
-----------------------

New features(CLI, Configs):
+ Add `--debug`/`-D` flag to generate verbose debug output.
  This is useful when looking into poor performance or unexpected behavior (e.g. infinite loops or crashes).
+ Suggest similarly named plugins if `--plugin SomePluginName` refers to a built-in plugin that doesn't exist.
+ Add `assume_no_external_class_overrides` - When enabled, Phan will more aggressively assume class elements aren't overridden.
  - e.g. infer that non-final methods without return statements have type `void`.
  Disabled by default.

New features(Analysis):
+ Support locally tracking assignments to and conditionals on `$this->prop` inside of function scopes. (#805, #204)

  This supports only one level of nesting. (i.e. Phan will not track `$this->prop->subProp` or `$this->prop['field']`)

  Properties are deliberately tracked for just the variable `$this` (which can't be reassigned), and not other variables.
+ Fix false positives with dead code detection for internal stubs in `autoload_internal_extension_signatures`. (#2605)
+ Add a way to escape/unescape array shape keys (newlines, binary data, etc) (#1664)

  e.g. `@return array{\n\r\t\x01\\:true}` in phpdoc would correspond to `return ["\n\r\t\x01\\" => true];`

Plugins:
+ Add `FFIAnalysisPlugin` to avoid false positives in uses of PHP 7.4's `FFI\CData`  (#2659)
  (C data of scalar types may be read and assigned as regular PHP data. `$x = FFI::new(“int”); $x = 42;`)

  Note that this is only implemented for variables right now.

20 Apr 2019, Phan 1.3.1
-----------------------

New features(Analysis):
+ Fix false positive `PhanTypeMismatchReturnNullable` and `PhanTypeMismatchArgumentNullable` introduced in 1.3.0 (#2667)
+ Emit `PhanPossiblyNullTypeMismatchProperty` instead of `PhanTypeMismatchProperty` when assigning `?T`
  to a property expecting a compatible but non-nullable type.

  (The same issue was already emitted when the internal union type representation was `T|null` (not `?T`) and strict property type checking was enabled)

Plugins:
+ Add `PossiblyStaticMethodPlugin` to detect instance methods that can be changed to static methods (#2609)
+ Fix edge cases checking if left/right-hand side of binary operations are numbers in `NumericalComparisonPlugin`

19 Apr 2019, Phan 1.3.0
-----------------------

New features(Analysis):
+ Fix false positive `UnusedSuppression` when a doc comment suppresses an issue about itself. (#2571)
+ Improve analysis of argument unpacking with reference parameters, fix false positive `PhanTypeNonVarPassByRef` (#2646)
+ In issue descriptions and suggestions, replace invalid utf-8 (and literal newlines) with placeholders (#2645)
+ Suggest typo fixes in `PhanMisspelledAnnotation` for `@phan-*` annotations. (#2640)
+ Emit `PhanUnreferencedClass` when the only references to a class or its elements are within that class.
  Previously, it would fail to be emitted when a class referenced itself.
+ Emit `PhanUnusedPublicNoOverrideMethodParameter` for method parameters that are not overridden and are not overrides. (#2539)

  This is expected to have a lower false positive rate than `PhanUnusedPublicMethodParameter` because parameters
  might be unused by some of the classes overriding/implementing a method.

  Setting `unused_variable_detection_assume_override_exists` to true in `.phan/config.php` can be used to continue emitting the old issue names instead of `*NoOverride*` equivalents.
+ Warn about more numeric operations(+, /, etc) on unknown strings and non-numeric literal strings (#2656)
  The settings `scalar_implicit_cast` and `scalar_implicit_partial` affect this for the `string` union type but not for literals.
+ Improve types inferred from checks such as `if (is_array($var['field'])) { use($var['field']); }` and `if ($var['field'] instanceof stdClass) {...}` (#2601)
+ Infer that $varName is non-null and an object for conditions such as `if (isset($varName->field['prop']))`
+ Be more consistent about warning when passing `?SomeClass` to a parameter expecting non-null `SomeClass`.
+ Add `PhanTypeMismatchArgumentNullable*` and `PhanTypeMismatchReturnNullable` when the main reason the type check failed was nullability

  Previously, Phan would fail to detect that some nullable class instances were incompatible with the non-null expected types in some cases.
+ Improve analysis of negation of `instanceof` checks on nullable types. (#2663)

Language Server/Daemon mode:
+ Analyze new but unsaved files, if they would be analyzed by Phan once they actually were saved to disk.

Plugins:
+ Warn about assignments where the left and right hand side are the same expression in `DuplicateExpressionPlugin` (#2641)
  New issue type: `PhanPluginDuplicateExpressionAssignment`

Deprecations:
+ Print a message to stderr if the installed php-ast version is older than 1.0.1.
  A future major Phan version of Phan will probably depend on AST version 70 to support new syntax found in PHP 7.4.
+ Print a message to stderr if the installed PHP version is 7.0.
  A future major version of Phan will require PHP 7.1+ to run.

  Phan will still continue to support setting `target_php_version` to `'7.0'` and `--target-php-version 7.0` in that release.

Bug fixes:
+ Fix edge cases in how Phan checks if files are in `exclude_analysis_directory_list` (#2651)
+ Fix crash parsing comma in string literal in array shape (#2597)
  (e.g. `@param array{0:'test,other'} $x`)

06 Apr 2019, Phan 1.2.8
-----------------------

New features(CLI):
+ Fix edge cases initializing directory list and target versions of config files (#2629, #2160)

New features(Analysis):
+ Support analyzing `if (false !== is_string($var))` and similar complex conditions. (#2613)
+ Emit `PhanUnusedGotoLabel` for labels without a corresponding `goto` in the same function scope. (#2617)
  (note that Phan does not understand the effects of goto on control flow)
+ Don't emit `PhanUnreferencedClass` for anonymous classes. (#2604)
+ Detect undeclared types in phpdoc callables and closures. (#2562)
+ Warn about unreferenced PHPDoc `@property`/`@property-read`/`@property-write` annotations in `--dead-code-detection`.
  New issue types: `PhanWriteOnlyPHPDocProperty`, `PhanReadOnlyPHPDocProperty`, `PhanUnreferencedPHPDocProperty`.

Maintenance:
+ Make escaped string arguments fit on a single line for more issue types.
+ Rename `UseContantNoEffect` to `UseConstantNoEffect`.
+ Rename `AddressableElement::isStrictlyMoreVisibileThan()` to `isStrictlyMoreVisibleThan`.

Plugins:
+ Fix edge case where `WhitespacePlugin` would not detect trailing whitespace.
+ Detect `PhanPluginDuplicateSwitchCaseLooseEquality` in `DuplicateArrayKeyPlugin`. (#2310)
  Warn about cases of switch cases that are loosely equivalent to earlier cases, and which might get unexpectedly missed because of that. (e.g. `0` and `'foo'`)

Bug fixes:
+ Catch and handle "Cannot access parent when not in object context" when parsing global functions incorrectly using `parent` parameter type. (#2619)
+ Improve the performance of `--progress-bar` when the terminal width can't be computed by symfony. (#2634)

22 Mar 2019, Phan 1.2.7
-----------------------

New features(CLI,Configs)
+ Use a progress bar for `--progress-bar` on Windows instead of printing dots. (#2572)
  Use ASCII characters for the progress bar instead of UTF-8 if the code page isn't utf-8 or if Phan can't infer the terminal's code page (e.g. in PHP < 7.1)

Language Server/Daemon mode:
+ Make "Go to Definition" work when the constructor of a user-defined class is inherited from an internal class. (#2598)

Maintenance:
+ Update tolerant-php-parser version to 0.0.17
  (fix parsing of some edge cases, minor performance improvement, prepare to support php 7.4 in polyfill)
+ Use paratest for phpunit tests in Travis/Appveyor

Bug fixes:
+ Make the codeclimate plugin analyze the correct directory. Update the dependencies of the codeclimate plugin. (#2139)
+ Fix false positive checking for undefined offset with `$foo['strVal']` when strings are in the union type of `$foo` (#2541)
+ Fix crash in analysis of `call_user_func` (#2576)
+ Fix a false positive PhanTypeInvalidDimOffset for `unset` on array fields in conditional branches. (#2591)
+ Fix edge cases where types for variables inferred in one branch affect unrelated branches (#2593)

09 Mar 2019, Phan 1.2.6
-----------------------

New features(CLI,Configs)
+ Add config `enable_extended_internal_return_type_plugins` to more aggressively
  infer literal values for functions such as `json_decode`, `strtolower`, `implode`, etc. (disabled by default),
+ Make `--dead-code-detection` load `UnreachableCodePlugin` if that plugin isn't already loaded (#1824)
+ Add `--automatic-fix` to fix any issues Phan is capable of fixing
  (currently a prototype. Fixes are guessed based on line numbers).
  This is currently limited to:
  - unreferenced use statements on their own line (requires `--dead-code-detection`).
  - issues emitted by `WhitespacePlugin` (#2523)
  - unqualified global function calls/constant uses from namespaces (requires `NotFullyQualifiedUsagePlugin`)
    (will do the wrong thing for functions that are both global and in the same namespace)

New features(Analysis):
+ Make Phan infer more precise literal types for internal constants such as `PHP_EOF`.
  These depend on the PHP binary used to run Phan.

  In most cases, that shouldn't matter.
+ Emit `PhanPluginPrintfVariableFormatString` in `PrintfCheckerPlugin` if the inferred format string isn't a single literal (#2431)
+ Don't emit `PhanWriteOnlyPrivateProperty` with dead code detection when at least one assignment is by reference (#1658)
+ Allow a single hyphen between words in `@suppress issue-name` annotations (and `@phan-suppress-next-line issue-name`, etc.) (#2515)
  Note that CamelCase issue names are conventional for Phan and its plugins.
+ Emit `PhanCompatibleAutoload` when using `function __autoload() {}` instead of `spl_autoload_register() {}` (#2528)
+ Be more aggressive about inferring that the result is `null` when accessing array offsets that don't exist. (#2541)
+ Fix a false positive analyzing `array_map` when the closure has a dependent return type. (#2554)
+ Emit `PhanNoopArrayAccess` when an array field is fetched but not used (#2538)

Language Server/Daemon mode:
+ Fix an error in the language server on didChangeConfiguration
+ Show hover text of ancestors for class elements (methods, constants, and properties) when no summary is available for the class element. (#1945)

Maintenance
+ Don't exit if the AST version Phan uses (currently version 50) is deprecated by php-ast (#1134)

Plugins:
+ Write `PhanSelfCheckPlugin` for self-analysis of Phan and plugins for Phan. (#1576)
  This warns if too many/too few arguments are provided for the issue template when emitting an issue.
+ Add `AutomaticFixCapability` for plugins to provide fixes for issues for `--automatic-fix` (#2549)
+ Change issue messages for closures in `UnknownElementTypePlugin` (#2543)

Bug fixes:
+ Fix bug: `--ignore-undeclared` failed to properly ignore undeclared elements since 1.2.3 (#2502)
+ Fix false positive `PhanTypeInvalidDimOffset` for functions nested within other functions.
+ Support commas in the union types of parameters of magic methods (#2507)
+ Fix parsing `?(A|B|C)` (#2551)

27 Feb 2019, Phan 1.2.5
-----------------------

New features(Analysis):
+ Cache ASTs generated by the polyfill to disk by default, improving performance of the polyfill parser.
  (e.g. affects use cases where `php-ast` is not installed and `--use-polyfill-parser` is enabled).

  ASTs generated by the native parser (`php-ast`) are not cached.

  (For the language server/daemon mode, Phan stops reading from/writing to the cache after it finishes initializing)
+ Be more consistent warning about invalid callables passed to internal functions such as `register_shutdown_function` (#2046)
+ Add `@phan-suppress-next-next-line` to suppress issues on the line 2 lines below the comment. This is useful in block comments/doc comments. (#2470)
+ Add `@phan-suppress-previous-line` to suppress issues on the line above the comment. (#2470)
+ Detect `PhanRedefineClassConstant` and `PhanRedefineProperty` when class constants and properties are redefined. (#2492)

New features(CLI):
+ Add `--disable-cache` to disable the disk cache of ASTs generated by the polyfill.

Language Server/Daemon mode:
+ Show plaintext summaries of internal classes, functions, methods, constants, and properties when hover text is requested.
+ Show descriptions of superglobals and function parameters when hovering over a variable.

Maintenance
+ Render the constants in `PhanUndeclaredMagicConstant` as `__METHOD__` instead of `MAGIC_METHOD`

Plugins:
+ Add `WhitespacePlugin` to check for trailing whitespace, tabs, and carriage returns in PHP files.
+ Add `HandleLazyLoadInternalFunctionCapability` so that plugins can modify Phan's information about internal global functions when those functions are loaded after analysis starts.
+ Add `SuspiciousParamOrderPlugin` which guesses if arguments to functions are out of order based on the names used in the argument expressions.

  E.g. warns about invoking `function example($first, $second, $third)` as `example($mySecond, $myThird, $myFirst)`
+ Warn if too many arguments are passed to `emitIssue`, `emitPluginIssue`, etc. (#2481)

Bug fixes:
+ Support parsing nullable template types in PHPDoc (e.g. `@return ?T`)
+ Allow casting `null` to `?\MyClass<\Something>`.
+ Fix false positive PhanUndeclaredMagicConstant for `__METHOD__` and `__FUNCTION__` in function/method parameters (#2490)
+ More consistently emit `PhanParamReqAfterOpt` in methods (#1843).

18 Feb 2019, Phan 1.2.4
-----------------------

New features(Analysis):
+ Inherit more specific phpdoc template types even when there are real types in the signature. (#2447)
  e.g. inherit `@param MyClass<T>` and `@return MyClass<U>` from the
  ancestor class of `function someMethod(MyClass $x) : MyClass {}`.

  This is only done when each phpdoc type is compatible with the real signature type.
+ Warn about `@var Type` without a variable name in doc comments of function-likes (#2445)
+ Infer side effects of `array_push` and `array_unshift` on complex expressions such as properties. (#2365)
+ Warn when a non-string is used as a property name for a dynamic property access (#1402)
+ Don't emit `PhanAccessMethodProtected` for `if ($this instanceof OtherClasslike) { $this->protectedMethod(); }` (#2372)
  (This only applies to uses of the variable `$this`, e.g. in closures or when checking interfaces)

Plugins:
+ Warn about unspecialized array types of elements in UnknownElementTypePlugin. `mixed[]` can be used when absolutely nothing is known about the array's key or value types.
+ Warn about failing to use the return value of `var_export($value, true)` (and `print_r`) in `UseReturnValuePlugin` (#2391)
+ Fix plugin causing `InvalidVariableIssetPlugin` to go into an infinite loop for `isset(self::CONST['offset'])` (#2446)

Maintenance
+ Limit frames of stack traces in crash reports to 1000 bytes of encoded data. (#2444)
+ Support analysis of the upcoming php 7.4 `??=` operator (#2369)
+ Add a `target_php_version` option for PHP 7.4.
  This only affects inferred function signatures, and does not allow parsing newer syntax.

Bug fixes:
+ Fix a crash seen when parsing return typehint for `Closure` in a different case (e.g. `closure`) (#2438)
+ Fix an issue loading the autoloader multiple times when the `vendor` folder is not lowercase on case-sensitive filesystems (#2440)
+ Fix bug causing template types on methods to not work properly when inherited from a trait method.
+ Catch and warn when declaring a constant that would conflict with built in keywords (true/false/null) and prevent it from affecting inferences. (#1642)

10 Feb 2019, Phan 1.2.3
-----------------------

New features(CLI):
+ Add `-I <file_list>` as an alias of `--include-analysis-file-list <file>`.
+ Support repeating the include option (`-I <file_or_list> -I <file_or_list>`)
  and the exclude option (`-3 <file_or_list> -3 <file_or_list>`).

New features(Analysis):
+ Inherit more specific phpdoc types even when there are real types in the signature. (#2409)
  e.g. inherit `@param array<int,\stdClass>` and `@return MyClass[]` from the
  ancestor class of `function someMethod(array $x) : array {}`.

  This is only done when each phpdoc type is compatible with the real signature type.
+ Detect more expressions without side effects: `PhanNoopEmpty` and `PhanNoopIsset` (for `isset(expr)` and `empty(expr)`) (#2389)
+ Also emit `PhanNoopBinaryOperator` for the `??`, `||`, and `&&` operators,
  but only when the result is unused and the right-hand side has no obvious side effects. (#2389)
+ Properly analyze effects of a property/field access expression as the key of a `foreach` statement. (#1601)
+ Emit `PhanTypeInstantiateTrait` when calling `new TraitName()` (#2379)
+ Emit `PhanTemplateTypeConstant` when using `@var T` on a class constant's doc comment. (#2402)
+ Warn for invalid operands of a wider variety of binary operators (`/`, `/=`, `>>`, `<<=`, `-`, `%`, `**`, etc) (#2410)
  New issue types: `PhanTypeInvalidRightOperandOfIntegerOp` and `PhanTypeInvalidLeftOperandOfIntegerOp`.
  Also, mention the operator name in the issue message.

Language Server/Daemon mode:
+ Attempted fixes for bugs with issue filtering in the language server on Windows.
+ Add `--language-server-disable-output-filter`, which disables the language server filter to limit outputted issues
  to those in files currently open in the IDE.

Maintenance
+ Don't emit a warning to stderr when `--language-server-completion-vscode` is used.
+ Catch the rare RecursionDepthException in more places, improve readability of its exception message. (#2386)
+ Warn that php-ast 1.0.0 and older always crash with PHP 7.4-dev or newer.

Bug fixes:
+ Fix edge cases in checking if properties/methods are accessible from a trait (#2371)
+ Fix edge cases checking for `PhanTypeInstantiateInterface` and `PhanTypeInstantiateAbstract` (#2379)

Plugins:
+ Infer a literal string return value when calling `sprintf` on known literal scalar types in `PrintfCheckerPlugin`. (#2131)
+ Infer that `;@foo();` is not a usage of `foo()` in `UseReturnValuePlugin`. (#2412)
+ Implement `NotFullyQualifiedUsagePlugin` to warn about uses of global functions and constants that aren't fully qualified. (#857)

02 Feb 2019, Phan 1.2.2
-----------------------

New features(CLI):
+ Emit a warning to stderr if no files were parsed when Phan is invoked. (#2289)

New features(Analysis):
+ Add `@phan-extends` and `@extends` as an alias of `@inherits` (#2351)
+ Make checks such as `$x !== 'a literal'` (and `!=`) remove the literal string/int type from the union type. (#1789)

Language Server/Daemon mode:
+ Limit analysis results of the language server to only the currently open files. (#1722)
+ Limit analysis results of Phan daemon to just the requested files in **all** output formats (#2374)
  (not just when `phan_client` post-processes the output)
+ Make code completion immediately after typing `->` and `::` behave more consistently (#2343)
  Note: this fix only applies at the very last character of a line
+ Be more consistent about including types in hover text for properties (#2348)
+ Make "Go to Definition" on `new MyClass` go to `MyClass::__construct` if it exists. (#2276)
+ Support "Go to Definition" for references to global functions and global constants in comments and literal strings.
  Previously, Phan would only look for class definitions in comments and literal strings.
+ Fix a crash requesting completion results for some class names/global constants.

Maintenance:
+ Warn and exit immediately if any plugins are missing or invalid (instead of crashing after parsing all files) (#2099)
+ Emit warnings to stderr if any config settings seem to be the wrong type (#2376)
+ Standardize on logging to stderr.
+ Add more details about the call that crashed to the crash report.

Bug fixes:
+ Emit a warning and exit if `--config-file <file>` does not exist (#2271)
+ Fix inferences about `foreach ($arr as [[$nested]]) {...}` (#2362)
+ Properly analyze accesses of `@internal` elements of the root namespace from other parts of the root namespace. (#2366)
+ Consistently emit `UseNormalNoEffect` (etc.) when using names/functions/constants of the global scrope from the global scope.
+ Fix a bug causing incorrect warnings due to uses of global/class constants.

Plugins:
+ Add `UseReturnValuePlugin`, which will warn about code that calls a function/method such as `sprintf` or `array_merge` without using the return value.

  The list it uses is not comprehensive; it is a small subset of commonly used functions.

  This plugin can also be configured to automatically warn about failing to use a return value of **any** user-defined or internal function-like,
  when over 98% of the other calls in the codebase did use the return value.

18 Jan 2019, Phan 1.2.1
-----------------------

New features(CLI):
+ Add short flags: `-S` for `--strict-type-checking`, `-C` for `--color`, `-P` for `--plugin <plugin>`

New features(Analysis):
+ Infer that the result of `array_map` has integer keys when passed two or more arrays (#2277)
+ Improve inferences about the left-hand side of `&&` statements such as `$leftVar && (other_expression);` (#2300)
+ Warn about passing an undefined variable to a function expecting a reference parameter with a real, non-nullable type (#1344)
+ Include variables in scope as alternative suggestions for undeclared properties (#1680)
+ Infer a string literal when analyzing calls to `basename` or `dirname` on an expression that evaluates to a string literal. (#2323)
+ Be stricter about warning when literal int/string values are passed to incompatible scalar types when `scalar_implicit_cast` or `scalar_implicit_partial` are used. (#2340)

Maintenance:
+ End the output for `--output-mode <json>` with a newline.
+ Upgrade tolerant-php-parser, making the polyfill/fallback properly parse `$a && $b = $c` (#2180)
+ Add updates to the function/method signature map from Psalm and PHPStan.

Language Server/Daemon mode:
+ Add `--output-mode <mode>` to `phan_client`. (#1568)

  Supported formats: `phan_client` (default), `text`, `json`, `csv`, `codeclimate`, `checkstyle`, or `pylint`
+ Add `--color` to `phan_client` (e.g. for use with `--output-mode text`)
+ Add `--language-server-completion-vscode`. This is a workaround to make completion of variables and static properties work in [the Phan plugin for VS Code](https://github.com/tysonandre/vscode-php-phan)
+ Include Phan's signature types in hover text for internal and user-defined methods (instead of just the real types) (#2309)
  Also, show defaults of non-nullable parameters as `= default` instead of `= null`
+ Properly return a result set when requesting variable completion of `$` followed by nothing.
+ Fix code completion when `--language-server-analyze-only-on-save` is on. (#2327)

Plugins:
+ Add a new issue type to `DuplicateExpressionPlugin`: `PhanPluginBothLiteralsBinaryOp`. (#2297)

  (warns about suspicious expressions such as `null == 'a literal` in `$x ?? null == 'a literal'`)
+ Support `assertInternalType` in `PHPUnitAssertionPlugin` (#2290)
+ Warn when identical dynamic expressions (e.g. variables, function calls) are used as array keys in `DuplicateArrayKeyPlugin`
+ Allow plugins to include a `Suggestion` when calling `$this->emitIssue()`

05 Jan 2019, Phan 1.2.0
-----------------------

New features(Analysis):
+ Infer match keys of `$matches` for a wider range of regexes (e.g. non-capturing groups, named subgroups) (#2294)
+ Improve detection of invalid arguments in code implicitly calling `__invoke`.
+ Support extracting template types from more forms of `callable` types. (#2264)
+ Support `@phan-assert`, `@phan-assert-true-condition`, and `@phan-assert-false-condition`.
  Examples of side effects when this annotation is used on a function/method declaration:

  - `@phan-assert int $x` will assert that the argument to the parameter `$x` is of type `int`.
  - `@phan-assert !false $x` will assert that the argument to the parameter `$x` is not false.
  - `@phan-assert !\Traversable $x` will assert that the argument to the parameter `$x` is not `Traversable` (or a subclass)
  - `@phan-assert-true-condition $x` will make Phan infer that the argument to parameter `$x` is truthy if the function returned successfully.
  - `@phan-assert-false-condition $x` will make Phan infer that the argument to parameter `$x` is falsey if the function returned successfully.
  - This can be used in combination with Phan's template support.

  See [tests/plugin_test/src/072_custom_assertions.php](tests/plugin_test/src/072_custom_assertions.php) for example uses of these annotations.
+ Suggest typo fixes when emitting `PhanUnusedVariable`, if only one definition was seen. (#2281)
+ Infer that `new $x` is of the template type `T` if `$x` is `class-string<T>` (#2257)

Plugins:
- Add `PHPUnitAssertionPlugin`.
  This plugin will make Phan infer side effects of some of the helper methods PHPUnit provides within test cases.

  - Infer that a condition is truthy from `assertTrue()` and `assertNotFalse()` (e.g. `assertTrue($x instanceof MyClass)`)
  - Infer that a condition is null/not null from `assertNull()` and `assertNotNull()`
  - Infer class type of `$actual` from `assertInstanceOf(MyClass::class, $actual)`
  - Infer that `$actual` has the exact type of `$expected` after calling `assertSame($expected, $actual)`
  - Other methods aren't supported yet.

Bug fixes:
- Infer that some internal classes' properties (such as `\Exception->message`) are protected (#2283)
- Fix a crash running Phan without php-ast when no files were parsed (#2287)

30 Dec 2018, Phan 1.1.10
------------------------

New features(Analysis):
+ Add suggestions if to `PhanUndeclaredConstant` issue messages about undeclared global constants, if possible. (#2240)
  Suggestions include other global constants, variables, class constants, properties, and function names.
+ Warn about `continue` and `break` with no matching loop/switch scope. (#1869)
  New issue types: `PhanContinueOrBreakTooManyLevels`, `PhanContinueOrBreakNotInLoop`
+ Warn about `continue` statements targeting `switch` control structures (doing the same thing as a `break`) (#1869)
  New issue types: `PhanContinueTargetingSwitch`
+ Support inferring template types from array keys.
  int/string/mixed can be inferred from `array<TKey,\someType>` when `@template TKey` is in the class/function-like scope.
+ Phan can now infer template types from even more categories of parameter types in constructors and regular functions/methods. (#522)

  - infer `T` from `Closure(T):\OtherClass` and `callable(T):\OtherClass`
  - infer `T` from `array{keyName:T}`
  - infer `TKey` from `array<TKey,\OtherClass>` (as int, string, or mixed)

Bug fixes:
+ Refactor the way `@template` annotations are parsed on classes and function-likes to avoid various edge cases (#2253)
+ Fix a bug causing Phan to fail to analyze closures/uses of closures when used inline (e.g. in function calls)

27 Dec 2018, Phan 1.1.9
-----------------------

New features(Analysis):
+ Warn about `split` and other functions that were removed in PHP 7.0 by default. (#2235, #2236)
  (`target_php_version` can now be set to `'5.6'` if you have a PHP 5.6 project that uses those)
+ Fix a false positive `PhanUnreferencedConstant` seen when calling `define()` with a dynamic name. (#2245)
+ Support analyzing `@template` in PHPDoc of closures, functions and methods. (#522)

  Phan currently requires the template type to be part of the parameter type(s) as well as the return type.

  New issue types: `PhanTemplateTypeNotUsedInFunctionReturn`, `PhanTemplateTypeNotDeclaredInFunctionParams`
+ Make `@template` on classes behave more consistently. (#522)

  Phan will now check the union types of parameters instead of assuming that arguments will always occur in the same order and positions as `@template`.
+ Phan can now infer template types from more categories of parameter types in constructors and regular functions/methods. (#522)
  - `@param T[]`
  - `@param Closure():T`
  - `@param OtherClass<\stdClass,T>`

  - Note that this implementation is currently incomplete - Phan is not yet able to extract `T` from types not mentioned here (e.g. `array{0:T}`, `Generator<T>`, etc.)
+ Add `callable-string` and `class-string` types. (#1346)
  Warn if an invalid/undefined callable/class name is passed to parameters declared with those exact types.
+ Infer a more accurate literal string for the `::class` constant.

  Additionally, support inferring that a function/method will return instances of the passed in class name, when code has PHPDoc such as the following:

  ```
  /**
   * @template T
   * @param class-string<T> $className
   * @return T
   */
  ```

Plugins:
+ Detect more possible duplicates in `DuplicateArrayKeyPlugin`

Language Server/Daemon mode:
+ Be more consistent about how return types in methods (of files that aren't open) are inferred.

Bug fixes:
+ Fix a bug parsing the CLI option `--target-php-version major.minor` (Phan will now correctly set the `target_php_version` config setting)
+ Fix type inferences of `$x['offset'] = expr` in a branch, when outside of that branch. (#2241)

15 Dec 2018, Phan 1.1.8
-----------------------

New features(Analysis):
+ Infer more accurate types for return values/expected arguments of methods of template classes.
+ Support template types in magic methods and properties. (#776, related to #497)
+ Emit `PhanUndeclaredMagicConstant` when using a magic constant in a scope that doesn't make sense.
  Infer more accurate literal strings for some magic constants.

Bug fixes:
+ Fix a crash when an empty scalar value was passed to a function with variadic arguments (#2232)

08 Dec 2018, Phan 1.1.7
-----------------------

Maintenance:
+ Improve checks for empty/invalid FQSENs.
  Also, replace `PhanTypeExpectedObjectOrClassNameInvalidName` with `PhanEmptyFQSENInClasslike` or `PhanInvalidFQSENInClasslike`.

Bug fixes:
+ Fix uncaught crash on startup analyzing `class OCI-Lob` from oci8 (#2222)

08 Dec 2018, Phan 1.1.6
-----------------------

New features(Analysis):
+ Add suggestions to `PhanUndeclaredFunction` for functions in other namespaces
  and similarly named functions in the same namespace.
+ Add issue types `PhanInvalidFQSENInCallable` and `PhanInvalidFQSENInClasslike`
+ Properly analyze closures generated by `Closure::fromCallable()` on a method.
+ Emit `PhanDeprecatedCaseInsensitiveDefine` when define is used to create case-insensitive constants (#2213)

Maintenance:
+ Increase the default of the config setting `suggestion_check_limit` from 50 to 1000.
+ Shorten help messages for `phan --init` (#2162)

Plugins:
+ Add a prototype tool `tool/dump_markdown_preview`,
  which can be used to preview what description text Phan parses from a doc comment
  (similar to the language server's hover text)

Bug fixes:
+ Infer more accurate types after asserting `!empty($x)`
+ Fix a crash seen when analyzing anonymous class with 0 args
  when checking if PhanInfiniteRecursion should be emitted (#2206)
+ Fix a bug causing Phan to fail to warn about nullable phpdoc types
  replacing non-nullable param/return types in the real signature.
+ Infer the correct type for the result of the unary `+` operator.
  Improve inferences when `+`/`-` operators are used on string literals.
+ Fix name inferred for global constants `define()`d within a namespace (#2207).
  This now properly treats the constant name as being fully qualified.
+ Don't emit PhanParamSignatureRealMismatchReturnType for a return type of `T` replacing `?T`,
  or for `array` replacing `iterable` (#2211)

29 Nov 2018, Phan 1.1.5
-----------------------

Language Server:
+ Fix a crash in the Language Server when pcntl is not installed or enabled (e.g. on Windows) (#2186)

27 Nov 2018, Phan 1.1.4
-----------------------

New features(Analysis):
+ Preserve original descendent object types after type assertions, when original object types are all subtypes
  (e.g. infer `SubClass` for `$x = rand(0,1) ? new SubClass() : false; if ($x instanceof BaseClass) { ... }`)

Maintenance:
+ Emit `UnusedPluginSuppression` on `@phan-suppress-next-line` and `@phan-file-suppress`
  on the same line as the comment declaring the suppression. (#2167, #1731)
+ Don't emit `PhanInvalidCommentForDeclarationType` (or attempt to parse) unknown tags that have known tags as prefixes  (#2156)
  (e.g. `@param-some-unknown-tag`)

Bug fixes:
+ Fix a crash when analyzing a nullable parameter of type `self` in traits (#2163)
+ Properly parse closures/generic arrays/array shapes when inner types also contain commas (#2141)
+ Support matching parentheses inside closure params, recursively. (e.g. `Closure(int[],Closure(int):bool):int[]`)
+ Don't warn about properties being read-only when they might be modified by reference (#1729)

20 Nov 2018, Phan 1.1.3
-----------------------

New features(CLI):
+ Warn when calling method on union types that are definitely partially invalid. (#1885)
  New config setting: `--strict-method-checking` (enabled as part of `--strict-type-checking`)
  New issue type: `PhanPossiblyNonClassMethodCall`
+ Add a prototype tool `tool/phoogle`, which can be used to search for function/method signatures in user-declared and internal functions/methods.
  E.g. to look for functions that return a string, given a string and an array:
  `/path/phan/tool/phoogle 'string -> array -> string`

New features(Analysis):
+ Add a heuristic check to detect potential infinite recursion in a functionlike calling itself (i.e. stack overflows)
  New issue types: `PhanInfiniteRecursion`
+ Infer literal integer values from expressions such as `2 | 1`, `2 + 2`, etc.
+ Infer more accurate array shapes for `preg_match_all` (based on existing inferences for `preg_match`)
+ Make Phan infer union types of variables from switch statements on variables (#1291)
  (including literal int and string types)
+ Analyze simple assertions on `get_class($var)` of various forms (#1977)
  Examples:
  - `assert(get_class($x) === 'someClass')`
  - `if (get_class($x) === someClass::class)`
  - `switch (get_class($x)) {case someClass::class: ...}`
+ Warn about invalid/possibly invalid callables in function calls.
  New issue types: `PhanTypeInvalidCallable`, `PhanTypePossiblyInvalidCallable` (the latter check requires `--strict-method-checking`)
+ Reduce false positives for a few functions (such as `substr`) in strict mode.
+ Make Phan infer that variables are not null/false from various comparison expressions, e.g. `assert($x > 0);`
+ Detect invalid arguments to `++`/`--` operators (#680).
  Improve the analysis of the side effects of `++`/`--` operators.
  New issue type: `PhanTypeInvalidUnaryOperandIncOrDec`

Plugins:
+ Add `BeforeAnalyzeCapability`, which will be executed once before starting the analysis phase. (#2086)

Bug fixes:
+ Fix false positives analyzing `define()` (#2128)
+ Support declaring instance properties as the union type `static` (#2145)
  New issue types: `PhanStaticPropIsStaticType`
+ Fix a crash seen when Phan attempted to emit `PhanTypeArrayOperator` for certain operations (#2153)

05 Nov 2018, Phan 1.1.2
-----------------------

New features(CLI):
+ Make `phan --progress-bar` fit within narrower console widths. (#2096)
  (Make the old width into the new **maximum** width)
  Additionally, use a gradient of shades for the progress bar.

New features(Analysis):
+ Warn when attempting to read from a write-only real/magic property (or vice-versa) (#595)

  New issue types: `PhanAccessReadOnlyProperty`, `PhanAccessReadOnlyMagicProperty`, `PhanAccessWriteOnlyProperty`, `PhanAccessWriteOnlyMagicProperty`

  New annotations: `@phan-read-only` and `@phan-write-only` (on its own line) in the doc comment of a real property.
+ Warn about use statements that are redundant. (#2048)

  New issue types: `PhanUseConstantNoEffect`, `PhanUseFunctionNoEffect`, `PhanUseNormalNamespacedNoEffect`, `PhanUseNormalNoEffect`

  By default, this will only warn about use statements made from the global namespace, of elements also in the global namespace.
  To also warn about redundant **namespaced** uses of classes/namespaces (e.g. `namespace Foo; use Foo\MyClass;`), enable `warn_about_redundant_use_namespaced_class`
+ Warn when using a trait as a real param/return type of a method-like (#2007)
  New issue types: `PhanTypeInvalidTraitParam`, `PhanTypeInvalidTraitReturn`
+ Improve the polyfill/fallback parser's heredoc and nowdoc lexing (#1537)
+ Properly warn about an undefined variable being passed to `array_shift` (it expects an array but undefined is converted to null) (related to fix for #2100)
+ Stop adding generic int/string to the type of a class property when the doc comment mentions only literal int/string values (#2102)
  (e.g. `@var 1|2`)
+ Improve line number of warning about extra comma in arrays (i.e. empty array elements). (#2066)
+ Properly parse [flexible heredoc/nowdoc syntaxes](https://wiki.php.net/rfc/flexible_heredoc_nowdoc_syntaxes) that were added in PHP 7.3 (#1537)
+ Warn about more invalid operands of the binary operators `^`,`/`,`&` (#1825)
  Also, fix cases where `PhanTypeArrayOperator` would not be emitted.
  New issue types: `PhanTypeInvalidBitwiseBinaryOperator`, `PhanTypeMismatchBitwiseBinaryOperands`
+ Indicate when warnings about too many arguments are caused only by argument unpacking. (#1324)
  New issue types: `PhanParamTooManyUnpack`, `PhanParamTooManyUnpackInternal`
+ Properly warn about undefined namespaced constants/functions from within a namespace (#2112)
  Phan was failing to warn in some cases.
+ Always infer `int` for `<<` and `>>`
+ Support using dynamic values as the name for a `define()` statement (#2116)

Maintenance:
+ Make issue messages more consistent in their syntax used to describe closures/functions (#1695)
+ Consistently refer to instance properties as `Class->propname` and static properties as `Class::$staticpropname` in issue messages.

Bug fixes:
+ Properly type check `static::someMethodName()`.
  Previously, Phan would fail to infer types for the results of those method calls.
+ Improve handling of `array_shift`. Don't warn when it's used on a global or superglobal (#2100)
+ Infer that `self` and `static` in a trait refer to the methods of that trait. (#2006)

22 Oct 2018, Phan 1.1.1
-----------------------

New features(Analysis):
+ Add `defined at {FILE}:{LINE}` to warnings about property visibility.
+ Warn about missing references (`\n` or `$n`) in the replacement template string of `preg_replace()` (#2047)
+ Make `@suppress` on closures/functions/methods apply more consistently to issues emitted when analyzing the closure/function/method declaration. (#2071)
+ Make `@suppress` on warnings about unparseable doc comments work as expected (e.g. for `PhanInvalidCommentForDeclarationType on a class`) (#1429)
+ Support checking for missing/invalid files in `require`/`include`/`require_once`/`include_once` statements.

  To enable these checks, set `enable_include_path_checks` to `true` in your Phan config.

  New issue types: `PhanRelativePathUsed`, `PhanTypeInvalidEval`, `PhanTypeInvalidRequire`, `PhanInvalidRequireFile`, `PhanMissingRequiredFile`

  New config settings: `enable_include_path_checks`, `include_paths`, `warn_about_relative_include_statement`
+ Warn when attempting to unset a property that was declared (i.e. not a dynamic or magic property) (#569)
  New issue type: `PhanTypeObjectUnsetDeclaredProperty`

  - This warning is emitted because declared properties are commonly expected to exist when they are accessed.
+ Warn about iterating over an object that's not a `Traversable` and not `stdClass` (#1115)
  New issue types (for those objects) were added for the following cases:

  1. Has no declared properties (`TypeNoPropertiesForeach`)
  2. Has properties and none are accessible. (`TypeNoAccessiblePropertiesForeach`)
  3. Has properties and some are accessible. (`TypeSuspiciousNonTraversableForeach`)
+ Add `@phan-template` and `@phan-inherits` as aliases for `@template` and `@inherits` (#2063)
+ Warn about passing non-objects to `clone()` (`PhanTypeInvalidCloneNotObject`) (#1798)

Maintenance:
+ Minor performance improvements.
+ Increase the default value of `max_literal_string_type_length` from 50 to 200.
+ Include Phan version in Phan's error handler and exception handler output. (#1639)

Bug fixes:
+ Don't crash when parsing an invalid cast expression. Only the fallback/polyfill parsers were affected.

Language Server/Daemon mode:
+ Fix bugs in the language server.

  1. The language server was previously using the non-PCNTL fallback
     implementation unconditionally due to an incorrect default configuration value.
     After this fix, the language server properly uses PCNTL by default
     if PCNTL is available.

     This bug was introduced by PR #1743

  2. Fix a bug causing the language server to eventually run out of memory when PCNTL was disabled.

08 Oct 2018, Phan 1.1.0
-----------------------

Maintenance:
+ Work on making this compatible with `php-ast` 1.0.0dev. (#2038)
  (Phan continues to support php-ast 0.1.5 and newer)

  Remove dead code (such as helper functions and references to constants) that aren't needed when using AST version 50 (which Phan uses).

  Some plugins may be affected if they call these helper methods or use those constants when the shim is used.

Bug fixes:
+ Fix a crash parsing an empty `shell_exec` shorthand string when using the fallback parser
  (i.e. two backticks in a row)
+ Fix a false positive `PhanUnusedVariable` warning about a variable declared prior to a do/while loop (#2026)

02 Oct 2018, Phan 1.0.7
-----------------------

New features(Analysis):
+ Support the `(int|string)[]` syntax of union types (union of multiple types converted to an array) in PHPDoc (#2008)

  e.g. `@param (int|string)[] $paramName`, `@return (int|string)[]`
+ Support spaces after commas in array shapes (#1966)
+ Emit warnings when using non-strings as dynamic method names (e.g. `$o->{$notAString}()`)
  New issue types: `PhanTypeInvalidMethodName`, `PhanTypeInvalidStaticMethodName`, `PhanTypeInvalidCallableMethodName`

Plugins:
+ In HasPHPDocPlugin, use a more compact representation to show what Phan sees from the raw doc comment.
+ In HasPHPDocPlugin, warn about global functions without extractable PHPDoc summaries.

  New issue types: `PhanPluginNoCommentOnFunction`, `PhanPluginDescriptionlessCommentOnFunction`
+ In HasPHPDocPlugin, warn about methods without extractable PHPDoc summaries.

  New issue types: `PhanPluginNoCommentOn*Method`, `PhanPluginDescriptionlessCommentOn*Method`

  These can be suppressed based on the method FQSEN with `plugin_config => [..., 'has_phpdoc_method_ignore_regex' => (a PCRE regex)]`
  (e.g. to suppress issues about tests, or about missing documentation about getters and setters, etc.)

Bug fixes:
+ Fix false positive `PhanUnusedVariable` for variables declared before break/continue that are used after the loop. (#1985)
+ Properly emit `PhanUnusedVariable` for variables where definitions are shadowed by definitions in branches and/or loops. (#2012)
+ Properly emit `PhanUnusedVariable` for variables which are redefined in a 'do while' loop.
+ Be more consistent about emitting `PhanUnusedVariableCaughtException` when exception variable names are reused later on.
+ Fix a crash when parsing `@method` annotations with many parameters (#2019)

25 Sep 2018, Phan 1.0.6
-----------------------

New features(Analysis):
+ Be more consistent about warning about undeclared properties in some edge cases.
  New issue types: `PhanUndeclaredClassProperty`, `PhanUndeclaredClassStaticProperty`

Maintenance:
+ Restore test files in future published releases' **git tags** (#1986)
  (But exclude them from the zip/tar archives published on GitHub Releases)

  - When `--prefer-dist` (the default) is used in composer to download a stable release,
    the test files will not be part of the downloaded files.

Language Server/Daemon mode:
+ Add support for code completion suggestions. (#1706)

  This can be enabled by passing `--language-server-enable-completion`

  This will complete references to the following element types:

  - variable names (using superglobals and local variables that have been declared in the scope)
  - global constants, global functions, and class names.
  - class constants, instance and static properties, and instance and static method names.

  NOTE: If you are completing from the empty string (e.g. immediately after `->` or `::`),
  Phan may interpret the next word token (e.g. on the next line) as the property/constant name/etc. to complete,
  due to the nature of the parser used (The cursor position doesn't affect the parsing logic).

  - Completion requests before tokens that can't be treated that way will not cause that problem.
    (such as `}`, `;`, `)`, the end of the file, etc.)

Bug fixes:
+ Fix various uncaught errors in Phan that occurred when parsing invalid ASTs.
  Instead of crashing, warn about the bug or invalid AST.

  New issue types: `PhanInvalidConstantFQSEN`, `PhanContextNotObjectUsingSelf`, `PhanInvalidTraitUse` (for unparsable trait uses)

21 Sep 2018, Phan 1.0.5
-----------------------

New Features(Analysis)
+ Warn if a PHPDoc annotation for an element(`@param`, `@method`, or `@property*`) is repeated. (#1963)

  New issue types: `PhanCommentDuplicateMagicMethod`, `PhanCommentDuplicateMagicProperty`, `PhanCommentDuplicateParam`
+ Add basic support for `extract()` (#1978)
+ Improve line numbers for warnings about `@param` and `@return` annotations (#1369)

Maintenance:
+ Make `ext-ast` a suggested composer dependency instead of a required composer dependency (#1981)

  `--use-fallback-parser` allows Phan to analyze files even when php-ast is not installed or enabled.
+ Remove test files from future published releases (#1982)

Plugins:
+ Properly warn about code after `break` and `continue` in `UnreachableCodePlugin`.
  Previously, Phan only warned about code after `throw` and `return`.

Bug fixes:
+ Don't infer bad types for variables when analyzing `array_push` using expressions containing those variables. (#1955)

  (also fixes other `array_*` functions taking references)
+ Fix false negatives in PHP5 backwards compatibility heuristic checks (#1939)
+ Fix false positive `PhanUnanalyzableInheritance` for a method inherited from a trait (which itself uses trait) (#1968)
+ Fix an uncaught `RuntimeException` when type checking an array that was roughly 12 or more levels deep (#1962)
+ Improve checks of the return type of magic methods against methods inherited from ancestor classes (#1975)

  Don't emit a false positive `PhanParamSignaturePHPDocMismatchReturnType`

Language Server/Daemon mode:
+ Fix an uncaught exception when extracting a URL with an unexpected scheme (not `file:/...`) (#1960)
+ Fix false positive `PhanUnreferencedUseNormal` issues seen when the daemon was running without pcntl (#1860)

10 Sep 2018, Phan 1.0.4
-----------------------

Plugins:
+ Fix a crash in `DuplicateExpressionPlugin`.
+ Add `HasPHPDocPlugin`, which checks if an element (class or property) has a PHPDoc comment,
  and that Phan can extract a plaintext summary/description from that comment.

Language Server/Daemon mode:
+ Support generating a hover description for variables.

  - For union types with a single non-nullable class/interface type, the hover text include the full summary description of that class-like.
  - For non-empty union types, this will just show the raw union type (e.g. `string|false`)
+ Improve extraction of summaries of elements (e.g. hover description)

  - Support using `@return` as a summary for function-likes.
  - Parse the lines after `@var` tag (before subsequent tags)
    as an additional part of the summary for constants/properties.

Maintenance:
+ Update Phar file to contain missing LICENSEs (#1950)
+ Add more documentation to Phan's code.

07 Sep 2018, Phan 1.0.3
-----------------------

Bug fixes
+ Fix bugs in analysis of assignments within conditionals (#1937)
+ Fix a crash analyzing comparison with variable assignment expression (#1940)
  (e.g. `if (1 + 1 > ($var = 1))`)

Plugins:
+ Update `SleepCheckerPlugin` to warn about properties that aren't returned in `__sleep()`
  that don't have a doc comment annotation of `@phan-transient` or `@transient`.
  (This is not an officially specified annotation)

  New issue type: `SleepCheckerPropertyMissingTransient`

  New setting: `$config['plugin_config']['sleep_transient_warning_blacklist_regex']`
  can be used to prevent Phan from warning about certain properties missing `@phan-transient`

06 Sep 2018, Phan 1.0.2
-----------------------

New features(Analysis)
+ Allow spaces on either side of `|` in union types
  (e.g. `@param array | ArrayAccess $x`)
+ Warn about array destructuring assignments from non-arrays (#1818)
  (E.g. `[$x] = 2`)

  New issue type: `PhanTypeInvalidExpressionArrayDestructuring`
+ Infer the number of groups for $matches in `preg_match()`

  Named subpatterns, non-capturing patterns, and regular expression options are not supported yet.
  Phan will just infer a more generic type such as `string[]` (depending on the bit flags).
+ Warn about ambiguous uses of `Closure():void` in phpdoc.
  Also, make that syntax count as a reference to `use Closure;` in that namespace.
+ Track the line number of magic method and magic properties (Instead of reporting the line number of the class).

Bug fixes
+ Fix a crash seen when using a temporary expression in a write context. (#1915)

  New issue type: `PhanInvalidWriteToTemporaryExpression`
+ Fix a crash seen with --use-fallback-parser with an invalid expression after `new`
+ Properly infer that closures have a class name of `Closure` for some issue types.
  (e.g. `call_user_func([function() {}, 'invalidMethod'])`)
+ Fix a bug analyzing nested assignment in conditionals (#1919)
+ Don't include impossible types when analyzing assertions such as `is_string($var)` (#1932)

26 Aug 2018, Phan 1.0.1
-----------------------

New features(CLI,Configs)
+ Support setting a `target_php_version` of PHP 7.3 in the config file or through `--target-php-version`.
+ Assume that `__construct`, `__destruct`, `__set`, `__get`, `__unset`, `__clone`, and `__wakeup` have return types of void if unspecified.

New features(Analysis)
+ Add function signatures for functions added/modified in PHP 7.3. (#1537)
+ Improve the line number for warnings about unextractable `@property*` annotations.
+ Make Phan aware that `$x` is not false inside of loops such as `while ($x = dynamic_value()) {...}` (#1646)
+ Improve inferred types of `$x` in complex equality/inequality checks such as `if (($x = dynamic_value()) !== false) {...}`
+ Make `!is_numeric` assertions remove `int` and `float` from the union type of an expression. (#1895)
+ Preserve any matching original types in scalar type assertions (#1896)
  (e.g. a variable `$x` of type `?int|?MyClass` will have type `int` after `assert(is_numeric($x))`)

Maintenance:
+ Add/modify various function, methods, and property type signatures.

Plugins:
+ Add `UnknownElementTypePlugin` to warn about functions/methods
  that have param/return types that Phan can't infer anything about.
  (it can still infer some things in non-quick mode about parameters)

  New issue types: `PhanPluginUnknownMethodReturnType`, `PhanPluginUnknownClosureReturnType`, `PhanPluginUnknownFunctionReturnType`, `PhanPluginUnknownPropertyType`
+ Add `DuplicateExpressionPlugin` to warn about duplicated expressions such as:
  - `X == X`, `X || X`, and many other binary operators (for operators where it is likely to be a bug)
  - `X ? X : Y` (can often simplify to `X ?: Y`)
  - `isset(X) ? X : Y` (can simplify to `??` in PHP 7)

  New issue types: `PhanPluginDuplicateExpressionBinaryOp`, `PhanPluginDuplicateConditionalTernaryOperation`, `PhanPluginDuplicateConditionalNullCoalescing`
+ Improve types inferred for `$matches` for PregRegexCheckerPlugin.

Bug fixes:
+ Properly handle `CompileError` (that are not the subclass `ParseError`). CompileError was added in PHP 7.3.
  (Phan now logs these the same way it would log other syntax errors, instead of treating this like an unexpected Error.)
+ Make sure that private methods that are generators, that are inherited from a trait, aren't treated like a `void`.
+ Fix a crash analyzing a dynamic call to a static method, which occurred when dead code detection or reference tracking was enabled. (#1889)
+ Don't accidentally emit false positive issues about operands of binary operators in certain contexts. (#1898)

12 Aug 2018, Phan 1.0.0
-----------------------

The Phan 1.0.0 release supports analysis of php 7.0-7.2, and can be executed with php 7.0+.
This release replaces the previous 0.12.x releases.
Because Phan uses PHP's Reflection APIs, it's recommended to use the same PHP minor version for analyzing the code as would be used to run the code.
(For the small number of function/method signatures, etc., that were added or changed in each minor release of PHP.)

Plugins:
+ Plugins: Remove V1 plugins (and V1 plugin examples), as well as legacy plugin capabilities. (#249)
  Third party plugin authors must use V2 of the plugin system.

  Removed capabilities:

  - `AnalyzeNodeCapability`, `LegacyAnalyzeNodeCapability`, `LegacyPostAnalyzeNodeCapability` (use `PostAnalyzeNodeCapability` instead)
  - `LegacyPreAnalyzeNodeCapability` (use `PreAnalyzeNodeCapability` instead)
+ API: Remove various methods that were deprecated. (#249)
  Any plugins using those methods will need to be updated.
  (e.g. `Config::getValue('config_value')` must be used instead of `Config::get()->config_value`)
+ Config: Remove `progress_bar_sample_rate` (#249)
  (`progress_bar_sample_interval` must be used instead if you want the progress bar to be faster or slower)
+ Maintenance: Immediately report the exception and exit if any plugins threw an uncaught `Throwable` during initialization.
  (E.g. this results in a better error message when a third party plugin requires PHP 7.1 syntax but PHP 7.0 is used to run Phan)

21 Jul 2018, Phan 0.12.15
-------------------------

New features(Analysis)
+ Make Phan's unused variable detection also treat exception variables as variable definitions,
  and warn if the caught exception is unused. (#1810)
  New issue types: `PhanUnusedVariableCaughtException`
+ Be more aggressive about inferring that a method has a void return type, when it is safe to do so
+ Emit `PhanInvalidConstantExpression` in some places where PHP would emit `"Constant expression contains invalid operations"`

  Phan will replace the default parameter type (or constant type) with `mixed` for constants and class constants.

  Previously, this could cause Phan to crash, especially with `--use-fallback-parser` on invalid ASTs.
+ Improve analysis of arguments passed to `implode()`

New features(CLI)
+ Add `--daemonize-tcp-host` CLI option for specifying the hostname for daemon mode (#1868).
  The default will remain `127.0.0.1` when not specified.
  It can be overridden to values such as `0.0.0.0` (publicly accessible, e.g. for usage with Docker)

Language Server/Daemon mode:
+ Implement support for hover requests in the Language Server (#1738)

  This will show a preview of the element definition (showing signature types instead of PHPDoc types)
  along with the snippet of the element description from the doc comment.

  Clients that use this should pass in the CLI option `--language-server-enable-hover` when starting the language server.

  - Note that this implementation assumes that clients sanitize the mix of markdown and HTML before rendering it.
  - Note that this may slow down some language server clients if they pause while waiting for the hover request to finish.

Maintenance:
+ Add a workaround for around a notice in PHP 7.3alpha4  (that Phan treats as fatal) (#1870)

Bug fixes:
+ Fix a bug in checking if nullable versions of specialized type were compatible with other nullable types. (#1839, #1852)
  Phan now correctly allows the following type casts:

  - `?1`               can cast to `?int`
  - `?'a string'`      can cast to `?string`
  - `?Closure(T1):T2`  can cast to `?Closure`
  - `?callable(T1):T2` can cast to `?callable`,
+ Make `exclude_file_list` work more consistently on Windows.

08 Jul 2018, Phan 0.12.14
-------------------------

New features(CLI, Configs)
+ Add `warn_about_undocumented_throw_statements` and `exception_classes_with_optional_throws_phpdoc` config. (#90)

  If `warn_about_undocumented_throw_statements` is true, Phan will warn about uncaught throw statements that aren't documented in the function's PHPDoc.
  (excluding classes listed in `exception_classes_with_optional_throws_phpdoc` and their subclasses)
  This does not yet check function and method calls within the checked function that may themselves throw.

  Add `warn_about_undocumented_exceptions_thrown_by_invoked_functions`.
  If enabled (and `warn_about_undocumented_throw_statements` is enabled),
  Phan will warn about function/closure/method invocations that have `@throws`
  that aren't caught or documented in the invoking method.
  New issue types: `PhanThrowTypeAbsent`, `PhanThrowTypeAbsentForCall`,
  `PhanThrowTypeMismatch`, `PhanThrowTypeMismatchForCall`

  Add `exception_classes_with_optional_throws_phpdoc` config.
  Phan will not warn about lack of documentation of `@throws` for any of the configured classes or their subclasses.
  The default is the empty array (Don't suppress any warnings.)
  (E.g. Phan suppresses `['RuntimeException', 'AssertionError', 'TypeError']` for self-analysis)

New Features (Analysis):
+ Warn when string literals refer to invalid class names (E.g. `$myClass::SOME_CONSTANT`). (#1794)
  New issue types: `PhanTypeExpectedObjectOrClassNameInvalidName` (emitted if the name can't be used as a class)
  This will also emit `PhanUndeclaredClass` if the class name could not be found.
+ Make Phan aware that `$this` doesn't exist in a static closure (#768)

Language Server/Daemon mode:
+ Fix another rare bug that can cause crashes in the polyfill/fallback parser when parsing invalid or incomplete ASTs.
+ Add a `--language-server-hide-category` setting to hide the issue category from diagnostic messages.
+ Remove the numeric diagnostic code from the language server diagnostics (a.k.a. issues).
  (Certain language clients such as LanguageClient-neovim would render that the code in the quickfix menu, wasting space)
+ Support "go to definition" for union types within all code comment types  (#1704)
  (e.g. can go to definition in `// some annotation or comment mentioning MyType`)

New features(Analysis)
+ Support analysis of [`list()` reference assignment](https://wiki.php.net/rfc/list_reference_assignment) for php 7.3 (which is still in alpha). (#1537)
+ Warn about invalid operands of the unary operators `+`, `-`, and `~`
  New issue types: `PhanTypeInvalidUnaryOperandNumeric` and `PhanTypeInvalidUnaryOperandBitwiseNot` (#680)

Bug fixes:
+ Fix a bug causing Phan to infer extra wrong types (`ancestorClass[][]`) for `@return className[]` (#1822)
+ Start warning about assignment operations (e.g. `+=`) when the modified variable isn't referenced later in the function.
+ Make exceptions in `catch{}` always include the type `Throwable` even if the declared type doesn't. (#336)

16 Jun 2018, Phan 0.12.13
-------------------------

New features(Analysis)
+ Support integer literals both in PHPDoc and in Phan's type system. (E.g. `@return -1|string`)
  Include integer values in issue messages if the values are known.
+ Support string literals both in PHPDoc and in Phan's type system. (E.g. `@return 'example\n'`)
  Phan can now infer possible variable values for dynamic function/method calls, etc.

  Note: By default, Phan does not store representations of strings longer than 50 characters. This can be increased with the `'max_literal_string_type_length'` config.

  Supported escape codes: `\\`, `\'`, `\r`, `\n`, `\t`, and hexadecimal (`\xXX`).
+ Improve inferred types of unary operators.
+ Warn about using `void`/`iterable`/`object` in use statements based on `target_php_version`. (#449)
  New issue types: `PhanCompatibleUseVoidPHP70`, `PhanCompatibleUseObjectPHP71`, `PhanCompatibleUseObjectPHP71`
+ Warn about making overrides of inherited property and constants less visible (#788)
  New issue types: `PhanPropertyAccessSignatureMismatch`, `PhanPropertyAccessSignatureMismatchInternal`,
  `PhanConstantAccessSignatureMismatch`, `PhanConstantAccessSignatureMismatchInternal`.
+ Warn about making static properties into non-static properties (and vice-versa) (#615)
  New issue types: `PhanAccessNonStaticToStaticProperty`, `PhanAccessStaticToNonStaticProperty`
+ Warn about inheriting from a class/trait/interface that has multiple possible definitions (#773)
  New issue types: `PhanRedefinedExtendedClass`, `PhanRedefinedUsedTrait`, `PhanRedefinedInheritedInterface`
+ Infer more accurate types for the side effects of assignment operators (i.e. `+=`, `.=`, etc) and other binary operations. (#1775)
+ Warn about invalid arguments to binary operators or assignment operators.
  New issue types: `PhanTypeInvalidLeftOperandOfAdd`,  `PhanTypeInvalidLeftOperandOfNumericOp`,
                   `PhanTypeInvalidRightOperandOfAdd`, `PhanTypeInvalidRightOperandOfNumericOp`
+ Warn about using negative string offsets and multiple catch exceptions in PHP 7.0 (if `target_php_version` is less than `'7.1'`). (#1771, #1778)
  New issue types: `PhanCompatibleMultiExceptionCatchPHP70`, `PhanCompatibleNegativeStringOffset`.

Maintenance:
+ Update signature map with more accurate signatures (#1761)
+ Upgrade tolerant-php-parser, making the polyfill/fallback able to parse PHP 7.1's multi exception catch.

Bug fixes:
+ Don't add more generic types to properties with more specific PHPDoc types (#1783).
  For example, don't add `array` to a property declared with PHPDoc type `/** @var string[] */`
+ Fix uncaught `AssertionError` when `parent` is used in PHPDoc (#1758)
+ Fix various bugs that can cause crashes in the polyfill/fallback parser when parsing invalid or incomplete ASTs.
+ Fix unparsable/invalid function signature entries of rarely used functions
+ Warn about undefined variables on the left-hand side of assignment operations (e.g. `$x .= 'string'`) (#1613)

08 Jun 2018, Phan 0.12.12
-------------------------

Maintenance:
+ Increase the severity of some issues to critical
  (if they are likely to cause runtime Errors in the latest PHP version).

Bug fixes:
+ Allow suppressing `PhanTypeInvalidThrows*` with doc comment suppressions
  in the phpdoc of a function/method/closure.
+ Fix crashes when fork pool is used and some issue types are emitted (#1754)
+ Catch uncaught exception for PhanContextNotObject when calling `instanceof self` outside a class scope (#1754)

30 May 2018, Phan 0.12.11
-------------------------

Language Server/Daemon mode:
+ Make the language server work more reliably when `pcntl` is unavailable. (E.g. on Windows) (#1739)
+ By default, allow the language server and daemon mode to start with the fallback even if `pcntl` is unavailable.
  (`--language-server-require-pcntl` can be used to make the language server refuse to start without `pcntl`)

Bug fixes:
+ Don't crash if `ext-tokenizer` isn't installed (#1747)
+ Fix invalid output of `tool/make_stubs` for APCu (#1745)

27 May 2018, Phan 0.12.10
-------------------------

New features(CLI, Configs)
+ Add CLI flag `--unused-variable-detection`.
+ Add config setting `unused_variable_detection` (disabled by default).
  Unused variable detection can be enabled by `--unused-variable-detection`, `--dead-code-detection`, or the config.

New features(Analysis):
+ Add built-in support for unused variable detection. (#345)
  Currently, this is limited to analyzing inside of functions, methods, and closures.
  This has some minor false positives with loops and conditional branches.

  Warnings about unused parameters can be suppressed by adding `@phan-unused-param` on the same line as `@param`,
  e.g. `@param MyClass $x @phan-unused-param`.
  (as well as via standard issue suppression methods.)

  The built in unused variable detection support will currently not warn about any of the following issue types, to reduce false positives.

  - Variables beginning with `$unused` or `$raii` (case-insensitive)
  - `$_` (the exact variable name)
  - Superglobals, used globals (`global $myGlobal;`), and static variables within function scopes.
  - Any references, globals, or static variables in a function scope.

  New Issue types:
  - `PhanUnusedVariable`,
  - `PhanUnusedVariableValueOfForeachWithKey`, (has a high false positive rate)
  - `PhanUnusedPublicMethodParameter`, `PhanUnusedPublicFinalMethodParameter`,
  - `PhanUnusedProtectedMethodParameter`, `PhanUnusedProtectedFinalMethodParameter`,
  - `PhanUnusedPrivateMethodParameter`, `PhanUnusedProtectedFinalMethodParameter`,
  - `PhanUnusedClosureUseVariable`, `PhanUnusedClosureParameter`,
  - `PhanUnusedGlobalFunctionParameter`

  This is similar to the third party plugin `PhanUnusedVariable`.
  The built-in support has the following changes:

  - Emits fewer/different false positives (e.g. when analyzing loops), but also detects fewer potential issues.
  - Reimplemented using visitors extensively (Similar to the code for `BlockAnalysisVisitor`)
  - Uses a different data structure from `PhanUnusedVariable`.
    This represents all definitions of a variable, instead of just the most recent one.
    This approximately tracks the full graph of definitions and uses of variables within a function body.
    (This allows warning about all unused definitions, or about definitions that are hidden by subsequent definitions)
  - Integration: This is planned to be integrated with other features of Phan, e.g. "Go to Definition" for variables. (Planned for #1211 and #1705)

Bug fixes:
+ Minor improvements to `UnusedSuppressionPlugin`

Misc:
+ Support  `composer.json`'s `vendor-dir` for `phan --init`

22 May 2018, Phan 0.12.9
------------------------

New features(CLI, Configs):
+ Add CLI flag `--language-server-enable-go-to-definition`. See the section "Language Server/Daemon mode".
+ Add Config setting `disable_line_based_suppression` to disable line-based suppression from internal comments. See the section "New Features"
+ Add Config setting `disable_file_based_suppression` to disable file-based issue suppressions.

New features(Analysis):
+ Make `@suppress`, `@phan-suppress`, `@phan-file-suppress` accept a comma separated issue list of issue types to suppress. (#1715)
  Spaces aren't allowed before the commas.
+ Implement `@phan-suppress-current-line` and `@phan-suppress-next-line` to suppress issues on the current or next line.

  These can occur within any comment or doc comment (i.e. the comment types for `/*`, `//`, and `/**`)

  These suppressions accept a comma separated list of issue type names.
  Commas must be immediately after the previous issue type.

  Note: Phan currently does not support inline comments anywhere else.
  Phan also does not associate these inline comments with any information about the current scope.
  This suppression is based on tokenizing the PHP file and determining the line based on that comment line.

  Examples:

  ```php
  // @phan-suppress-next-line PhanUndeclaredVariable, PhanUndeclaredFunction optional reason goes here
  $result = call_undefined_function() + $undefined_variable;

  $closure();  /* @phan-suppress-current-line PhanParamTooFew optional reason for suppression */

  /**
   * This can also be used within doc comments:

   * @phan-suppress-next-line PhanInvalidCommentForDeclarationType optional reason for suppression
   * @property int $x
   */
  function my_example() {
  }
  ```

  `PhanUnusedSuppressionPlugin` is capable of detecting if line-based suppressions are unused.
+ Allow using `@phan-file-suppress` as a regular comment anywhere within a file (`//`, `/*`, or `/**` comments).
  Previously, `@phan-file-suppress` could only be used inside the doc comment of an element.

  `@phan-file-suppress` in no-op string literals will be deprecated in a future Phan release.
+ Emit class name suggestions for undeclared types in param, property, return type, and thrown type declarations. (#1689)

  Affects `PhanUndeclaredTypeParameter`, `PhanUndeclaredTypeProperty`, `PhanUndeclaredTypeReturnType`,
  `PhanUndeclaredTypeThrowsType`, and `PhanInvalidThrowsIs*`
+ Add `pretend_newer_core_methods_exist` config setting.
  If this is set to true (the default),
  and `target_php_version` is newer than the version used to run Phan,
  Phan will act as though functions added in newer PHP versions exist.

  Note: Currently only affects `Closure::fromCallable()`, which was added in PHP 7.1.
  This setting will affect more functions and methods in the future.

Language Server/Daemon mode:
+ Support "Go to definition" for properties, classes, global/class constants, and methods/global functions (Issue #1483)
  (Must pass the CLI option `--language-server-enable-go-to-definition` when starting the server to enable this)
+ Support "Go to type definition" for variables, properties, classes, and methods/global functions (Issue #1702)
  (Must pass the CLI option `--language-server-enable-go-to-definition` when starting the server to enable this)
  Note that constants can't have object types in PHP, so there's no implementation of "Go To Type Definition" for those.

Plugins:
+ Add a new plugin capability `SuppressionCapability`
  that allows users to suppress issues in additional ways. (#1070)
+ Add a new plugin `SleepCheckerPlugin`. (PR #1696)
  Warn about returning non-arrays in sleep,
  as well as about returning array values with invalid property names.

  Issue types: `SleepCheckerInvalidReturnStatement`, `SleepCheckerInvalidPropNameType`, `SleepCheckerInvalidPropName`,
  `SleepCheckerMagicPropName`, and `SleepCheckerDynamicPropName`
+ Make `PhanPregRegexCheckerPlugin` warn about the `/e` modifier on regexes (#1692)

Misc:
+ Add simple integration test for the language server mode.

Bug fixes:
+ Be more consistent about emitting `PhanUndeclaredType*` for invalid types within array shapes.
+ Avoid a crash when the left-hand side of an assignment is invalid. (#1693)
+ Prevent an uncaught `TypeError` when integer variable names (e.g. `${42}`) are used in branches (Issue #1699)

12 May 2018, Phan 0.12.8
------------------------

Bug fixes
+ Fix a crash that occurs when the `iterable<[KeyType,]ValueType>` annotation is used in phpdoc. (#1685)

08 May 2018, Phan 0.12.7
------------------------

New features:
+ For `PhanUndeclaredMethod` and `PhanUndeclaredStaticMethod` issues, suggest visible methods (in the same class) with similar names.
+ For `PhanUndeclaredConstant` issues (for class constants), suggest visible constants (in the same class) with similar names.
+ For `PhanUndeclaredProperty` and `PhanUndeclaredStaticProperty` issues, suggest visible properties (in the same class) with similar names.
+ When suggesting alternatives to undeclared classes,
  also include suggestions for similar class names within the same namespace as the undeclared class.
  (Comparing Levenshtein distance)

Language Server/Daemon mode
+ Make the latest version of `phan_client` include any suggestion alongside the issue message (for daemon mode).
+ Include text from suggestions in Language Server Protocol output

Bug fixes
+ Fix a bug generating variable suggestions when there were multiple similar variable names
  (The suggestions that would show up might not be the best set of suggestions)
+ Fix a crash in the tolerant-php-parser polyfill seen when typing out an echo statement
+ Fix incorrect suggestions to use properties (of the same name) instead of undeclared variables in class scopes.
  (Refer to static properties as `self::$name` and don't suggest inaccessible inherited private properties)
+ Don't suggest obviously invalid alternatives to undeclared classes.
  (E.g. don't suggest traits or interfaces for `new MisspelledClass`, don't suggest interfaces for static method invocations)

06 May 2018, Phan 0.12.6
------------------------

New features(Analysis)
+ Warn about properties that are read but not written to when dead code detection is enabled
  (Similar to existing warnings about properties that are written to but never read)
  New issue types: `PhanReadOnlyPrivateProperty`, `PhanReadOnlyProtectedProperty`, `PhanReadOnlyPublicProperty`
+ When warning about undeclared classes, mention any classes that have the same name (but a different namespace) as suggestions.

  E.g. `test.php:26 PhanUndeclaredClassInstanceof Checking instanceof against undeclared class \MyNS\InvalidArgumentException (Did you mean class \InvalidArgumentException)`
+ When warning about undeclared variables (outside of the global scope), mention any variables that have similar names (based on case-insensitive Levenshtein distance) as suggestions.

  In method scopes: If `$myName` is undeclared, but `$this->myName` is declared (or inherited), `$this->myName` will be one of the suggestions.
+ Warn about string and numeric literals that are no-ops. (E.g. `<?php 'notEchoedStr'; "notEchoed $x"; ?>`)
  New issue types: `PhanNoopStringLiteral`, `PhanNoopEncapsulatedStringLiteral`, `PhanNoopNumericLiteral`.

  Note: This will not warn about Phan's [inline type checks via string literals](https://github.com/phan/phan/wiki/Annotating-Your-Source-Code#inline-type-checks-via-string-literals)
+ When returning an array literal (with known keys) directly,
  make Phan infer the array literal's array shape type instead of a combination of generic array types.
+ Make type casting rules stricter when checking if an array shape can cast to a given generic array type.
  (E.g. `array{a:string,b:int}` can no longer cast to `array<string,int>`, but can cast to `array<string,int>|array<string,string>`).

  E.g. Phan will now warn about `/** @return array<string,int> */ function example() { $result = ['a' => 'x', 'b' => 2]; return $result; }`
+ Warn about invalid expressions/variables encapsulated within double-quoted strings or within heredoc strings.
  New issue type: `TypeSuspiciousStringExpression` (May also emit `TypeConversionFromArray`)

+ Add support for template params in iterable types in phpdoc. (#824)
  Phan supports `iterable<TValue>` and `iterable<TKey, TValue>` syntaxes. (Where TKey and TValue are union types)
  Phan will check that generic arrays and array shapes can cast to iterable template types.
+ Add support for template syntax of Generator types in phpdoc. (#824)
  Supported syntaxes are:

  1. `\Generator<TValue>`
  2. `\Generator<TKey,TValue>`
  3. `\Generator<TKey,TValue,TSend>` (TSend is the expected type of `$x` in `$x = yield;`)
  4. `\Generator<TKey,TValue,TSend,TReturn>` (TReturn is the expected type of `expr` in `return expr`)

  New issue types: `PhanTypeMismatchGeneratorYieldValue`, `PhanTypeMismatchGeneratorYieldKey` (For comparing yield statements against the declared `TValue` and `TKey`)

  Additionally, Phan will use `@return Generator|TValue[]` to analyze the yield statements
  within a function/method body the same way as it would analyze `@return Generator<TValue>`.
  (Analysis outside the method would not change)

+ Add support for template params in Iterator and Traversable types in phpdoc. (#824)
  NOTE: Internal subtypes of those classes (e.g. ArrayObject) are not supported yet.
  Supported syntaxes are:

  1. `Traversable<TValue>`/`Iterator<TValue>`
  2. `Traversable<TKey,TValue>`/`Iterator<TKey,TValue>`

+ Analyze `yield from` statements.

  New issue types: `PhanTypeInvalidYieldFrom` (Emitted when the expression passed to `yield from` is not a Traversable or an array)

  Warnings about the inferred keys/values of `yield from` being invalid reuse `PhanTypeMismatchGeneratorYieldValue` and `PhanTypeMismatchGeneratorYieldKey`
+ Make the union types within the phpdoc template syntax of `iterator`/`Traversable`/`Iterator`/`Generator` affect analysis of the keys/values of `foreach` statements
+ Improve Phan's analysis of array functions modifying arguments by reference, reducing false positives. (#1662)
  Affects `array_shift`/`array_unshift`/`array_push`/`array_pop`/`array_splice`.

Misc
+ Infer that a falsey array is the empty array shape.

Bug Fixes
+ Consistently warn about unreferenced declared properties (i.e. properties that are not magic or dynamically added).
  Previously, Phan would just never warn if the class had a `__get()` method (as a heuristic).

03 Apr 2018, Phan 0.12.5
------------------------

Plugins
+ Add an option `'php_native_syntax_check_max_processes'` to `'plugin_config'` for `InvokePHPNativeSyntaxCheckPlugin`.

Bug Fixes
+ Remove extra whitespace from messages of comment text in `UnextractableAnnotationElementName` (e.g. `"\r"`)
+ Fix bugs in `InvokePHPNativeSyntaxCheckPlugin`

31 Mar 2018, Phan 0.12.4
------------------------

New Features(CLI, Configs)
+ Add a `strict_param_checking` config setting. (And a `--strict-param-checking` CLI flag)
  If this is set to true, then Phan will warn if at least one of the types
  in an argument's union type can't cast to the expected parameter type.
  New issue types: `PhanPartialTypeMismatchArgument`, `PhanPossiblyNullTypeArgument`, and `PhanPossiblyFalseTypeArgument`
  (along with equivalents for internal functions and methods)

  Setting this to true will likely introduce large numbers of warnings.
  Those issue types would need to be suppressed entirely,
  or with `@phan-file-suppress`, or with `@suppress`.
+ Add a `strict_property_checking` config setting. (And a `--strict-property-checking` CLI flag)
  If this is set to true, then Phan will warn if at least one of the types
  in an assignment's union type can't cast to the expected property type.
  New issue types: `PhanPartialTypeMismatchProperty`, `PhanPossiblyNullTypeProperty`, and `PhanPossiblyFalseTypeProperty`

  NOTE: This option does not make Phan check if all possible expressions have a given property, but may do that in the future.
+ Add a `strict_return_checking` config setting. (And a `--strict-return-checking` CLI flag)
  If this is set to true, then Phan will warn if at least one of the types
  in a return statement's union type can't cast to the expected return type.
  New issue types: `PhanPartialTypeMismatchReturn`, `PhanPossiblyNullTypeReturn`, and `PhanPossiblyFalseTypeReturn`

  Setting this to true will likely introduce large numbers of warnings.
  Those issue types would need to be suppressed entirely,
  or with `@phan-file-suppress`, or with `@suppress`.
+ Add a `--strict-type-checking` CLI flag, to enable all of the new strict property/param/return type checks.
+ Add a `guess_unknown_parameter_type_using_default` config,
  which can be enabled to make Phan more aggressively infer the types of undocumented optional parameters
  from the parameter's default value.
  E.g. `function($x = 'val')` would make Phan infer that the function expects $x to have a type of `string`, not `string|mixed`.

Plugins
+ Add a new plugin `InvokePHPNativeSyntaxCheckPlugin` on all analyzed files (but not files excluded from analysis) (#629)
+ Add a new plugin capability `AfterAnalyzeFileCapability` that runs after a given file is analyzed.
  This does not get invoked for files that are excluded from analysis, or for empty files.

New Features(Analysis)
+ Detect unreachable catch statements (#112)
  (Check if an earlier catch statement caught an ancestor of a given catch statement)
+ Support phpdoc3's `scalar` type in phpdoc. (#1589)
  That type is equivalent to `bool|float|int|string`.
+ Improve analysis of return statements with ternary conditionals (e.g. `return $a ?: $b`).
+ Start analyzing negated `instanceof` conditionals such as `assert(!($x instanceof MyClass))`.
+ Infer that the reference parameter's resulting type for `preg_match` is a `string[]`, not `array` (when possible)
  (And that the type is `array{0:string,1:int}[]` when `PREG_OFFSET_CAPTURE` is passed as a flag)
+ Warn in more places when Phan can't extract union types or element identifiers from a doc comment.
  New issue types: `UnextractableAnnotationElementName`, `UnextractableAnnotationSuffix`.
  (E.g. warn about `@param int description` (ideally has param name) and `@return int?` (Phan doesn't parse the `?`, should be `@return ?int`))

Bug Fixes
+ Don't emit false positive `PhanTypeArraySuspiciousNullable`, etc. for complex isset/empty/unset expressions. (#642)
+ Analyze conditionals wrapped by `@(cond)` (e.g. `if (@array_key_exists('key', $array)) {...}`) (#1591)
+ Appending an unknown type to an array shape should update Phan's inferred keys(int) and values(mixed) of an array. (#1560)
+ Make line numbers for arguments more accurate
+ Infer that the result of `|` or `&` on two strings is a string.
+ Fix a crash caused by empty FQSENs for classlike names or function names (#1616)

24 Mar 2018, Phan 0.12.3
------------------------

New Features(CLI, Configs)
+ Add `--polyfill-parse-all-element-doc-comments` for PHP 7.0.
  If you're using the polyfill (e.g. using `--force-polyfill-parser`), this will parse doc comments on class constants in php 7.0.
  (Normally, the polyfill wouldn't include that information, to closely imitate `php-ast`'s behavior)

New Features(Analysis)
+ Infer the type of `[]` as `array{}` (the empty array), not `array`. (#1382)
+ Allow phpdoc `@param` array shapes to contain optional fields. (E.g. `array{requiredKey:int,optionalKey?:string}`) (#1382)
  An array shape is now allowed to cast to another array shape, as long as the required fields are compatible with the target type,
  and any optional fields from the target type are absent in the source type or compatible.
+ In issue messages, represent closures by their signatures instead of as `\closure_{hexdigits}`
+ Emit `PhanTypeArrayUnsetSuspicious` when trying to unset the offset of something that isn't an array or array-like.
+ Add limited support for analyzing `unset` on variables and the first dimension of arrays.
  Unsetting variables does not yet work in conditional branches.
+ Don't emit `PhanTypeInvalidDimOffset` in `isset`/`empty`/`unset`
+ Improve Phan's analysis of loose equality (#1101)
+ Add new issue types `PhanWriteOnlyPublicProperty`, `PhanWriteOnlyProtectedProperty`, and `PhanWriteOnlyPrivateProperty`,
  which will be emitted on properties that are written to but never read from.
  (Requires that dead code detection be enabled)
+ Improve Phan's analysis of switch statements and fix bugs. (#1561)
+ Add `PhanTypeSuspiciousEcho` to warn about suspicious types being passed to echo/print statements.
  This now warns about booleans, arrays, resources, null, non-stringable classes, combinations of those types, etc.
  (`var_export` or JSON encoding usually makes more sense for a boolean/null)
+ Make Phan infer that top-level array keys for expressions such as `if (isset($x['keyName']))` exist and are non-null. (#1514)
+ Make Phan infer that top-level array keys for expressions such as `if (array_key_exists('keyName', $x))` exist. (#1514)
+ Make Phan aware of types after negated of `isset`/`array_key_exists` checks for array shapes (E.g. `if (!array_key_exists('keyName', $x)) { var_export($x['keyName']); }`)
  Note: This will likely fail to warn if the variable is already a mix of generic arrays and array shapes.
+ Make Phan check that types in `@throws` annotations are valid; don't warn about classes in `@throws` being unreferenced. (#1555)
  New issue types: `PhanUndeclaredTypeThrowsType`, `PhanTypeInvalidThrowsNonObject`, `PhanTypeInvalidThrowsNonThrowable`, `PhanTypeInvalidThrowsIsTrait`, `PhanTypeInvalidThrowsIsInterface`

New types:
+ Add `Closure` and `callable` with annotated param types and return to Phan's type system(#1578, #1581).
  This is not a part of the phpdoc2 standard or any other standard.
  These can be used in any phpdoc tags that Phan is aware of,
  to indicate their expected types (`@param`, `@var`, `@return`, etc.)

  Examples:

  - `function(int $x) : ?int {return $x;}` has the type `Closure(int):?int`,
    which can cast to `callable(int):?int`
  - `function(array &$x) {$x[] = 2;}` has the type `Closure(array&):void`
  - `function(int $i = 2, int ...$args) : void {}`
    has the type `Closure(int=,int...):void`

  Note: Complex return types such as `int[]` or `int|false`
  **must** be surrounded by brackets to avoid potential ambiguities.

  - e.g. `Closure(int|array): (int[])`
  - e.g. `Closure(): (int|false)`
  - e.g. `Closure(): (array{key:string})` is not ambiguous,
    but the return type must be surrounded by brackets for now

  Other notes:
  - For now, the inner parameter list of `Closure(...)`
    cannot contain the characters `(` or `)`
    (or `,`, except to separate the arguments)
    Future changes are planned to allow those characters.
  - Phan treats `Closure(T)` as an alias of `Closure(T):void`
  - Placeholder variable names can be part of these types,
    similarly to `@method` (`Closure($unknown,int $count=0):T`
    is equivalent to `Closure(mixed,int):T`

Maintenance
+ Add `--disable-usage-on-error` option to `phan_client` (#1540)
+ Print directory which phan daemon is going to await analysis requests for (#1544)
+ Upgrade the dependency `Microsoft/tolerant-php-parser` to 0.0.10 (includes minor bug fixes)

Bug Fixes
+ Allow phpdoc `@param` array shapes to contain union types (#1382)
+ Remove leading `./` from Phan's relative paths for files (#1548, #1538)
+ Reduce false positives in dead code detection for constants/properties/methods.
+ Don't warn when base classes access protected properties of their subclasses.

02 Mar 2018, Phan 0.12.2
------------------------

New Features(Analysis)

+ Emit `PhanTypeInvalidDimOffsetArrayDestructuring` when an unknown offset value is used in an array destructuring assignment (#1534, #1477)
  (E.g. `foreach ($expr as ['key' => $value])`, `list($k) = [2]`, etc.)

Plugins
+ Add a new plugin capability `PostAnalyzeNodeCapability` (preferred) and `LegacyPostAnalyzeNodeCapability`.
  These capabilities give plugins for post-order analysis access to a list of parent nodes,
  instead of just the last parent node.
  Plugin authors should use these instead of `AnalyzeNodeCapability` and `LegacyAnalyzeNodeCapability`.

  (`parent_node_list` is set as an instance property on the visitor returned by PostAnalyzeNodeCapability
  if the instance property was declared)

Maintenance:
+ Speed up analysis when quick mode isn't used.

Bug Fixes
+ Reduce false positives in `PhanTypeInvalidDimOffset`
+ Don't warn when adding new keys to an array when assigning multiple dimensions at once (#1518)
+ Reduce false positives when a property's type gets inferred as an array shape(#1520)
+ Reduce false positives when adding fields to an array in the global scope.
+ Reduce false positives by converting array shapes to generic arrays before recursively analyzing method/function invocations (#1525)

28 Feb 2018, Phan 0.12.1
------------------------

New Features(Analysis)
+ Emit `PhanTypeInvalidDimOffset` when an unknown offset is fetched from an array shape type. (#1478)

Bug Fixes
+ Fix an "Undefined variable" error when checking for php 7.1/7.0 incompatibilities in return types. (#1511)
  Fix other crashes.

25 Feb 2018, Phan 0.12.0
------------------------

The Phan 0.12.0 release supports analysis of php 7.0-7.2, and can be executed with php 7.0+.
This release replaces the previous releases (The 0.11 releases for php 7.2, the 0.10 releases for php 7.1, and the 0.8 releases for php 7.0)
Because Phan uses Reflection, it's recommended to use the same PHP minor version for analyzing the code as would be used to run the code.
(For the small number of function/method signatures, etc., that were added or changed in each minor release of PHP.)

After upgrading Phan, projects using phan should add a `target_php_version` setting to their `.phan/config.php`.

New Features(CLI, Configs)
+ Add a `target_php_version` config setting, which can be set to `'7.0'`, `'7.1'`, `'7.2'`, or `null`/`'native'`. (#1174)
  This defaults to the same PHP minor version as the PHP binary used to run Phan.
  `target_php_version` can be overridden via the CLI option `--target-php-version {7.0,7.1,7.2,native}`

  NOTE: This setting does not let a PHP 7.0 installation parse PHP 7.1 nullable syntax or PHP 7.1 array destructuring syntax.

  If you are unable to upgrade the PHP version used for analysis to php 7.1, the polyfill parser settings may help
  (See `--force-polyfill-parser` or `--use-fallback-parser`. Those have a few known bugs in edge cases.)
+ Add `--init` CLI flag and CLI options to affect the generated config. (#145)
  (Options: `--init-level=1..5`, `--init-analyze-dir=path/to/src`, `--init-analyze-file=path/to/file.php`, `--init-no-composer`, `--init-overwrite`)

New Features(Analysis)
+ In doc comments, support `@phan-var`, `@phan-param`, `@phan-return`, `@phan-property`, and `@phan-method`. (#1470)
  These annotations will take precedence over `@var`, `@param`, `@return`, `@property`, and `@method`.
+ Support `@phan-suppress` as an alias of `@suppress`.
+ Add a non-standard way to explicitly set var types inline.  (#890)
  `; '@phan-var T $varName'; expression_using($varName);` and
  `; '@phan-var-force T $varName'; expression_using($varName);`

  If Phan sees a string literal containing `@phan-var` as a top-level statement of a statement list, it will immediately set the type of `$varName` to `T` without any type checks.
  (`@phan-var-force T $x` will do the same thing, and will create the variable if it didn't already exist).

  Note: Due to limitations of the `php-ast` parser, Phan isn't able to use inline doc comments, so this is the solution that was used instead.

  Example Usage:

  ```php
  $values = mixed_expression();

  // Note: This annotation must go **after** setting the variable.
  // This has to be a string literal; phan cannot parse inline doc comments.
  '@phan-var array<int,MyClass> $values';

  foreach ($x as $instance) {
      function_expecting_myclass($x);
  }
  ```
+ Add a way to suppress issues for the entire file (including within methods, etc.) (#1190)
  The `@phan-file-suppress` annotation can also be added to phpdoc for classes, etc.
  This feature is recommended for use at the top of the file or on the first class in the file.
  It may or may not affect statements above the suppression.
  This feature may fail to catch certain issues emitted during the parse phase.

  ```php
  <?php
  // Add a suppression for remaining statements in this file.
  '@phan-file-suppress PhanUnreferencedUseNormal (description)';
  use MyNS\MyClass;
  // ...

  /** @SomeUnreadableAnnotation {MyClass} */
  class Example { }
  ```

+ Add `CompatibleNullableTypePHP70`, `CompatibleShortArrayAssignPHP70`, `CompatibleKeyedArrayAssignPHP70`,
  `CompatibleKeyedArrayAssignPHP70`, and `CompatibleIterableTypePHP70`, (#1174, #624, #449)
  which are emitted when the `target_php_version` is less than '7.1'.
+ Add `CompatibleObjectTypePHP71`, which is emitted for the `object` typehint when the `target_php_version`
  is less than 7.2. (#1174, #827)
+ Add `PhanTypeMismatchDimFetchNullable`, which is emitted if the non-null
  version of the dimension type would be a valid index. (#1472)
+ Emit `PhanTypeArraySuspiciousNullable` when accessing fields of a nullable array (now including `?(T[])`, etc.). (#1472)
  (Stop emitting PhanTypeArraySuspicious for `?array`)
+ Add `PhanNoopBinaryOperator` and `PhanNoopUnaryOperator` checks (#1404)
+ Add `PhanCommentParamOutOfOrder` code style check. (#1401)
  This checks that `@param` annotations appear in the same order as the real parameters.
+ Detect unused imports (Does not parse inline doc comments) (#1095)
  Added `PhanUnreferencedUseNormal`, `PhanUnreferencedUseFunction`, `PhanUnreferencedUseConstant`.

  (Note that Phan does not parse inline doc comments, which may cause false positives for `PhanUnreferencedUseNormal`)
+ Add `PhanTypeMismatchArrayDestructuringKey` checks for invalid array key types in list assignments (E.g. `list($x) = ['key' => 'value']` (#1383)

Language Server
+ Support running Language Server and daemon mode on Windows (#819)
  (the `pcntl` dependency is no longer mandatory for running Phan as a server)
  The `--language-server-allow-missing-pcntl` option must be set by the client.

  When this fallback is used, Phan **manually** saves and restores the
  data structures that store information about the project being analyzed.

  This fallback is new and experimental.
+ Make Phan Language Server analyze new files added to a project (Issue #920)
+ Analyze all of the PHP files that are currently opened in the IDE
  according to the language server client,
  instead of just the most recently edited file (Issue #1147)
  (E.g. analyze other files open in tabs or split windows)
+ When closing or deleting a file, clear the issues that were emitted
  for that file.
+ If analysis requests (opening files, editing files, etc)
  are arriving faster than Phan can analyze and generate responses,
  then buffer the file changes (until end of input)
  and then begin to generate analysis results.

  Hopefully, this should reduce the necessity for limiting Phan to
  analyzing only on save.

Bug fixes
+ In files with multiple namespaces, don't use `use` statements from earlier namespaces. (#1096)
+ Fix bugs analyzing code using functions/constants provided by group use statements, in addition to `use function` and `use const` statements.

14 Feb 2018, Phan 0.11.3
------------------------

### Ported from Phan 0.10.5

New Features(CLI, Configs)
+ Add `--allow-polyfill-parser` and `--force-polyfill-parser` options.
  These allow Phan to be run without installing `php-ast`.

  Using the native `php-ast` extension is still recommended.
  The polyfill is slower and has several known bugs.

  Additionally, the way doc comments are parsed by the polyfill is different.
  Doc comments for elements such as closures may be parsed differently from `php-ast`

Maintenance:
+ Fix bugs in the `--use-fallback-parser` mode.
  Upgrade the `tolerant-php-parser` dependency (contains bug fixes and performance improvements)

Bug fixes
+ Fix a bug in `tool/make_stubs` when generating stubs of namespaced global functions.
+ Fix a refactoring bug that caused methods and properties to fail to be inherited (#1456)
+ If `ignore_undeclared_variables_in_global_scope` is true, then analyze `assert()`
  and conditionals in the global scope as if the variable was defined after the check.

11 Feb 2018, Phan 0.11.2
------------------------

### Ported from Phan 0.10.4

New Features(Analysis)

+ Support array key types of `int`, `string`, and `mixed` (i.e. `int|string`) in union types such as `array<int,T>` (#824)

  Check that the array key types match when assigning expected param types, return types, property types, etc.
  By default, an array with a key type of `int` can't cast to an array key type of `string`, or vice versa.
  Mixed union types in keys can cast to/from any key type.

  - To allow casting `array<int,T>` to `array<string,T>`, enable `scalar_array_key_cast` in your `.phan/config.php`.

+ Warn when using the wrong type of array keys offsets to fetch from an array (E.g. `string` key for `array<int,T>`) (Issue #1390)
+ Infer array key types of `int`, `string`, or `int|string` in `foreach` over arrays. (#1300)
  (Phan's type system doesn't support inferring key types for `iterable` or `Traversable` right now)
+ Support **parsing** PHPDoc array shapes
  (E.g. a function expecting `['field' => 'a string']` can document this as `@param array{field:string}` $options)
  For now, this is converted to generic arrays (Equivalent to `string[]`).

  `[[0, ...], new stdClass]` would have type `array{0:int[], 1:string}`

  - The field value types can be any union type.
  - Field keys are currently limited to keys matching the regex `[-_.a-zA-Z0-9\x7f-\xff]+`. (Identifiers, numbers, '-', and '.')
    Escape mechanisms such as backslashes (e.g. "\x20" for " ") may be supported in the future.
+ Add `PhanTypeMismatchUnpackKey` and `PhanTypeMismatchUnpackValue` to analyze array unpacking operator (also known as splat) (#1384)

  Emit `PhanTypeMismatchUnpackKey` when passing iterables/arrays with invalid keys to the unpacking operator (i.e. `...`).

  Emit `PhanTypeMismatchUnpackValue` when passing values that aren't iterables or arrays to the unpacking operator.
  (See https://secure.php.net/manual/en/migration56.new-features.php#migration56.new-features.splat)
+ When determining the union type of an array literal,
  base it on the union types of **all** of the values (and all of the keys) instead of just the first 5 array elements.
+ When determining the union type of the possible value types of an array literal,
  combine the generic types into a union type instead of simplifying the types to `array`.
  In practical terms, this means that `[1,2,'a']` is seen as `array<int,int|string>`,
  which Phan represents as `array<int,int>|array<int,string>`.

  In the previous Phan release, the union type of `[1,2,'a']` would be represented as `int[]|string[]`,
  which is equivalent to `array<mixed,int>|array<mixed,string>`

  Another example: `[$strKey => new MyClass(), $strKey2 => $unknown]` will be represented as
  `array<string,MyClass>|array<string,mixed>`.
  (If Phan can't infer the union type of a key or value, `mixed` gets added to that key or value.)
+ Improve analysis of try/catch/finally blocks (#1408)
  Analyze `catch` blocks with the inferences about the `try` block.
  Analyze a `finally` block with the combined inferences from the `try` and `catch` blocks.
+ Account for side effects of `&&` and `||` operators in expressions, outside of `if`/`assert` statements. (#1415)
  E.g. `$isValid = ($x instanceof MyClass && $x->isValid())` will now consistently check that isValid() exists on MyClass.
+ Improve analysis of expressions within conditionals, such as `if (!($x instanceof MyClass) || $x->method())`
  or `if (!(cond($x) && othercond($x)))`

  (Phan is now aware of the types of the right-hand side of `||` and `&&` in more cases)
+ Add many param and return type signatures for internal functions and methods,
  for params and return types that were previously untyped.
  (Imported from docs.php.net's SVN repo)
+ More precise analysis of the return types of `var_export()`, `print_r()`, and `json_decode()` (#1326, #1327)
+ Improve type narrowing from `iterable` to `\Traversable`/`array` (#1427)
  This change affects `is_array()`/`is_object()` checks and their negations.
+ Fix more edge cases which would cause Phan to fail to infer that properties, constants, or methods are inherited. (PR #1440 for issues #311, #1426, #454)

Plugins
+ Fix bugs in `NonBoolBranchPlugin` and `NonBoolInLogicalArithPlugin` (#1413, #1410)
+ **Make UnionType instances immutable.**
  This will affect plugins that used addType/addUnionType/removeType. withType/withUnionType/withoutType should be used instead.
  To modify the type of elements(properties, method return types, parameters, variables, etc),
  plugin authors should use `Element->setUnionType(plugin_modifier_function(Element->getUnionType()))`.

Language server:
+ Add a CLI option `--language-server-analyze-only-on-save` to prevent the client from sending change notifications. (#1325)
  (Only notify the language server when the user saves a document)
  This significantly reduces CPU usage, but clients won't get notifications about issues immediately.

Bug fixes
+ Warn when attempting to call an instance method on an expression with type string (#1314).
+ Fix a bug in `tool/make_stubs` when generating stubs of global functions.
+ Fix some bugs that occurred when Phan resolved inherited class constants in class elements such as properties. (#537 and #454)
+ Emit an issue when a function/method's parameter defaults refer to an undeclared class constant/global constant.

20 Jan 2018, Phan 0.11.1
------------------------

### Ported from Phan 0.10.3

New Features(CLI, Configs)

+ For `--fallback-parser`: Switch to [tolerant-php-parser](https://github.com/Microsoft/tolerant-php-parser)
  as a dependency of the fallback implementation. (#1125)
  This does a better job of generating PHP AST trees when attempting to parse code with a broader range of syntax errors.
  Keep `PHP-Parser` as a dependency for now for parsing strings.

Maintenance
+ Various performance optimizations, including caching of inferred union types to avoid unnecessary recalculation.
+ Make `phan_client` and the vim snippet in `plugins/vim/phansnippet.vim` more compatible with neovim
+ Upgrade felixfbecker/advanced-json-rpc dependency to ^3.0.0 (#1354)
+ Performance improvements.
  Changed the internal representation of union types to no longer require `spl_object_id` or the polyfill.

Bug Fixes
+ Allow `null` to be passed in where a union type of `mixed` was expected.
+ Don't warn when passing `?T` (PHPDoc or real) where the PHPDoc type was `T|null`. (#609, #1090, #1192, #1337)
  This is useful for expressions used for property assignments, return statements, function calls, etc.
+ Fix a few of Phan's signatures for internal functions and methods.

17 Nov 2017, Phan 0.11.0
------------------------

New Features (Analysis of PHP 7.2)
+ Support analyzing the `object` type hint in real function/method signatures. (#995)
+ Allow widening an overriding method's param types in php 7.2 branch (#1256)
  Phan continues warning about `ParamSignatureRealMismatchHasNoParamType` by default, in case a project needs to work with older php releases.
  Add `'allow_method_param_type_widening' => true` if you wish for Phan to stop emitting that issue category.
+ Miscellaneous function signature changes for analysis of PHP 7.2 codebases (#828)

### Ported from Phan 0.10.2

New Features(Analysis)
+ Enable `simplify_ast` by default.
  The new default value should reduce false positives when analyzing conditions of if statements. (#407, #1066)
+ Support less ambiguous `?(T[])` and `(?T)[]` in phpdoc (#1213)
  Note that `(S|T)[]` is **not** supported yet.
+ Support alternate syntax `array<T>` and `array<Key, T>` in phpdoc (PR #1213)
  Note that Phan ignores the provided value of `Key` completely right now (i.e. same as `T[]`); Key types will be supported in Phan 0.10.3.
+ Speed up Phan analysis on small projects, reduce memory usage (Around 0.15 seconds and 15MB)
  This was done by deferring loading the information about internal classes and functions until that information was needed for analysis.
+ Analyze existence and usage of callables passed to (internal and user-defined) function&methods expecting callable. (#1194)
  Analysis will now warn if the referenced function/method of a callable array/string
  (passed to a function/method expecting a callable param) does not exist.

  This change also reduces false positives in dead code detection (Passing in these callable arrays/strings counts as a reference now)
+ Warn if attempting to read/write to a property or constant when the expression is a non-object. (or not a class name, for static elements) (#1268)
+ Split `PhanUnreferencedClosure` out of `PhanUnreferencedFunction`. (Emitted by `--dead-code-detection`)
+ Split `PhanUnreferencedMethod` into `PhanUnreferencedPublicMethod`, `PhanUnreferencedProtectedMethod`, and `PhanUnreferencedPrivateMethod`.
+ Split errors for class constants out of `PhanUnreferencedConst`:
  Add `PhanUnreferencedPublicClassConst`, `PhanUnreferencedProtectedClassConst`, and `PhanUnreferencedPrivateClassConst`.
  `PhanUnreferencedConst` is now exclusively used for global constants.
+ Analyze uses of `compact()` for undefined variables (#1089)
+ Add `PhanParamSuspiciousOrder` to warn about mixing up variable and constant/literal arguments in calls to built in string/regex functions
  (`explode`, `strpos`, `mb_strpos`, `preg_match`, etc.)
+ Preserve the closure's function signature in the inferred return value of `Closure::bind()`. (#869)
+ Support indicating that a reference parameter's input value is unused by writing `@phan-output-reference` on the same line as an `@param` annotation.
  This indicates that Phan should not warn about the passed in type, and should not preserve the passed in type after the call to the function/method.
  (In other words, Phan will analyze a user-defined reference parameter the same way as it would `$matches` in `preg_match($pattern, $string, $matches)`)
  Example usage: `/** @param string $x @phan-output-reference */ function set_x(&$x) { $x = 'result'; }`
+ Make phan infer unreachability from fatal errors such as `trigger_error($message, E_USER_ERROR);` (#1224)
+ Add new issue types for places where an object would be expected:
  `PhanTypeExpectedObjectPropAccess`, `PhanTypeExpectedObjectPropAccessButGotNull`, `PhanTypeExpectedObjectStaticPropAccess`,
  `PhanTypeExpectedObject`, and `PhanTypeExpectedObjectOrClassName
+ Emit more accurate line numbers for phpdoc comments, when warning about phpdoc in doc comments being invalid. (#1294)
  This gives up and uses the element's line number if the phpdoc ends over 10 lines before the start of the element.
+ Work on allowing union types to be part of template types in doc comments,
  as well as types with template syntax.
  (e.g. `array<int|string>` is now equivalent to `int[]|string[]`,
  and `MyClass<T1|T2,T3|T4>` can now be parsed in doc comments)
+ Disambiguate the nullable parameter in output.
  E.g. an array of nullable integers will now be printed in error messages as `(?int)[]`
  A nullable array of integers will continue to be printed in error messages as `?int[]`, and can be specified in PHPDoc as `?(int[])`.

New Features (CLI, Configs)
+ Improve default update rate of `--progress-bar` (Update it every 0.10 seconds)

Bug Fixes
+ Fixes bugs in `PrintfCheckerPlugin`: Alignment goes before width, and objects with __toString() can cast to %s. (#1225)
+ Reduce false positives in analysis of gotos, blocks containing gotos anywhere may do something other than return or throw. (#1222)
+ Fix a crash when a magic method with a return type has the same name as a real method.
+ Allow methods to have weaker PHPdoc types than the overridden method in `PhanParamSignatureMismatch`. (#1253)
  `PhanParamSignatureRealMismatch*` is unaffected, and will continue working the same way in Phan releases analyzing PHP < 7.2.
+ Stop warning about `PhanParamSignatureMismatch`, etc. for private methods. The private methods don't affect each other. (#1250)
+ Properly parse `?self` as a *nullable* instance of the current class in union types (#1264)
+ Stop erroneously warning about inherited constants being unused in subclasses for dead code detection (#1260)
+ For dead code detection, properly track uses of inherited class elements (methods, properties, classes) as uses of the original definition. (#1108)
  Fix the way that uses of private/protected methods from traits were tracked.
  Also, start warning about a subset of issues from interfaces and abstract classes (e.g. unused interface constants)
+ Properly handle `static::class` as a class name in an array callable, or `static::method_name` in a string callable (#1232)
+ Make `@template` tag for [Generic Types](https://github.com/phan/phan/wiki/Generic-Types) case-sensitive. (#1243)
+ Fix a bug causing Phan to infer an empty union type (which can cast to any type) for arrays with elements of empty union types. (#1296)

Plugins
+ Make DuplicateArrayKeyPlugin start warning about duplicate values of known global constants and class constants. (#1139)
+ Make DuplicateArrayKeyPlugin start warning about case statements with duplicate values (This resolves constant values the same way as array key checks)
+ Support `'plugins' => ['AlwaysReturnPlugin']` as shorthand for full relative path to a bundled plugin such as AlwaysReturnPlugin.php (#1209)

Maintenance
+ Performance improvements: Phan analysis is 13%-22% faster than 0.10.1, with `simplify_ast` enabled.
+ Used PHP_CodeSniffer to automatically make Phan's source directory adhere closely to PSR-1 and PSR-2, making minor changes to many files.
  (e.g. which line each brace goes on, etc.)
+ Stop tracking references to internal (non user-defined) elements (constants, properties, functions, classes, and methods) during dead code detection.
  (Dead code detection now requires an extra 15MB instead of 17MB for self-analysis)

20 Oct 2017, Phan 0.10.1
------------------------

New Features(Analysis)
+ Support `@return $this` in phpdoc for methods and magic methods.
  (but not elsewhere. E.g. `@param $this $varName` is not supported, use `@param static $varName`) (#634)
+ Check if functions/methods passed to `array_map` and `array_filter` are compatible with their arguments.
  Recursively analyze the functions/methods passed to `array_map`/`array_filter` if no types were provided. (unless quick mode is being used)

New Features (CLI, Configs)

+ Add Language Server Protocol support (Experimental) (#821)
  Compatibility: Unix, Linux (depends on php `pcntl` extension).
  This has the same analysis capabilities provided by [daemon mode](https://github.com/phan/phan/wiki/Using-Phan-Daemon-Mode#using-phan_client-from-an-editor).
  Supporting a standard protocol should make it easier to write extensions supporting Phan in various IDEs.
  See https://github.com/Microsoft/language-server-protocol/blob/master/README.md
+ Add config (`autoload_internal_extension_signatures`) to allow users to specify PHP extensions (modules) used by the analyzed project,
  along with stubs for Phan to use (instead of ReflectionFunction, etc) if the PHP binary used to run Phan doesn't have those extensions enabled. (#627)
  Add a script (`tool/make_stubs`) to output the contents of stubs to use for `autoload_internal_extension_signatures` (#627).
+ By default, automatically restart Phan without xdebug if xdebug is enabled. (#1161)
  If you wish to analyze a project using XDebug's functions, set `autoload_internal_extension_signatures`
  (e.g. `['xdebug' => 'vendor/phan/phan/.phan/internal_stubs/xdebug.phan_php']`)
  If you wish to use xdebug to debug Phan's analysis itself, set and export the environment variable `PHAN_ALLOW_XDEBUG=1`.
+ Improve analysis of return types of `array_pop`, `array_shift`, `current`, `end`, `next`, `prev`, `reset`, `array_map`, `array_filter`, etc.
  See `ArrayReturnTypeOverridePlugin.php.`
  Phan can analyze callables (for `array_map`/`array_filter`) of `Closure` form, as well as strings/2-part arrays that are inlined.
+ Add `--memory-limit` CLI option (e.g. `--memory-limit 500M`). If this option isn't provided, there is no memory limit. (#1148)

Maintenance
+ Document the `--disable-plugins` CLI flag.

Plugins
+ Add a new plugin capability `ReturnTypeOverrideCapability` which can override the return type of functions and methods on a case by case basis.
  (e.g. based on one or more of the argument types or values) (related to #612, #1181)
+ Add a new plugin capability `AnalyzeFunctionCallCapability` which can add logic to analyze calls to a small subset of functions.
  (e.g. based on one or more of the argument types or values) (#1181)
+ Make line numbers more accurate in `DuplicateArrayKeyPlugin`.
+ Add `PregRegexCheckerPlugin` to check for invalid regexes. (uses `AnalyzeFunctionCallCapability`).
  This plugin is able to resolve literals, global constants, and class constants as regexes.
  See [the corresponding section of .phan/plugins/README.md](.phan/plugins/README.md#pregregexcheckerpluginphp)
+ Add `PrintfCheckerPlugin` to check for invalid format strings or incorrect arguments in printf calls. (uses `AnalyzeFunctionCallCapability`)
  This plugin is able to resolve literals, global constants, and class constants as format strings.
  See [the corresponding section of .phan/plugins/README.md](.phan/plugins/README.md#printfcheckerpluginphp)

Bug Fixes
+ Properly check for undeclared classes in arrays within phpdoc `@param`, `@property`, `@method`, `@var`, and `@return` (etc.) types.
  Also, fix a bug in resolving namespaces of generic arrays that are nested 2 or more array levels deep.
+ Fix uncaught TypeError when magic property has the same name as a property. (#1141)
+ Make AlwaysReturnPlugin warn about functions/methods with real nullable return types failing to return a value.
+ Change the behavior of the `-d` flag, make it change the current working directory to the provided directory.
+ Properly set the real param type and return types of internal functions, in rare cases where that exists.
+ Support analyzing the rare case of namespaced internal global functions (e.g. `\ast\parse_code($code, $version)`)
+ Improve analysis of shorthand ternary operator: Remove false/null from cond_expr in `(cond_expr) ?: (false_expr)` (#1186)

24 Sep 2017, Phan 0.10.0
------------------------

New Features(Analysis)
+ Check types of dimensions when using array access syntax (#406, #1093)
  (E.g. for an `array`, check that the array dimension can cast to `int|string`)

New Features (CLI, Configs)
+ Add option `ignore_undeclared_functions_with_known_signatures` which can be set to `false`
  to always warn about global functions Phan has signatures for
  but are unavailable in the current PHP process (and enabled extensions, and the project being analyzed) (#1080)
  The default was/is to not warn, to reduce false positives.
+ Add CLI flag `--use-fallback-parser` (Experimental).  If this flags is provided, then when Phan analyzes a syntactically invalid file,
  it will try again with a parser which tolerates a few types of errors, and analyze the statements that could be parsed.
  Useful in combination with daemon mode.
+ Add `phpdoc_type_mapping` config setting.
  Projects can override this to make Phan ignore or substitute non-standard phpdoc2 types and common typos (#294)
  (E.g. `'phpdoc_type_mapping' => ['the' => '', 'unknown_type' => '', 'number' => 'int|float']`)

Maintenance
+ Increased minimum `ext-ast` version constraint to 0.1.5, switched to AST version 50.
+ Update links to project from github.com/etsy/phan to github.com/phan/phan.
+ Use the native `spl_object_id` function if it is available for the union type implementation.
  This will make phan 10% faster in PHP 7.2.
  (for PHP 7.1, https://github.com/runkit7/runkit_object_id 1.1.0+ also provides a native implementation of `spl_object_id`)
+ Reduce memory usage by around 5% by tracking only the file and lines associated with variables, instead of a full Context object.


Plugins
+ Increased minimum `ext-ast` version constraint to 0.1.5, switched to AST version 50.
  Third party plugins will need to create a different version, Decls were changed into regular Nodes
+ Implement `AnalyzePropertyCapability` and `FinalizeProcessCapability`.
  Make `UnusedSuppressionPlugin` start using `AnalyzePropertyCapability` and `FinalizeProcessCapability`.
  Fix bug where `UnusedSuppressionPlugin` could run before the suppressed issues would be emitted,
  making it falsely emit that suppressions were unused.

Bug Fixes
+ Fix a few incorrect property names for Phan's signatures of internal classes (#1085)
+ Fix bugs in lookup of relative and non-fully qualified class and function names (#1097)
+ Fix a bug affecting analysis of code when `simplify_ast` is true.
+ Fix uncaught NodeException when analyzing complex variables as references (#1116),
  e.g. `function_expecting_reference($$x)`.

15 Aug 2017, Phan 0.9.4
-----------------------

New Features (Analysis)
+ Check (the first 5) elements of returned arrays against the declared return union types, individually (Issue #935)
  (E.g. `/** @return int[] */ function foo() {return [2, "x"]; }` will now warn with `PhanTypeMismatchReturn` about returning `string[]`)
+ Check both sides of ternary conditionals against the declared return union types
  (E.g. `function foo($x) : int {return is_string($x) ? $x : 0; }` will now warn with `PhanTypeMismatchReturn`
  about returning a string).
+ Improved analysis of negations of conditions within ternary conditional operators and else/else if statements. (Issue #538)
  Support analysis of negation of the `||` operator. (E.g. `if (!(is_string($x) || is_int($x))) {...}`)
+ Make phan aware of blocks of code which will unconditionally throw or return. (Issue #308, #817, #996, #956)

  Don't infer variable types from blocks of code which unconditionally throw or return.

  Infer the negation of type assertions from if statements that unconditionally throw/return/break/continue.
  (E.g. `if (!is_string($x)) { return false; } functionUsingX($x);`)

  When checking if a variable is defined by all branches of an if statement, ignore branches which unconditionally throw/return/break/continue.
+ To reduce the false positives from analysis of the negation of type assertions,
  normalize nullable/boolean union types after analyzing code branches (E.g. if/else) affecting the types of those variables.
  (e.g. convert "bool|false|null" to "?bool")
+ Add a new plugin file `AlwaysReturnPlugin`. (Issue #996)
  This will add a stricter check that a function with a non-null return type *unconditionally* returns a value (or explicitly throws, or exit()s).
  Currently, Phan just checks if a function *may* return, or unconditionally throws.
+ Add a new plugin file `UnreachableCodePlugin` (in development).
  This will warn about statements that appear to be unreachable
  (statements occurring after unconditional return/break/throw/return/exit statements)

New Features (CLI, Configs)
+ Add config setting `prefer_narrowed_phpdoc_return_type` (See "New Features (CLI, Configs)),
  which will use only the phpdoc return types for inferences, if they're narrowed.
  This config is enabled by default, and requires `check_docblock_signature_return_type_match` to be enabled.

Bug Fixes
+ Work around notice about COMPILER_HALT_OFFSET on windows.
+ Fixes #462 : Fix type inferences for instanceof for checks with dynamic class names are provided.
  Valid class names are either a string or an instance of the class to check against.
  Warn if the class name is definitely invalid.
+ Fix false positives about undefined variables in isset()/empty() (Issue #1039)
  (Fixes bug introduced in Phan 0.9.3)
+ Fix false positive warnings about accessing protected methods from traits (Issue #1033)
  Act as though the class which used a trait is the place where the method was defined,
  so that method visibility checks work properly.
  Additionally, fix false positive warnings about visibility of method aliases from traits.
+ Warn about instantiation of class with inaccessible constructor (Issue #1043)
+ Fix rare uncaught exceptions (Various)
+ Make issues and plugin issues on properties consistently use suppressions from the plugin doc comment.

Changes In Emitted Issues
+ Improve `InvalidVariableIssetPlugin`. Change the names and messages for issue types.
  Emit `PhanPluginUndeclaredVariableInIsset` and `PhanPluginComplexVariableIsset`
  instead of `PhanUndeclaredVariable`.
  Stop erroneously warning about valid property fetches and checks of fields of superglobals.

0.9.3 Jul 11, 2017
------------------

New Features (Analysis)
+ Automatically inherit `@param` and `@return` types from parent methods.
  This is controlled by the boolean config `inherit_phpdoc_types`, which is true by default.
  `analyze_signature_compatibility` must also be set to true (default is true) for this step to be performed.
+ Better analysis of calls to parent::__construct(). (Issue #852)
+ Warn with `PhanAccessOwnConstructor` if directly invoking self::__construct or static::__construct in some cases (partial).
+ Start analyzing the inside of for/while loops using the loop's condition (Issue #859)
  (Inferences may leak to outside of those loops. `do{} while(cond)` is not specially analyzed yet)
+ Improve analysis of types in expressions within compound conditions (Issue #847)
  (E.g. `if (is_array($x) && fn_expecting_array($x)) {...}`)
+ Evaluate the third part of a for loop with the context after the inner body is evaluated (Issue #477)
+ Emit `PhanUndeclaredVariableDim` if adding an array field to an undeclared variable. (Issue #841)
  Better analyze `list($var['field']) = values`
+ Improve accuracy of `PhanTypeMismatchDeclaredReturn` (Move the check to after parse phase is finished)
+ Enable `check_docblock_signature_return_type_match` and `check_docblock_signature_param_type_match` by default.
  Improve performance of those checks.
  Switch to checking individual types (of the union type) of the phpdoc types and emitting issues for each invalid part.
+ Create `PhanTypeMismatchDeclaredParam` (Move the check to after parse phase is finished)
  Also add config setting `prefer_narrowed_phpdoc_param_type` (See "New Features (CLI, Configs))
  This config is enabled by default.

  Also create `PhanTypeMismatchDeclaredParamNullable` when params such as `function foo(string $x = null)`
  are documented as the narrowed forms `@param null $x` or `@param string $x`.
  Those should be changed to either `string|null` or `?string`.
+ Detect undeclared return types at point of declaration, and emit `PhanUndeclaredTypeReturnType` (Issue #835)
+ Create `PhanParamSignaturePHPDocMismatch*` issue types, for mismatches between `@method` and real signature/other `@method` tag.
+ Create `PhanAccessWrongInheritanceCategory*` issue types to warn about classes extending a trait/interface instead of class, etc. (#873)
+ Create `PhanExtendsFinalClass*` issue types to warn about classes extending from final classes.
+ Create `PhanAccessOverridesFinalMethod*` issue types to warn about methods overriding final methods.
+ Create `PhanTypeMagicVoidWithReturn` to warn if `void` methods such as `__construct`, `__set`, etc return a value that would be ignored. (Issue #913)
+ Add check for `PhanTypeMissingReturn` within closures. Properly emit `PhanTypeMissingReturn` in functions/methods containing closures. (Issue #599)
+ Improved checking for `PhanUndeclaredVariable` in array keys and conditional conditions. (Issue #912)
+ Improved warnings and inferences about internal function references for functions such as `sort`, `preg_match` (Issue #871, #958)
  Phan is now aware of many internal functions which normally ignore the original values of references passed in (E.g. `preg_match`)
+ Properly when code attempts to access static/non-static properties as if they were non-static/static. (Issue #936)
+ Create `PhanCommentOverrideOnNonOverrideMethod` and `PhanCommentOverrideOnNonOverrideConstant`. (Issue #926)
  These issue types will be emitted if `@override` is part of doc comment of a method or class constant which doesn't override or implement anything.
  (`@Override` and `@phan-override` can also be used as aliases of `@override`. `@override` is not currently part of any phpdoc standard.)
+ Add `@phan-closure-scope`, which can be used to annotate closure definitions with the namespaced class it will be bound to (Issue #309, #590, #790)
  (E.g. if the intent was that Closure->bindTo or Closure->bind would be called to bind it to `\MyNS\MyClass` (or an instance of that class),
  then a closure could be declared as `/** @phan-closure-scope \MyNS\MyClass */ function() { $this->somePrivateMyClassMethod(); }`
+ Add `Closure` as a first class type, (Previously, closures were treated as `callable` in some places) (Issue #978)

New Features (CLI, Configs)
+ Create `check_docblock_signature_param_type_match` (similar to `check_docblock_signature_return_type_match`) config setting
  to enable warning if phpdoc types are incompatible with the real types. True(enabled) by default.

  Create `prefer_narrowed_phpdoc_param_type` config setting (True by default, requires `check_docblock_signature_return_type_match` to be enabled).
  When it is true, Phan will analyze each function using the phpdoc param types instead of the provided signature types
  if the possible phpdoc types are narrower and compatible with the signature.
  (E.g. indicate that subclasses are expected over base classes, indicate that non-nullable is expected instead of nullable)
  This affects analysis both inside and outside the method.

  Aside: Phan currently defaults to preferring phpdoc type over real return type, and emits `PhanTypeMismatchDeclaredReturn` if the two are incompatible.
+ Create `enable_class_alias_support` config setting (disabled by default), which enables analyzing basic usage of class_alias. (Issue #586)
  Set it to true to enable it.
  NOTE: this is still experimental.
+ Warn to stderr about running Phan analysis with XDebug (Issue #116)
  The warning can be disabled by the Phan config setting `skip_slow_php_options_warning` to true.
+ Add a config setting 'scalar_implicit_partial' to allow moving away from 'scalar_implicit_cast' (Issue #541)
  This allows users to list out (and gradually remove) permitted scalar type casts.
+ Add `null_casts_as_array` and `array_casts_as_null` settings, which can be used while migrating away from `null_casts_as_any_type`.
  These will be checked if one of the types has a union type of `null`, as well as when checking if a nullable array can cast to a regular array.

Plugins

+ Redesign plugin system to be more efficient. (Issue #600)
  New plugins should extend `\Phan\PluginV2` and implement the interfaces for capabilities they need to have,
  such as `\Phan\PluginV2\AnalyzeClassCapability`.
  In the new plugin system, plugins will only be run when they need to (Phan no longer needs to invoke an empty method body).
  Old subclasses of `\Phan\Plugin\PluginImplementation` will continue to work, but will be less efficient.

Maintenance
+ Reduce memory usage by around 15% by using a more efficient representation of union types (PR #729).
  The optional extension https://github.com/runkit7/runkit_object_id can be installed to boost performance by around 10%.
+ Check method signatures compatibility against all overridden methods (e.g. interfaces with the same methods), not just the first ones (Issue #925)

Bug Fixes
+ Work around known bugs in current releases of two PECL extensions (Issue #888, #889)
+ Fix typo - Change `PhanParamSignatureRealMismatch` to `PhanParamSignatureRealMismatchReturnType`
+ Consistently exit with non-zero exit code if there are multiple processes, and any process failed to return valid results. (Issue #868)
+ Fixes #986 : PhanUndeclaredVariable used to fail to be emitted in some deeply nested expressions, such as `return $undefVar . 'suffix';`
+ Make Phan infer the return types of closures, both for closures invoked inline and closures declared then invoked later (Issue #564)
+ Phan now correctly analyze global functions for mismatches of phpdoc types and real parameter types.
  Previously, it wouldn't emit warnings for global functions, only for methods.
+ Don't add `mixed` to inferred union types of properties which already have non-empty phpdoc types. (Issue #512)
  mixed would just result in Phan failing to emit any types of issues.
+ When `simplify_ast` is true, simplify the ASTs parsed in the parse mode as well.
  Makes analysis consistent when `quick_mode` is false (AST nodes from the parse phase would also be used in the analysis phase)
+ Don't emit PhanTypeNonVarPassByRef on arguments that are function/method calls returning references. (Issue #236)
+ Emit PhanContextNotObject more reliably when not in class scope.

Backwards Incompatible Changes
+ Fix categories of some issue types, renumber error ids for the pylint error formatter to be unique and consistent.

0.9.2 Jun 13, 2017
------------------

New Features (Analysis)
+ Add `PhanParamSignatureRealMismatch*` (e.g. `ParamSignatureRealMismatchTooManyRequiredParameters`),
  which ignores phpdoc types and imitates PHP's inheritance warning/error checks as closely as possible. (Issue #374)
  This has a much lower rate of false positives than `PhanParamSignatureMismatch`, which is based on Liskov Substitution Principle and also accounts for phpdoc types.
  (`PhanParamSignatureMismatch` continues to exist)
+ Create `PhanUndeclaredStaticProperty` (Issue #610)
  This is of higher severity than PhanUndeclaredProperty, because PHP 7 throws an Error.
  Also add `PhanAccessPropertyStaticAsNonStatic`
+ Supports magic instance/static `@method` annotations. (Issue #467)
  This is enabled by default.
+ Change the behavior of non-quick recursion (Affects emitted issues in large projects).
  Improve performance of non-quick analysis by checking for redundant analysis steps
  (E.g. calls from two different places passing the same union types for each parameter),
  continuing to recurse when passing by reference.
+ Support for checking for misuses of "@internal" annotations. Phan assumes this means it is internal to a namespace. (Issue #353)
  This checks properties, methods, class constants, and classes.
  (Adds `PhanAccessConstantInternal`, `PhanAccessClassInternal`, `PhanAccessClassConstantInternal`, `PhanAccessPropertyInternal`, `PhanAccessMethodInternal`)
  (The implementation may change)
+ Make conditionals such as `is_string` start applying to the condition in ternary operators (`$a ? $b : $c`)
+ Treat `resource`, `object`, and `mixed` as native types only when they occur in phpdoc.
  Outside of phpdoc (e.g. `$x instanceof resource`), analyze those names as if they were class names.
+ Emit low severity issues if Phan can't extract types from phpdoc,
  the phpdoc `@param` is out of sync with the code,
  or if the phpdoc annotation doesn't apply to an element type (Issue #778)
+ Allow inferring the type of variables from `===` conditionals such as `if ($x === true)`
+ Add issue type for non-abstract classes containing abstract methods from itself or its ancestors
  (`PhanClassContainsAbstractMethod`, `PhanClassContainsAbstractMethodInternal`)
+ Partial support for handling trait adaptations (`as`/`insteadof`) when using traits (Issue #312)
+ Start checking if uses of private/protected class methods *defined in a trait* are visible outside of that class.
  Before, Phan would always assume they were visible, to reduce false positives.
+ If Phan has inferred/been provided generic array types for a variable (e.g. `int[]`),
  then analysis of the code within `if (is_array($x))` will act as though the type is `int[]`.
  The checks `is_object` and `is_scalar` now also preserve known sub-types of the group of types.
  (If Phan isn't aware of any sub-types, it will infer the generic version, e.g. `object`)
+ Start checking if unanalyzable variable accesses such as `$$x` are very likely to be invalid or typos (e.g. $x is an object or array or null)
  Emit `PhanTypeSuspiciousIndirectVariable` if those are seen. (PR #809)
+ Add partial support for inferring the union types of the results of expressions such as `$x ^= 5` (e.g. in `foo($x ^= 5)`) (PR #809)
+ Thoroughly analyze the methods declared within traits,
  using only the information available within the trait. (Issue #800, PR #815)
  If new emitted issues are seen, users can (1) add abstract methods to traits, (2) add `@method` annotations, or (3) add `@suppress` annotations.

New Features (CLI, Configs)
+ (Linux/Unix only) Add Experimental Phan Daemon mode (PR #563 for Issue #22), which allows phan to run in the background, and accept TCP requests to analyze single files.
  (The implementation currently requires the `pcntl` extension, which does not in Windows)
  Server usage: `path/to/phan --daemonize-tcp-port 4846` (In the root directory of the project being analyzed)
  Client usage: `path/to/phan_client --daemonize-tcp-port 4846 -l src/file1.php [ -l src/file2.php ]`
+ Add `--color` CLI flag, with rudimentary unix terminal coloring for the plain text output formatter. (Issue #363)
  Color schemes are customizable with `color_scheme`, in the config file.
+ Add the `exclude_file_regex` config to exclude file paths based on a regular expression (e.g. tests or example files mixed with the codebase) (#635)
  The regular expression is run against the relative path within the project.
+ Add `--dump-parsed-file-list` option to print files which Phan would parse.
+ Add experimental `simplify_ast` config, to simplify the AST into a form which improves Phan's type inference.
  (E.g. handles some variable declarations within `if ()` statements.
   Infers that $x is a string for constructs such as `if (!is_string($x)) {return;} function_using_x($x);`)
  This is slow, and disabled by default.
+ Add `--include-analysis-file-list` option to define files that will be included in static analysis, to the exclusion of others.
+ Start emitting `PhanDeprecatedFunctionInternal` if an internal (to PHP) function/method is deprecated.
  (Phan emits `PhanUndeclaredFunction` if a function/method was removed; Functions deprecated in PHP 5.x were removed in 7.0)

Maintenance
+ Update function signature map to analyze `iterable` and `is_iterable` from php 7.1
+ Improve type inferences on functions with nullable default values.
+ Update miscellaneous new functions in php 7.1 standard library (e.g. `getenv`)

Bug Fixes
- Fix PhanTypeMismatchArgument, etc. for uses of `new static()`, static::CONST, etc in a method. (Issue #632)
- Fix uncaught exception when conditional node is a scalar (Issue #613)
- Existence of __get() no longer affects analyzing static properties. (Issue #610)
- Phan can now detect the declaration of constants relative to a `use`d namespace (Issue #509)
- Phan can now detect the declaration of functions relative to a `use`d namespace (Issue #510)
- Fix a bug where the JSON output printer accidentally escaped some output ("<"), causing invalid JSON.
- Fix a bug where a print/echo/method call erroneously marked methods/functions as having a return value. (Issue #811)
- Improve analysis of SimpleXMLElement (Issues #542, #539)
- Fix crash handling trait use aliases which change only the method's visibility (Issue #861)

Backwards Incompatible Changes
- Declarations of user-defined constants are now consistently
  analyzed in a case-sensitive way.
  This may affect projects using `define(name, value, case_insensitive = true)`.
  Change the code being analyzed to exactly match the constant name in define())

0.9.1 Mar 15, 2017
------------------

New Features (Analysis)
+ Conditions in `if(cond(A) && expr(A))` (e.g. `instanceof`, `is_string`, etc) now affect analysis of right-hand side of `&&` (PR #540)
+ Add `PhanDeprecatedInterface` and `PhanDeprecatedTrait`, similar to `PhanDeprecatedClass`
+ Supports magic `@property` annotations, with aliases `@property-read` and @property-write`. (Issue #386)
  This is enabled by default.

  Phan also supports the `@phan-forbid-undeclared-magic-properties` annotation,
  which will make it warn about undeclared properties if no real property or `@property` annotation exists.

New Features (CLI, Configs)
+ Add `--version` CLI flag
+ Move some rare CLI options from `--help` into `--extended-help`

Maintenance
+ Improved stability of analyzing phpdoc and real nullable types (Issue #567)
+ Fix type signatures Phan has for some internal methods.
+ Improve CLI `--progress-bar` tracking by printing 0% immediately.
+ Add Developer Certificate of Origin

Bug Fixes
+ Fix uncaught issue exception analyzing class constants (Issue #551)
+ Fix group use in ASTs
+ Fix false positives checking if native types can cast to/from nullable native types (Issue #567, #582)
+ Exit with non-zero exit code if an invalid CLI argument is passed to Phan

Backwards Incompatible Changes
+ Change the way that parameter's default values affect type inferences.
  (May now add to the union type or ignore default values. Used to always add the default value types)
  Add `@param` types if you encounter new issues.
  This was done to avoid false positives in cases such as `function foo($maybeArray = false)`
+ Increase minimum `ext-ast` version constraint to 0.1.4

0.9.0 Feb 21, 2017
------------------

The 0.9.x versions will be tracking syntax from PHP versions 7.1.x and is runnable on PHP 7.1+.
Please use version 0.8.x if you're using a version of PHP < 7.1.

New Features (Analysis)
+ Support php 7.1 class constant visibility
+ Support variadic phpdoc in `@param`, e.g. `@param string ...$args`
  Avoid ambiguity by emitting `PhanTypeMismatchVariadicComment` and `PhanTypeMismatchVariadicParam`.
+ Initial support for php 7.1 nullable types and void, both in phpdoc and real parameters.
+ Initial support for php 7.1 `iterable` type
+ Both conditions from `if(cond(A) && cond(B))` (e.g. `instanceof`, `is_string`, etc.) now affect analysis of the if element's block (PR #540)
+ Apply conditionals such as `is_string` to type guards in ternary operators (Issue #465)
+ Allow certain checks for removing null from Phan's inferred types, reducing false positives (E.g. `if(!is_null($x) && $x->method())`) (#518)
+ Incomplete support for specifying the class scope in which a closure will be used/bound  (#309)
+ Support `@return self` in class context

New Features (CLI, Configs)
+ Introduce `check_docblock_signature_return_type_match` config (slow, disabled by default)
  (Checks if the phpdoc types match up with declared return types)

Maintenance
+ Add Code of Conduct
+ Fix type signatures for some internal methods and internal class properties.

Bug Fixes
+ Allow asserting `object` is a specific object type without warning (Issue #516)
+ Fix bugs in analysis of varargs within a function(Issue #516)
+ Treat null defaults in functions and methods the same way (Issue #508)
  In both, add null defaults to the UnionType only if there's already another type.
  In both, add non-null defaults to the UnionType (Contains `mixed` if there weren't any explicit types)
+ Specially handle phpdoc type aliases such as `boolean` only in phpdoc (Issue #471)
  (Outside of phpdoc, it refers to a class with the name `boolean`)
+ Add some internal classes other than `stdClass` which are allowed to have dynamic, undeclared properties (Issue #433)
+ Fix assertion errors when passing references by reference (Issue #500)

Backwards Incompatible Changes
+ Requires newer `ext-ast` version (Must support version 35).

0.8.3 Jan 26, 2017
------------------

The 0.8.x versions will be tracking syntax from PHP versions 7.0.x and is runnable on PHP 7.0+.
Please use version 0.8.x if you're using a version of PHP < 7.1.
For best results, run version 0.8.x with PHP 7.0 if you are analyzing a codebase which normally runs on php <= 7.0
(If php 7.1 is used, Phan will think that some new classes, methods, and functions exist or have different parameter lists because it gets this info from `Reflection`)

???<|MERGE_RESOLUTION|>--- conflicted
+++ resolved
@@ -1,6 +1,5 @@
 Phan NEWS
 
-<<<<<<< HEAD
 20 May 2019, Phan 2.0.0
 -----------------------
 
@@ -70,8 +69,6 @@
   (or when other parts don't just repeat information, but the `@return void` at the end is redundant)
 + Add a `BeforeAnalyzePhaseCapability`. Unlike `BeforeAnalyzeCapability`, this will run after methods are analyzed, not before.
 
-?? ??? 2019, Phan 1.3.3 (dev)
-=======
 09 May 2019, Phan 1.3.4
 -----------------------
 
@@ -79,7 +76,6 @@
 + Fix bug in Phan 1.3.3 causing polyfill parser to be used if the installed version of php-ast was older than 1.0.1.
 
 08 May 2019, Phan 1.3.3
->>>>>>> 73795afa
 -----------------------
 
 New features(CLI, Configs):
