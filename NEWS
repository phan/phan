Phan NEWS

<<<<<<< HEAD
20 Jan 2018, Phan 0.8.11 (dev)
=======
?? ??? 2018, Phan 0.10.4 (dev)
------------------------

New Features(Analysis)

+ Support array key types of `int`, `string`, and `mixed` (i.e. `int|string`) in union types such as `array<int,T>` (#824)

  Check that the array key types match when assigning Expected param types, return types, property types, etc.
  They don't match when casting a union type of `int` to `string`, or vice versa.
  Mixed union types in keys can cast to/from any key type.

  - To allow casting `array<int,T>` to `array<string,T>`, enable `scalar_array_key_cast` in your `.phan/config.php`.

  Warn when fetching with the wrong type of array keys (E.g. string key for `array<int,T>`) (Issue #1390)
+ Infer array key types of `int`, `string`, or `int|string` in foreach over arrays. (#1300)
  (Phan's type system doesn't support inferring key types for `iterable` or `Traversable` right now)
+ Support **parsing** PHPDoc array shapes
  (E.g. a function expecting `['field' => 'a string']` can document this as `@param array{field:string}` $options)
  For now, this is converted to generic arrays (Equivalent to `string[]`).

  `[[0, ...], new stdClass]` would have type `array{0:int[], 1:string}`

  - The field value types can be any union type.
  - Field keys are currently limited to keys matching the regex `[-_.a-zA-Z0-9\x7f-\xff]+`. (Identifiers, numbers, '-', and '.')
    Escape mechanisms such as backslashes (e.g. "\x20" for " ") may be supported in the future.
+ Add `PhanTypeMismatchUnpackKey` and `PhanTypeMismatchUnpackValue` to analyze array unpacking operator (also known as splat) (#1384)

  Emit `PhanTypeMismatchUnpackKey` when passing iterables/arrays with invalid keys to the unpacking operator (i.e. `...`).

  Emit `PhanTypeMismatchUnpackValue` when passing values that aren't iterables or arrays to the unpacking operator.
  (See https://secure.php.net/manual/en/migration56.new-features.php#migration56.new-features.splat)
+ When determining the union type of an array literal,
  base it on the union types of **all** of the values (and all of the keys) instead of just the first 5 array elements.
+ When determining the union type of the possible value types of a array literal,
  combine the generic types into a union type instead of simplifying the types to `array`.
  In practical terms, this means that `[1,2,'a']` is seen as `array<int,int|string>`,
  which Phan represents as `array<int,int>|array<int,string>`.

  In the previous phan release, that would be represented as `int[]|string[]`,
  which is equivalent to `array<mixed,int>|array<mixed,string>`

  Another example: `[$strKey => new MyClass(), $strKey2 => $unknown]` will be represented as
  `array<string,MyClass>|array<string,mixed>`.
  (If phan can't infer a type of a key or value, `mixed` gets added to that key or value.)
+ Improve analysis of try/catch/finally blocks (#1408)
  Analyze catch blocks with the inferences about the try block.
  Analyze a finally block with the inferences from the try and catch blocks.
+ Account for side effects of `&&` and `||` operators in expressions, outside of `if`/`assert` statements. (#1415)
  E.g. `$isValid = ($x instanceof MyClass && $x->isValid())` will now consistently check that isValid() exists on MyClass.
+ Improve analysis of cases such as `if (!($x instanceof MyClass) || $x->method())`
  or `if (!(cond($x) && othercond($x)))`

Plugins
+ Fix bugs in NonBoolBranchPlugin and NonBoolInLogicalArithPlugin (#1413, #1410)
+ **Make UnionType instances immutable.**
  This will affect plugins that used addType/addUnionType/removeType. withType/withUnionType/withoutType should be used instead.
  To modify the type of elements(properties, method return types, parameters, variables, etc),
  `Element->setUnionType(plugin_modifier_function(Element->getUnionType()))` should be used.

Language server:
+ Add a CLI option `--language-server-analyze-only-on-save` to prevent the client from sending change notifications. (#1325)
  (Only notify the language server when the user saves a document)
  This significantly reduces CPU usage, but clients won't get notifications about issues immediately.

Bug fixes
+ Warn when attempting to call an instance method on an expression with type string (#1314).
+ Fix a bug in `tool/make_stubs` when generating stubs of global functions.
+ Fix some bugs that occurred when Phan resolved inherited class constants in class elements such as properties. (#537 and #454)

20 Jan 2018, Phan 0.10.3
>>>>>>> 2cc96840
------------------------

### Backported from Phan 0.10.3 (dev)

New Features(CLI, Configs)

+ For `--fallback-parser`: Switch to [tolerant-php-parser](https://github.com/Microsoft/tolerant-php-parser)
  as a dependency of the fallback implementation. (#1125)
  This does a better job of generating PHP AST trees when attempting to parse code with a broader range of syntax errors.
  Keep `PHP-Parser` as a dependency for now for parsing strings.

Maintenance
+ Various performance optimizations, including caching of inferred union types to avoid unnecessary recalculation.
+ Make `phan_client` and the vim snippet in `plugins/vim/phansnippet.vim` more compatible with neovim
+ Upgrade felixfbecker/advanced-json-rpc dependency to ^3.0.0 (#1354)
+ Performance improvements.
  Changed the internal representation of union types to no longer require `spl_object_id` or the polyfill.

Bug Fixes
+ Allow `null` to be passed in where a union type of `mixed` was expected.
+ Don't warn when passing `?T` (PHPDoc or real) where the PHPDoc type was `T|null`. (#609, #1090, #1192, #1337)
  This is useful for expressions used for property assignments, return statements, function calls, etc.
+ Fix a few of Phan's signatures for internal functions and methods.

17 Nov 2017, Phan 0.8.10
------------------------

Phan 0.8.x switched from using AST version 40 (php-ast 0.1.4+) to AST version 50 (requires php-ast 0.1.5+) in this release.

### Backported from Phan 0.10.2

New Features(Analysis)
+ Enable `simplify_ast` by default.
  The new default value should reduce false positives when analyzing conditions of if statements. (#407, #1066)
+ Support less ambiguous `?(T[])` and `(?T)[]` in phpdoc (#1213)
  Note that `(S|T)[]` is **not** supported yet.
+ Support alternate syntax `array<T>` and `array<Key, T>` in phpdoc (PR #1213)
  Note that Phan ignores the provided value of `Key` completely right now (i.e. same as `T[]`); Key types may be supported later.
+ Speed up phan analysis on small projects, reduce memory usage (Around 0.15 seconds and 15MB)
  This was done by deferring loading the information about internal classes and functions until that information was needed for analysis.
+ Analyze existence and usage of callables passed to (internal and user-defined) function&methods expecting callable. (#1194)
  Analysis will now warn if the referenced function/method of a callable array/string
  (passed to a function/method expecting a callable param) does not exist.

  This change also reduces false positives in dead code detection (Passing in these callable arrays/strings counts as a reference now)
+ Warn if attempting to read/write to an property or constant when the expression is a non-object. (or not a class name, for static elements) (#1268)
+ Split `PhanUnreferencedClosure` out of `PhanUnreferencedFunction`. (Emitted by `--dead-code-detection`)
+ Split `PhanUnreferencedMethod` into `PhanUnreferencedPublicMethod`, `PhanUnreferencedProtectedMethod`, and `PhanUnreferencedPrivateMethod`.
+ Split errors for class constants out of `PhanUnreferencedConst`:
  Add `PhanUnreferencedPublicClassConst`, `PhanUnreferencedProtectedClassConst`, and `PhanUnreferencedPrivateClassConst`.
  `PhanUnreferencedConst` is now exclusively used for global constants.
+ Analyze compact() for undefined variables (#1089)
+ Add `PhanParamSuspiciousOrder` to warn about mixing up variable and constant/literal arguments in calls to built in string/regex functions
  (`explode`, `strpos`, `mb_strpos`, `preg_match`, etc.)
+ Preserve the closure's function signature in the inferred return value of `Closure::bind()`. (#869)
+ Support indicating that a reference parameter's input value is unused by writing `@phan-output-reference` on the same line as an `@param` annotation.
  This indicates that Phan should not warn about the passed in type, and should not preserve the passed in type after the call to the function/method.
  (In other words, Phan will analyze a user-defined reference parameter the same way as it would `$matches` in `preg_match($pattern, $string, $matches)`)
  Example usage: `/** @param string $x @phan-output-reference */ function set_x(&$x) { $x = 'result'; }`
+ Make phan infer unreachability from fatal errors such as `trigger_error($message, E_USER_ERROR);` (#1224)
+ Add new issue types for places where an object would be expected:
  `PhanTypeExpectedObjectPropAccess`, `PhanTypeExpectedObjectPropAccessButGotNull`, `PhanTypeExpectedObjectStaticPropAccess`,
  `PhanTypeExpectedObject`, and `PhanTypeExpectedObjectOrClassName
+ Emit more accurate line numbers for phpdoc comments, when warning about phpdoc in doc comments being invalid. (#1294)
  This gives up and uses the element's line number if the phpdoc ends over 10 lines before the start of the element.
+ Work on allowing union types to be part of template types in doc comments,
  as well as types with template syntax.
  (e.g. `array<int|string>` is now equivalent to `int[]|string[]`,
  and `MyClass<T1|T2,T3|T4>` can now be parsed in doc comments)
+ Disambiguate the nullable parameter in output.
  E.g. an array of nullable integers will now be printed in error messages as `(?int)[]`
  A nullable array of integers will continue to be printed in error messages as `?int[]`, and can be specified in PHPDoc as `?(int[])`.

New Features (CLI, Configs)
+ Improve default update rate of `--progress-bar` (Update it every 0.10 seconds)

Bug Fixes
+ Fixes bugs in PrintfCheckerPlugin: Alignment goes before width, and objects with __toString() can cast to %s. (#1225)
+ Reduce false positives in analysis of gotos, blocks containing gotos anywhere may do something other than return or throw. (#1222)
+ Fix a crash when a magic method with a return type has the same name as a real method.
+ Allow methods to have weaker PHPdoc types than the overridden method in `PhanParamSignatureMismatch`. (#1253)
  `PhanParamSignatureRealMismatch*` is unaffected, and will continue working the same way in Phan releases analyzing PHP < 7.2.
+ Stop warning about `PhanParamSignatureMismatch`, etc. for private methods. The private methods don't affect each other. (#1250)
+ Properly parse `?self` as a *nullable* instance of the current class in union types (#1264)
+ Stop erroneously warning about inherited constants being unused in subclasses for dead code detection (#1260)
+ For dead code detection, properly track uses of inherited class elements (methods, properties, classes) as uses of the original definition. (#1108)
  Fix the way that uses of private/protected methods from traits were tracked.
  Also, start warning about a subset of issues from interfaces and abstract classes (e.g. unused interface constants)
+ Properly handle `static::class` as a class name in an array callable, or `static::method_name` in a string callable (#1232)
+ Make `@template` tag for [Generic Types](https://github.com/phan/phan/wiki/Generic-Types) case sensitive. (#1243)
+ Fix a bug causing Phan to infer an empty union type (which can cast to any type) for arrays with elements of empty union types. (#1296)

Plugins
+ Make DuplicateArrayKeyPlugin start warning about duplicate values of known global constants and class constants. (#1139)
+ Make DuplicateArrayKeyPlugin start warning about case statements with duplicate values (This resolves constant values the same way as array key checks)
+ Support `'plugins' => ['AlwaysReturnPlugin']` as shorthand for full relative path to a bundled plugin such as AlwaysReturnPlugin.php (#1209)

Maintenance
+ Performance improvements: Phan analysis is 13%-22% faster than 0.10.1, with `simplify_ast` enabled.
+ Used PHP_CodeSniffer to automatically make Phan's source directory adhere closely to PSR-1 and PSR-2, making minor changes to many files.
  (e.g. which line each brace goes on, etc.)
+ Stop tracking references to internal (non user-defined) elements (constants, properties, functions, classes, and methods) during dead code detection.
  (Dead code detection now requires an extra 15MB instead of 17MB for self-analysis)

20 Oct 2017, Phan 0.8.9
-----------------------

### Backported from Phan 0.9.7

New Features(Analysis)
+ Support `@return $this` in phpdoc for methods and magic methods.
  (but not elsewhere. E.g. `@param $this $varName` is not supported, use `@param static $varName`) (#634)
+ Check if functions/methods passed to array_map and array_filter are compatible with their arguments.
  Recursively analyze the functions/methods passed to array_map/array_filter if no types were provided. (unless quick mode is being used)

New Features (CLI, Configs)

+ Add Language Server Protocol support (Experimental) (#821)
  Compatibility: Unix, Linux (depends on php `pcntl` extension).
  This has the same analysis capabilities provided by [daemon mode](https://github.com/phan/phan/wiki/Using-Phan-Daemon-Mode#using-phan_client-from-an-editor).
  Supporting a standard protocol should make it easier to write extensions supporting Phan in various IDEs.
  See https://github.com/Microsoft/language-server-protocol/blob/master/README.md
+ Add config (`autoload_internal_extension_signatures`) to allow users to specify PHP extensions (modules) used by the analyzed project,
  along with stubs for Phan to use (instead of ReflectionFunction, etc) if the PHP binary used to run Phan doesn't have those extensions enabled. (#627)
  Add a script (`tool/make_stubs`) to output the contents of stubs to use for `autoload_internal_extension_signatures` (#627).
+ By default, automatically restart Phan without xdebug if xdebug is enabled. (#1161)
  If you wish to analyze a project using xdebug's functions, set `autoload_internal_extension_signatures`
  (e.g. `['xdebug' => 'vendor/phan/phan/.phan/internal_stubs/xdebug.phan_php']`)
  If you wish to use xdebug to debug Phan's analysis itself, set and export the environment variable `PHAN_ALLOW_XDEBUG=1`.
+ Improve analysis of return types of `array_pop`, `array_shift`, `current`, `end`, `next`, `prev`, `reset`, `array_map`, `array_filter`, etc.
  See ArrayReturnTypeOverridePlugin.php.
  Phan can analyze callables (for `array_map`/`array_filter`) of Closure form, as well as strings/2-part arrays that are inlined.
+ Add `--memory-limit` CLI option (e.g. `--memory-limit 500M`). If this option isn't provided, there is no memory limit. (#1148)

Maintenance
+ Document the `--disable-plugins` CLI flag.

Plugins
+ Add a new plugin capability `ReturnTypeOverrideCapability` which can override the return type of functions and methods on a case by case basis.
  (e.g. based on one or more of the argument types or values) (related to #612, #1181)
+ Add a new plugin capability `AnalyzeFunctionCallCapability` which can add logic to analyze calls to a small subset of functions.
  (e.g. based on one or more of the argument types or values) (#1181)
+ Make line numbers more accurate in DuplicateArrayKeyPlugin.
+ Add `PregRegexCheckerPlugin` to check for invalid regexes. (uses `AnalyzeFunctionCallCapability`).
  This plugin is able to resolve literals, global constants, and class constants as regexes.
  See [the corresponding section of .phan/plugins/README.md](.phan/plugins/README.md#pregregexcheckerpluginphp)
+ Add `PrintfCheckerPlugin` to check for invalid format strings or incorrect arguments in printf calls. (uses `AnalyzeFunctionCallCapability`)
  This plugin is able to resolve literals, global constants, and class constants as format strings.
  See [the corresponding section of .phan/plugins/README.md](.phan/plugins/README.md#printfcheckerpluginphp)

Bug Fixes
+ Properly check for undeclared classes in arrays within phpdoc `@param`, `@property`, `@method`, `@var`, and `@return` (etc.) types.
  Also, fix a bug in resolving namespaces of generic arrays that are nested 2 or more array levels deep.
+ Fix uncaught TypeError when magic property has the same name as a property. (#1141)
+ Make AlwaysReturnPlugin warn about functions/methods with real nullable return types failing to return a value.
+ Change the behavior of the `-d` flag, make it change the current working directory to the provided directory.
+ Properly set the real param type and return types of internal functions, in rare cases where that exists.
+ Support analyzing the rare case of namespaced internal global functions (e.g. `\ast\parse_code($code, $version)`)
+ Improve analysis of shorthand ternary operator: Remove false/null from cond_expr in `(cond_expr) ?: (false_expr)` (#1186)

0.8.8 Sep 24, 2017
------------------

Switched package name from etsy/phan to phan/phan.

0.8.7 Sep 24, 2017
------------------

Future releases (0.8.8+, 0.9.6+, 0.10.0+, etc.) will be published to phan/phan instead of etsy/phan on packagist.

After a few more patch releases, Phan 0.8.x will switch from AST version 40 (php-ast 0.1.4+)
to AST version 50 (0.1.5+).

New Features(Analysis)
+ Check types of dimensions when using array access syntax (#406, #1093)
  (E.g. for an `array`, check that the array dimension can cast to `int|string`)

New Features (CLI, Configs)
+ Add option `ignore_undeclared_functions_with_known_signatures` which can be set to `false`
  to always warn about global functions Phan has signatures for
  but are unavailable in the current PHP process (and enabled extensions, and the project being analyzed) (#1080)
  The default was/is to not warn, to reduce false positives.
+ Add CLI flag `--use-fallback-parser` (Experimental).  If this flags is provided, then when Phan analyzes a syntactically invalid file,
  it will try again with a parser which tolerates a few types of errors, and analyze the statements that could be parsed.
  Useful in combination with daemon mode.
+ Add `phpdoc_type_mapping` config setting.
  Projects can override this to make Phan ignore or substitute non-standard phpdoc2 types and common typos (#294)
  (E.g. `'phpdoc_type_mapping' => ['the' => '', 'unknown_type' => '', 'number' => 'int|float']`)

Maintenance
+ Increased minimum `ext-ast` version constraint to 0.1.5, switched to AST version 50.
+ Update links to project from github.com/etsy/phan to github.com/phan/phan.
+ Use the native `spl_object_id` function if it is available for the union type implementation.
  This will make phan 10% faster in PHP 7.2.
  (for PHP 7.1, https://github.com/runkit7/runkit_object_id 1.1.0+ also provides a native implementation of `spl_object_id`)
+ Reduce memory usage by around 5% by tracking only the file and lines associated with variables, instead of a full Context object.


Plugins
+ Increased minimum `ext-ast` version constraint to 0.1.5, switched to AST version 50.
  Third party plugins will need to create a different version, Decls were changed into regular Nodes
+ Implement `AnalyzePropertyCapability` and `FinalizeProcessCapability`.
  Make `UnusedSuppressionPlugin` start using `AnalyzePropertyCapability` and `FinalizeProcessCapability`.
  Fix bug where `UnusedSuppressionPlugin` could run before the suppressed issues would be emitted,
  making it falsely emit that suppressions were unused.

Bug Fixes
+ Fix a few incorrect property names for Phan's signatures of internal classes (#1085)
+ Fix bugs in lookup of relative and non-fully qualified class and function names (#1097)
+ Fix a bug affecting analysis of code when `simplify_ast` is true.
+ Fix uncaught NodeException when analyzing complex variables as references (#1116),
  e.g. `function_expecting_reference($$x)`.

0.8.6 Aug 15, 2017
------------------

### Backported from Phan 0.9.4

New Features (Analysis)
+ Check (the first 5) elements of returned arrays against the declared return union types, individually (Issue #935)
  (E.g. `/** @return int[] */ function foo() {return [2, "x"]; }` will now warn with `PhanTypeMismatchReturn` about returning `string[]`)
+ Check both sides of ternary conditionals against the declared return union types
  (E.g. `function foo($x) : int {return is_string($x) ? $x : 0; }` will now warn with `PhanTypeMismatchReturn`
  about returning a string).
+ Improved analysis of negations of conditions within ternary conditional operators and else/else if statements. (Issue #538)
  Support analysis of negation of the `||` operator. (E.g. `if (!(is_string($x) || is_int($x))) {...}`)
+ Make phan aware of blocks of code which will unconditionally throw or return. (Issue #308, #817, #996, #956)

  Don't infer variable types from blocks of code which unconditionally throw or return.

  Infer the negation of type assertions from if statements that unconditionally throw/return/break/continue.
  (E.g. `if (!is_string($x)) { return false; } functionUsingX($x);`)

  When checking if a variable is defined by all branches of an if statement, ignore branches which inconditionally throw/return/break/continue.
+ To reduce the false positives from analysis of the negation of type assertions,
  normalize nullable/boolean union types after analyzing code branches (E.g. if/else) affecting the types of those variables.
  (e.g. convert "bool|false|null" to "?bool")
+ Add a new plugin file `AlwaysReturnPlugin`. (Issue #996)
  This will add a stricter check that a function with a non-null return type *unconditionally* returns a value (or explicitly throws, or exit()s).
  Currently, Phan just checks if a function *may* return, or unconditionally throws.
+ Add a new plugin file `UnreachableCodePlugin` (in development).
  This will warn about statements that appear to be unreachable
  (statements occurring after unconditional return/break/throw/return/exit statements)

New Features (CLI, Configs)
+ Add config setting `prefer_narrowed_phpdoc_return_type` (See "New Features (CLI, Configs)),
  which will use only the phpdoc return types for inferences, if they're narrowed.
  This config is enabled by default, and requires `check_docblock_signature_return_type_match` to be enabled.

Bug Fixes
+ Work around notice about COMPILER_HALT_OFFSET on windows.
+ Fixes #462 : Fix type inferences for instanceof for checks with dynamic class names are provided.
  Valid class names are either a string or an instance of the class to check against.
  Warn if the class name is definitely invalid.
+ Fix false positives about undefined variables in isset()/empty() (Issue #1039)
  (Fixes bug introduced in Phan 0.9.3)
+ Fix false positive warnings about accessing protected methods from traits (Issue #1033)
  Act as though the class which used a trait is the place where the method was defined,
  so that method visibility checks work properly.
  Additionally, fix false positive warnings about visibility of method aliases from traits.
+ Warn about instantiation of class with inaccessible constructor (Issue #1043)
+ Fix rare uncaught exceptions (Various)
+ Make issues and plugin issues on properties consistently use suppressions from the plugin doc comment.

Changes In Emitted Issues
+ Improve `InvalidVariableIssetPlugin`. Change the names and messages for issue types.
  Emit `PhanPluginUndeclaredVariableInIsset` and `PhanPluginComplexVariableIsset`
  instead of `PhanUndeclaredVariable`.
  Stop erroneously warning about valid property fetches and checks of fields of superglobals.

0.8.5 Jul 11, 2017
------------------

### Backported from Phan 0.9.3

New Features (Analysis)
+ Automatically inherit `@param` and `@return` types from parent methods.
  This is controlled by the boolean config `inherit_phpdoc_types`, which is true by default.
  `analyze_signature_compatibility` must also be set to true (default is true) for this step to be performed.
+ Better analysis of calls to parent::__construct(). (Issue #852)
+ Warn with `PhanAccessOwnConstructor` if directly invoking self::__construct or static::__construct in some cases (partial).
+ Start analyzing the inside of for/while loops using the loop's condition (Issue #859)
  (Inferences may leak to outside of those loops. `do{} while(cond)` is not specially analyzed yet)
+ Improve analysis of types in expressions within compound conditions (Issue #847)
  (E.g. `if (is_array($x) && fn_expecting_array($x)) {...}`)
+ Evaluate the third part of a for loop with the context after the inner body is evaluated (Issue #477)
+ Emit `PhanUndeclaredVariableDim` if adding an array field to an undeclared variable. (Issue #841)
  Better analyze `list($var['field']) = values`
+ Improve accuracy of `PhanTypeMismatchDeclaredReturn` (Move the check to after parse phase is finished)
+ Enable `check_docblock_signature_return_type_match` and `check_docblock_signature_param_type_match` by default.
  Improve performance of those checks.
  Switch to checking individual types (of the union type) of the phpdoc types and emitting issues for each invalid part.
+ Create `PhanTypeMismatchDeclaredParam` (Move the check to after parse phase is finished)
  Also add config setting `prefer_narrowed_phpdoc_param_type` (See "New Features (CLI, Configs))
  This config is enabled by default.

  Also create `PhanTypeMismatchDeclaredParamNullable` when params such as `function foo(string $x = null)`
  are documented as the narrowed forms `@param null $x` or `@param string $x`.
  Those should be changed to either `string|null` or `?string`.
+ Detect undeclared return types at point of declaration, and emit `PhanUndeclaredTypeReturnType` (Issue #835)
+ Create `PhanParamSignaturePHPDocMismatch*` issue types, for mismatches between `@method` and real signature/other `@method` tag.
+ Create `PhanAccessWrongInheritanceCategory*` issue types to warn about classes extending a trait/interface instead of class, etc. (#873)
+ Create `PhanExtendsFinalClass*` issue types to warn about classes extending from final classes.
+ Create `PhanAccessOverridesFinalMethod*` issue types to warn about methods overriding final methods.
+ Create `PhanTypeMagicVoidWithReturn` to warn if `void` methods such as `__construct`, `__set`, etc return a value that would be ignored. (Issue #913)
+ Add check for `PhanTypeMissingReturn` within closures. Properly emit `PhanTypeMissingReturn` in functions/methods containing closures. (Issue #599)
+ Improved checking for `PhanUndeclaredVariable` in array keys and conditional conditions. (Issue #912)
+ Improved warnings and inferences about internal function references for functions such as `sort`, `preg_match` (Issue #871, #958)
  Phan is now aware of many internal functions which normally ignore the original values of references passed in (E.g. `preg_match`)
+ Properly when code attempts to access static/non-static properties as if they were non-static/static. (Issue #936)
+ Create `PhanCommentOverrideOnNonOverrideMethod` and `PhanCommentOverrideOnNonOverrideConstant`. (Issue #926)
  These issue types will be emitted if `@override` is part of doc comment of a method or class constant which doesn't override or implement anything.
  (`@Override` and `@phan-override` can also be used as aliases of `@override`. `@override` is not currently part of any phpdoc standard.)
  NOTE: in Phan 0.8, annotations on class constants can't be read from `php-ast`
+ Add `@phan-closure-scope`, which can be used to annotate closure definitions with the namespaced class it will be bound to (Issue #309, #590, #790)
  (E.g. if the intent was that Closure->bindTo or Closure->bind would be called to bind it to `\MyNS\MyClass` (or an instance of that class),
  then a closure could be declared as `/** @phan-closure-scope \MyNS\MyClass */ function() { $this->somePrivateMyClassMethod(); }`
+ Add `Closure` as a first class type, (Previously, closures were treated as `callable` in some places) (Issue #978)

New Features (CLI, Configs)
+ Create `check_docblock_signature_param_type_match` (similar to `check_docblock_signature_return_type_match`) config setting
  to enable warning if phpdoc types are incompatible with the real types. True(enabled) by default.

  Create `prefer_narrowed_phpdoc_param_type` config setting (True by default, requires `check_docblock_signature_return_type_match` to be enabled).
  When it is true, Phan will analyze each function using the phpdoc param types instead of the provided signature types
  if the possible phpdoc types are narrower and compatible with the signature.
  (E.g. indicate that subclasses are expected over base classes, indicate that non-nullable is expected instead of nullable)
  This affects analysis both inside and outside the method.

  Aside: Phan currently defaults to preferring phpdoc type over real return type, and emits `PhanTypeMismatchDeclaredReturn` if the two are incompatible.
+ Create `enable_class_alias_support` config setting (disabled by default), which enables analyzing basic usage of class_alias. (Issue #586)
  Set it to true to enable it.
  NOTE: this is still experimental.
+ Warn to stderr about running Phan analysis with XDebug (Issue #116)
  The warning can be disabled by the Phan config setting `skip_slow_php_options_warning` to true.
+ Add a config setting 'scalar_implicit_partial' to allow moving away from 'scalar_implicit_cast' (Issue #541)
  This allows users to list out (and gradually remove) permitted scalar type casts.
+ Add `null_casts_as_array` and `array_casts_as_null` settings, which can be used while migrating away from `null_casts_as_any_type`.
  These will be checked if one of the types has a union type of `null`, as well as when checking if a nullable array can cast to a regular array.

Plugins

+ Redesign plugin system to be more efficient. (Issue #600)
  New plugins should extend `\Phan\PluginV2` and implement the interfaces for capabilities they need to have,
  such as `\Phan\PluginV2\AnalyzeClassCapability`.
  In the new plugin system, plugins will only be run when they need to (Phan no longer needs to invoke an empty method body).
  Old subclasses of `\Phan\Plugin\PluginImplementation` will continue to work, but will be less efficient.

Maintenance
+ Reduce memory usage by around 15% by using a more efficient representation of union types (PR #729).
  The optional extension https://github.com/runkit7/runkit_object_id can be installed to boost performance by around 10%.
+ Check method signatures compatibility against all overridden methods (e.g. interfaces with the same methods), not just the first ones (Issue #925)

Bug Fixes
+ Work around known bugs in current releases of two PECL extensions (Issue #888, #889)
+ Fix typo - Change `PhanParamSignatureRealMismatch` to `PhanParamSignatureRealMismatchReturnType`
+ Consistently exit with non-zero exit code if there are multiple processes, and any process failed to return valid results. (Issue #868)
+ Fixes #986 : PhanUndeclaredVariable used to fail to be emitted in some deeply nested expressions, such as `return $undefVar . 'suffix';`
+ Make Phan infer the return types of closures, both for closures invoked inline and closures declared then invoked later (Issue #564)
+ Phan now correctly analyze global functions for mismatches of phpdoc types and real parameter types.
  Previously, it wouldn't emit warnings for global functions, only for methods.
+ Don't add `mixed` to inferred union types of properties which already have non-empty phpdoc types. (Issue #512)
  mixed would just result in Phan failing to emit any types of issues.
+ When `simplify_ast` is true, simplify the ASTs parsed in the parse mode as well.
  Makes analysis consistent when `quick_mode` is false (AST nodes from the parse phase would also be used in the analysis phase)
+ Don't emit PhanTypeNonVarPassByRef on arguments that are function/method calls returning references. (Issue #236)
+ Emit PhanContextNotObject more reliably when not in class scope.

Backwards Incompatible Changes
+ Fix categories of some issue types, renumber error ids for the pylint error formatter to be unique and consistent.

0.8.4 Jun 13, 2017
------------------

### Backported from Phan 0.9.2

New Features (Analysis)
+ Add `PhanParamSignatureRealMismatch*` (e.g. `ParamSignatureRealMismatchTooManyRequiredParameters`),
  which ignores phpdoc types and imitates PHP's inheritance warning/error checks as closely as possible. (Issue #374)
  This has a much lower rate of false positives than `PhanParamSignatureMismatch`, which is based on Liskov Substitution Principle and also accounts for phpdoc types.
  (`PhanParamSignatureMismatch` continues to exist)
+ Create `PhanUndeclaredStaticProperty` (Issue #610)
  This is of higher severity than PhanUndeclaredProperty, because PHP 7 throws an Error.
  Also add `PhanAccessPropertyStaticAsNonStatic`
+ Supports magic instance/static `@method` annotations. (Issue #467)
  This is enabled by default.
+ Change the behavior of non-quick recursion (Affects emitted issues in large projects).
  Improve perfomance of non-quick analysis by checking for redundant analysis steps
  (E.g. calls from two different places passing the same union types for each parameter),
  continuing to recurse when passing by reference.
+ Support for checking for misuses of "@internal" annotations. Phan assumes this means it is internal to a namespace. (Issue #353)
  This checks properties, methods, class constants, and classes.
  (Adds `PhanAccessConstantInternal`, `PhanAccessClassInternal`, `PhanAccessClassConstantInternal`, `PhanAccessPropertyInternal`, `PhanAccessMethodInternal`)
  (The implementation may change)
+ Make conditionals such as `is_string` start applying to the condition in ternary operators (`$a ? $b : $c`)
+ Treat `resource`, `object`, and `mixed` as native types only when they occur in phpdoc.
  Outside of phpdoc (e.g. `$x instanceof resource`), analyze those names as if they were class names.
+ Emit low severity issues if Phan can't extract types from phpdoc,
  the phpdoc `@param` is out of sync with the code,
  or if the phpdoc annotation doesn't apply to an element type (Issue #778)
+ Allow inferring the type of variables from `===` conditionals such as `if ($x === true)`
+ Add issue type for non-abstract classes containing abstract methods from itself or its ancestors
  (`PhanClassContainsAbstractMethod`, `PhanClassContainsAbstractMethodInternal`)
+ Partial support for handling trait adaptations (`as`/`insteadof`) when using traits (Issue #312)
+ Start checking if uses of private/protected class methods *defined in a trait* are visible outside of that class.
  Before, Phan would always assume they were visible, to reduce false positives.
+ If Phan has inferred/been provided generic array types for a variable (e.g. `int[]`),
  then analysis of the code within `if (is_array($x))` will act as though the type is `int[]`.
  The checks `is_object` and `is_scalar` now also preserve known sub-types of the group of types.
  (If Phan isn't aware of any sub-types, it will infer the generic version, e.g. `object`)
+ Start checking if unanalyzable variable accesses such as `$$x` are very likely to be invalid or typos (e.g. $x is an object or array or null)
  Emit `PhanTypeSuspiciousIndirectVariable` if those are seen. (PR #809)
+ Add partial support for inferring the union types of the results of expressions such as `$x ^= 5` (e.g. in `foo($x ^= 5)`) (PR #809)
+ Thoroughly analyze the methods declared within traits,
  using only the information available within the trait. (Issue #800, PR #815)
  If new emitted issues are seen, users can (1) add abstract methods to traits, (2) add `@method` annotations, or (3) add `@suppress` annotations.

New Features (CLI, Configs)
+ (Linux/Unix only) Add Experimental Phan Daemon mode (PR #563 for Issue #22), which allows phan to run in the background, and accept TCP requests to analyze single files.
  (The implementation currently requires the `pcntl` extension, which does not in Windows)
  Server usage: `path/to/phan --daemonize-tcp-port 4846` (In the root directory of the project being analyzed)
  Client usage: `path/to/phan_client --daemonize-tcp-port 4846 -l src/file1.php [ -l src/file2.php ]`
+ Add `--color` CLI flag, with rudimentary unix terminal coloring for the plain text output formatter. (Issue #363)
  Color schemes are customizable with `color_scheme`, in the config file.
+ Add the `exclude_file_regex` config to exclude file paths based on a regular expression (e.g. tests or example files mixed with the codebase) (#635)
  The regular expression is run against the relative path within the project.
+ Add `--dump-parsed-file-list` option to print files which Phan would parse.
+ Add experimental `simplify_ast` config, to simplify the AST into a form which improves Phan's type inference.
  (E.g. handles some variable declarations within `if ()` statements.
   Infers that $x is a string for constructs such as `if (!is_string($x)) {return;} function_using_x($x);`)
  This is slow, and disabled by default.
+ Add `--include-analysis-file-list` option to define files that will be included in static analysis, to the exclusion of others.
+ Start emitting `PhanDeprecatedFunctionInternal` if an internal (to PHP) function/method is deprecated.
  (Phan emits `PhanUndeclaredFunction` if a function/method was removed; Functions deprecated in PHP 5.x were removed in 7.0)

Maintenance
+ Update function signature map to analyze `iterable` and `is_iterable` from php 7.1
  (is_iterable is ignored in phan 0.8)
+ Improve type inferences on functions with nullable default values.
+ Update miscellaneous new functions in php 7.1 standard library (e.g. `getenv`)

Bug Fixes
- Fix PhanTypeMismatchArgument, etc. for uses of `new static()`, static::CONST, etc in a method. (Issue #632)
- Fix uncaught exception when conditional node is a scalar (Issue #613)
- Existence of __get() no longer affects analyzing static properties. (Issue #610)
- Phan can now detect the declaration of constants relative to a `use`d namespace (Issue #509)
- Phan can now detect the declaration of functions relative to a `use`d namespace (Issue #510)
- Fix a bug where the JSON output printer accidentally escaped some output ("<"), causing invalid JSON.
- Fix a bug where a print/echo/method call erroneously marked methods/functions as having a return value. (Issue #811)
- Improve analysis of SimpleXMLElement (Issues #542, #539)
- Fix crash handling trait use aliases which change only the method's visibility (Issue #861)

Backwards Incompatible Changes
- Declarations of user-defined constants are now consistently
  analyzed in a case sensitive way.
  This may affect projects using `define(name, value, case_insensitive = true)`.
  Change the code being analyzed to exactly match the constant name in define())

### Backported from Phan 0.9.1

New Features (Analysis)
+ Conditions in `if(cond(A) && expr(A))` (e.g. `instanceof`, `is_string`, etc) now affect analysis of right hand side of `&&` (PR #540)
+ Add `PhanDeprecatedInterface` and `PhanDeprecatedTrait`, similar to `PhanDeprecatedClass`
+ Supports magic `@property` annotations, with aliases `@property-read` and @property-write`. (Issue #386)
  This is enabled by default.
  Also adds `@phan-forbid-undeclared-magic-properties` annotation,
  which will make Phan warn about undeclared properties if no real property or `@property` annotation exists.

New Features (CLI, Configs)
+ Add `--version` CLI flag
+ Move some rare CLI options from `--help` into `--extended-help`

Maintenance
+ Improved stability of analyzing phpdoc and real nullable types (Issue #567)
+ Fix type signatures Phan has for some internal methods.
+ Improve CLI `--progress-bar` tracking by printing 0% immediately.
+ Add Developer Certificate of Origin

Bug Fixes
+ Fix uncaught issue exception analyzing class constants (Issue #551)
+ Fix group use in ASTs
+ Fix false positives checking if native types can cast to/from nullable native types (Issue #567, #582)
+ Exit with non-zero exit code if an invalid CLI argument is passed to Phan

Backwards Incompatible Changes
+ Change the way that parameter's default values affect type inferences.
  (May now add to the union type or ignore default values. Used to always add the default value types)
  Add `@param` types if you encounter new issues.
  This was done to avoid false positives in cases such as `function foo($maybeArray = false)`
+ Increase minimum `ext-ast` version constraint to 0.1.4

### Backported from Phan 0.9.0

The 0.9.x versions will be tracking syntax from PHP versions 7.1.x and is runnable on PHP 7.1+.
Please use version 0.8.x if you're using a version of PHP < 7.1.

New Features (Analysis)
+ Support php 7.1 class constant visibility
+ Support variadic phpdoc in `@param`, e.g. `@param string ...$args`
  Avoid ambiguity by emitting `PhanTypeMismatchVariadicComment` and `PhanTypeMismatchVariadicParam`.
+ Initial support for php 7.1 nullable types and void, both in phpdoc and real parameters.
+ Initial support for php 7.1 `iterable` type
+ Both conditions from `if(cond(A) && cond(B))` (e.g. `instanceof`, `is_string`, etc.) now affect analysis of the if element's block (PR #540)
+ Apply conditionals such as `is_string` to type guards in ternary operators (Issue #465)
+ Allow certain checks for removing null from Phan's inferred types, reducing false positives (E.g. `if(!is_null($x) && $x->method())`) (#518)
+ Incomplete support for specifying the class scope in which a closure will be used/bound  (#309)
+ Support `@return self` in class context

New Features (CLI, Configs)
+ Introduce `check_docblock_signature_return_type_match` config (slow, disabled by default)
  (Checks if the phpdoc types match up with declared return types)

Maintenance
+ Add Code of Conduct
+ Fix type signatures for some internal methods and internal class properties.

Bug Fixes
+ Allow asserting `object` is a specific object type without warning (Issue #516)
+ Fix bugs in analysis of varargs within a function(Issue #516)
+ Treat null defaults in functions and methods the same way (Issue #508)
  In both, add null defaults to the UnionType only if there's already another type.
  In both, add non-null defaults to the UnionType (Contains `mixed` if there weren't any explicit types)
+ Specially handle phpdoc type aliases such as `boolean` only in phpdoc (Issue #471)
  (Outside of phpdoc, it refers to a class with the name `boolean`)
+ Add some internal classes other than `stdClass` which are allowed to have dynamic, undeclared properties (Issue #433)
+ Fix assertion errors when passing references by reference (Issue #500)

Backwards Incompatible Changes
+ Requires newer `ext-ast` version (Must support version 35).

0.8.3 Jan 26, 2017
------------------

The 0.8.x versions will be tracking syntax from PHP versions 7.0.x and is runnable on PHP 7.0+.
Please use version 0.8.x if you're using a version of PHP < 7.1.
For best results, run version 0.8.x with PHP 7.0 if you are analyzing a codebase which normally runs on php <= 7.0
(If php 7.1 is used, Phan will think that some new classes, methods, and functions exist or have different parameter lists because it gets this info from `Reflection`)

???<|MERGE_RESOLUTION|>--- conflicted
+++ resolved
@@ -1,9 +1,6 @@
 Phan NEWS
 
-<<<<<<< HEAD
-20 Jan 2018, Phan 0.8.11 (dev)
-=======
-?? ??? 2018, Phan 0.10.4 (dev)
+20 Jan 2018, Phan 0.8.12 (dev)
 ------------------------
 
 New Features(Analysis)
@@ -72,8 +69,7 @@
 + Fix a bug in `tool/make_stubs` when generating stubs of global functions.
 + Fix some bugs that occurred when Phan resolved inherited class constants in class elements such as properties. (#537 and #454)
 
-20 Jan 2018, Phan 0.10.3
->>>>>>> 2cc96840
+20 Jan 2018, Phan 0.8.11
 ------------------------
 
 ### Backported from Phan 0.10.3 (dev)
