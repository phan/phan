--- conflicted
+++ resolved
@@ -53,18 +53,13 @@
 - Phan can now detect the declaration of constants relative to a `use`d namespace (Issue #509)
 - Phan can now detect the declaration of functions relative to a `use`d namespace (Issue #510)
 
-<<<<<<< HEAD
-### Backported from Phan 0.9.1
-=======
 Backwards Incompatible Changes
 - Declarations of user-defined constants are now consistently
   analyzed in a case sensitive way.
   This may affect projects using `define(name, value, case_insensitive = true)`.
   Change the code being analyzed to exactly match the constant name in define())
  
-0.9.1 Mar 15, 2017
-------------------
->>>>>>> 90a506bb
+### Backported from Phan 0.9.1
 
 New Features (Analysis)
 + Conditions in `if(cond(A) && expr(A))` (e.g. `instanceof`, `is_string`, etc) now affect analysis of right hand side of `&&` (PR #540)
