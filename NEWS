Phan NEWS

<<<<<<< HEAD
?? ??? 2017, Phan 0.8.9
-----------------------

Phan 0.8.x switched from using AST version 40 (php-ast 0.1.4+) to AST version 50 (0.1.5+).

20 Oct 2017, Phan 0.8.9
-----------------------

Backported from Phan 0.9.7
=======
?? ??? 2017, Phan 0.10.2 (dev)

New Features(Analysis)
+ Support less ambiguous `?(T[])` and `(?T)[]` in phpdoc (#1213)
  Note that `(S|T)[]` is **not** supported yet.
+ Support alternate syntax `array<T>` and `array<Key, T>` in phpdoc (PR #1213)
  Note that Phan ignores the provided value of `Key` completely right now (i.e. same as `T[]`); Key types may be supported later.
+ Speed up phan analysis on small projects, reduce memory usage (Around 0.15 seconds and 15MB)
  This was done by deferring loading the information about internal classes and functions until that information was needed for analysis.

New Features (CLI, Configs)
+ Improve default update rate of `--progress-bar` (Update it every 0.10 seconds)

Bug Fixes
+ Fixes bugs in PrintfCheckerPlugin: Alignment goes before width, and objects with __toString() can cast to %s. (#1225)

20 Oct 2017, Phan 0.10.1
------------------------
>>>>>>> 848ed27a

New Features(Analysis)
+ Support `@return $this` in phpdoc for methods and magic methods 
  (but not elsewhere. E.g. `@param $this $varName` is not supported, use `@param static $varName`) (#634)
+ Check if functions/methods passed to array_map and array_filter are compatible with their arguments.
  Recursively analyze the functions/methods passed to array_map/array_filter if no types were provided. (unless quick mode is being used)

New Features (CLI, Configs)

+ Add Language Server Protocol support (Experimental) (#821)
  Compatibility: Unix, Linux (depends on php `pcntl` extension).
  This has the same analysis capabilities provided by [daemon mode](https://github.com/phan/phan/wiki/Using-Phan-Daemon-Mode#using-phan_client-from-an-editor).
  Supporting a standard protocol should make it easier to write extensions supporting Phan in various IDEs.
  See https://github.com/Microsoft/language-server-protocol/blob/master/README.md
+ Add config (`autoload_internal_extension_signatures`) to allow users to specify PHP extensions (modules) used by the analyzed project,
  along with stubs for Phan to use (instead of ReflectionFunction, etc) if the PHP binary used to run Phan doesn't have those extensions enabled. (#627)
  Add a script (`tool/make_stubs`) to output the contents of stubs to use for `autoload_internal_extension_signatures` (#627).
+ By default, automatically restart Phan without xdebug if xdebug is enabled. (#1161)
  If you wish to analyze a project using xdebug's functions, set `autoload_internal_extension_signatures`
  (e.g. `['xdebug' => 'vendor/phan/phan/.phan/internal_stubs/xdebug.phan_php']`)
  If you wish to use xdebug to debug Phan's analysis itself, set and export the environment variable `PHAN_ALLOW_XDEBUG=1`.
+ Improve analysis of return types of `array_pop`, `array_shift`, `current`, `end`, `next`, `prev`, `reset`, `array_map`, `array_filter`, etc.
  See ArrayReturnTypeOverridePlugin.php.
  Phan can analyze callables (for `array_map`/`array_filter`) of Closure form, as well as strings/2-part arrays that are inlined.
+ Add `--memory-limit` CLI option (e.g. `--memory-limit 500M`). If this option isn't provided, there is no memory limit. (#1148)

Maintenance
+ Document the `--disable-plugins` CLI flag.

Plugins
+ Add a new plugin capability `ReturnTypeOverrideCapability` which can override the return type of functions and methods on a case by case basis.
  (e.g. based on one or more of the argument types or values) (related to #612, #1181)
+ Add a new plugin capability `AnalyzeFunctionCallCapability` which can add logic to analyze calls to a small subset of functions.
  (e.g. based on one or more of the argument types or values) (#1181)
+ Make line numbers more accurate in DuplicateArrayKeyPlugin.
+ Add `PregRegexCheckerPlugin` to check for invalid regexes. (uses `AnalyzeFunctionCallCapability`).
  This plugin is able to resolve literals, global constants, and class constants as regexes.
  See [the corresponding section of .phan/plugins/README.md](.phan/plugins/README.md#pregregexcheckerpluginphp)
+ Add `PrintfCheckerPlugin` to check for invalid format strings or incorrect arguments in printf calls. (uses `AnalyzeFunctionCallCapability`)
  This plugin is able to resolve literals, global constants, and class constants as format strings.
  See [the corresponding section of .phan/plugins/README.md](.phan/plugins/README.md#printfcheckerpluginphp)

Bug Fixes
+ Properly check for undeclared classes in arrays within phpdoc `@param`, `@property`, `@method`, `@var`, and `@return` (etc.) types.
  Also, fix a bug in resolving namespaces of generic arrays that are nested 2 or more array levels deep.
+ Fix uncaught TypeError when magic property has the same name as a property. (#1141)
+ Make AlwaysReturnPlugin warn about functions/methods with real nullable return types failing to return a value.
+ Change the behavior of the `-d` flag, make it change the current working directory to the provided directory.
+ Properly set the real param type and return types of internal functions, in rare cases where that exists.
+ Support analyzing the rare case of namespaced internal global functions (e.g. `\ast\parse_code($code, $version)`)
+ Improve analysis of shorthand ternary operator: Remove false/null from cond_expr in `(cond_expr) ?: (false_expr)` (#1186)

0.8.8 Sep 24, 2017
------------------

Switched package name from etsy/phan to phan/phan.

0.8.7 Sep 24, 2017
------------------

Future releases (0.8.8+, 0.9.6+, 0.10.0+, etc.) will be published to phan/phan instead of etsy/phan on packagist.

After a few more patch releases, Phan 0.8.x will switch from AST version 40 (php-ast 0.1.4+)
to AST version 50 (0.1.5+).

New Features(Analysis)
+ Check types of dimensions when using array access syntax (#406, #1093)
  (E.g. for an `array`, check that the array dimension can cast to `int|string`)

New Features (CLI, Configs)
+ Add option `ignore_undeclared_functions_with_known_signatures` which can be set to `false`
  to always warn about global functions Phan has signatures for
  but are unavailable in the current PHP process (and enabled extensions, and the project being analyzed) (#1080)
  The default was/is to not warn, to reduce false positives.
+ Add CLI flag `--use-fallback-parser` (Experimental).  If this flags is provided, then when Phan analyzes a syntactically invalid file,
  it will try again with a parser which tolerates a few types of errors, and analyze the statements that could be parsed.
  Useful in combination with daemon mode.
+ Add `phpdoc_type_mapping` config setting.
  Projects can override this to make Phan ignore or substitute non-standard phpdoc2 types and common typos (#294)
  (E.g. `'phpdoc_type_mapping' => ['the' => '', 'unknown_type' => '', 'number' => 'int|float']`)

Maintenance
+ Increased minimum `ext-ast` version constraint to 0.1.5, switched to AST version 50.
+ Update links to project from github.com/etsy/phan to github.com/phan/phan.
+ Use the native `spl_object_id` function if it is available for the union type implementation.
  This will make phan 10% faster in PHP 7.2.
  (for PHP 7.1, https://github.com/runkit7/runkit_object_id 1.1.0+ also provides a native implementation of `spl_object_id`)
+ Reduce memory usage by around 5% by tracking only the file and lines associated with variables, instead of a full Context object.


Plugins
+ Increased minimum `ext-ast` version constraint to 0.1.5, switched to AST version 50.
  Third party plugins will need to create a different version, Decls were changed into regular Nodes
+ Implement `AnalyzePropertyCapability` and `FinalizeProcessCapability`.
  Make `UnusedSuppressionPlugin` start using `AnalyzePropertyCapability` and `FinalizeProcessCapability`.
  Fix bug where `UnusedSuppressionPlugin` could run before the suppressed issues would be emitted,
  making it falsely emit that suppressions were unused.

Bug Fixes
+ Fix a few incorrect property names for Phan's signatures of internal classes (#1085)
+ Fix bugs in lookup of relative and non-fully qualified class and function names (#1097)
+ Fix a bug affecting analysis of code when `simplify_ast` is true.
+ Fix uncaught NodeException when analyzing complex variables as references (#1116),
  e.g. `function_expecting_reference($$x)`.

0.8.6 Aug 15, 2017
------------------

### Backported from Phan 0.9.4

New Features (Analysis)
+ Check (the first 5) elements of returned arrays against the declared return union types, individually (Issue #935)
  (E.g. `/** @return int[] */ function foo() {return [2, "x"]; }` will now warn with `PhanTypeMismatchReturn` about returning `string[]`)
+ Check both sides of ternary conditionals against the declared return union types
  (E.g. `function foo($x) : int {return is_string($x) ? $x : 0; }` will now warn with `PhanTypeMismatchReturn`
  about returning a string).
+ Improved analysis of negations of conditions within ternary conditional operators and else/else if statements. (Issue #538)
  Support analysis of negation of the `||` operator. (E.g. `if (!(is_string($x) || is_int($x))) {...}`)
+ Make phan aware of blocks of code which will unconditionally throw or return. (Issue #308, #817, #996, #956)

  Don't infer variable types from blocks of code which unconditionally throw or return.

  Infer the negation of type assertions from if statements that unconditionally throw/return/break/continue 
  (E.g. `if (!is_string($x)) { return false; } functionUsingX($x);`)

  When checking if a variable is defined by all branches of an if statement, ignore branches which inconditionally throw/return/break/continue.
+ To reduce the false positives from analysis of the negation of type assertions,
  normalize nullable/boolean union types after analyzing code branches (E.g. if/else) affecting the types of those variables.
  (e.g. convert "bool|false|null" to "?bool")
+ Add a new plugin file `AlwaysReturnPlugin`. (Issue #996)
  This will add a stricter check that a function with a non-null return type *unconditionally* returns a value (or explicitly throws, or exit()s).
  Currently, Phan just checks if a function *may* return, or unconditionally throws.
+ Add a new plugin file `UnreachableCodePlugin` (in development).
  This will warn about statements that appear to be unreachable
  (statements occurring after unconditional return/break/throw/return/exit statements)

New Features (CLI, Configs)
+ Add config setting `prefer_narrowed_phpdoc_return_type` (See "New Features (CLI, Configs)),
  which will use only the phpdoc return types for inferences, if they're narrowed.
  This config is enabled by default, and requires `check_docblock_signature_return_type_match` to be enabled.

Bug Fixes
+ Work around notice about COMPILER_HALT_OFFSET on windows.
+ Fixes #462 : Fix type inferences for instanceof for checks with dynamic class names are provided.
  Valid class names are either a string or an instance of the class to check against.
  Warn if the class name is definitely invalid.
+ Fix false positives about undefined variables in isset()/empty() (Issue #1039)
  (Fixes bug introduced in Phan 0.9.3)
+ Fix false positive warnings about accessing protected methods from traits (Issue #1033)
  Act as though the class which used a trait is the place where the method was defined,
  so that method visibility checks work properly.
  Additionally, fix false positive warnings about visibility of method aliases from traits.
+ Warn about instantiation of class with inaccessible constructor (Issue #1043)
+ Fix rare uncaught exceptions (Various)
+ Make issues and plugin issues on properties consistently use suppressions from the plugin doc comment.

Changes In Emitted Issues
+ Improve `InvalidVariableIssetPlugin`. Change the names and messages for issue types.
  Emit `PhanPluginUndeclaredVariableInIsset` and `PhanPluginComplexVariableIsset`
  instead of `PhanUndeclaredVariable`.
  Stop erroneously warning about valid property fetches and checks of fields of superglobals.

0.8.5 Jul 11, 2017
------------------

### Backported from Phan 0.9.3

New Features (Analysis)
+ Automatically inherit `@param` and `@return` types from parent methods.
  This is controlled by the boolean config `inherit_phpdoc_types`, which is true by default.
  `analyze_signature_compatibility` must also be set to true (default is true) for this step to be performed.
+ Better analysis of calls to parent::__construct(). (Issue #852)
+ Warn with `PhanAccessOwnConstructor` if directly invoking self::__construct or static::__construct in some cases (partial).
+ Start analyzing the inside of for/while loops using the loop's condition (Issue #859)
  (Inferences may leak to outside of those loops. `do{} while(cond)` is not specially analyzed yet)
+ Improve analysis of types in expressions within compound conditions (Issue #847)
  (E.g. `if (is_array($x) && fn_expecting_array($x)) {...}`)
+ Evaluate the third part of a for loop with the context after the inner body is evaluated (Issue #477)
+ Emit `PhanUndeclaredVariableDim` if adding an array field to an undeclared variable. (Issue #841)
  Better analyze `list($var['field']) = values`
+ Improve accuracy of `PhanTypeMismatchDeclaredReturn` (Move the check to after parse phase is finished)
+ Enable `check_docblock_signature_return_type_match` and `check_docblock_signature_param_type_match` by default.
  Improve performance of those checks.
  Switch to checking individual types (of the union type) of the phpdoc types and emitting issues for each invalid part.
+ Create `PhanTypeMismatchDeclaredParam` (Move the check to after parse phase is finished)
  Also add config setting `prefer_narrowed_phpdoc_param_type` (See "New Features (CLI, Configs))
  This config is enabled by default.

  Also create `PhanTypeMismatchDeclaredParamNullable` when params such as `function foo(string $x = null)`
  are documented as the narrowed forms `@param null $x` or `@param string $x`.
  Those should be changed to either `string|null` or `?string`.
+ Detect undeclared return types at point of declaration, and emit `PhanUndeclaredTypeReturnType` (Issue #835)
+ Create `PhanParamSignaturePHPDocMismatch*` issue types, for mismatches between `@method` and real signature/other `@method` tag.
+ Create `PhanAccessWrongInheritanceCategory*` issue types to warn about classes extending a trait/interface instead of class, etc. (#873)
+ Create `PhanExtendsFinalClass*` issue types to warn about classes extending from final classes.
+ Create `PhanAccessOverridesFinalMethod*` issue types to warn about methods overriding final methods.
+ Create `PhanTypeMagicVoidWithReturn` to warn if `void` methods such as `__construct`, `__set`, etc return a value that would be ignored. (Issue #913)
+ Add check for `PhanTypeMissingReturn` within closures. Properly emit `PhanTypeMissingReturn` in functions/methods containing closures. (Issue #599)
+ Improved checking for `PhanUndeclaredVariable` in array keys and conditional conditions. (Issue #912)
+ Improved warnings and inferences about internal function references for functions such as `sort`, `preg_match` (Issue #871, #958)
  Phan is now aware of many internal functions which normally ignore the original values of references passed in (E.g. `preg_match`)
+ Properly when code attempts to access static/non-static properties as if they were non-static/static. (Issue #936)
+ Create `PhanCommentOverrideOnNonOverrideMethod` and `PhanCommentOverrideOnNonOverrideConstant`. (Issue #926)
  These issue types will be emitted if `@override` is part of doc comment of a method or class constant which doesn't override or implement anything.
  (`@Override` and `@phan-override` can also be used as aliases of `@override`. `@override` is not currently part of any phpdoc standard.)
  NOTE: in Phan 0.8, annotations on class constants can't be read from `php-ast`
+ Add `@phan-closure-scope`, which can be used to annotate closure definitions with the namespaced class it will be bound to (Issue #309, #590, #790)
  (E.g. if the intent was that Closure->bindTo or Closure->bind would be called to bind it to `\MyNS\MyClass` (or an instance of that class),
  then a closure could be declared as `/** @phan-closure-scope \MyNS\MyClass */ function() { $this->somePrivateMyClassMethod(); }`
+ Add `Closure` as a first class type, (Previously, closures were treated as `callable` in some places) (Issue #978)

New Features (CLI, Configs)
+ Create `check_docblock_signature_param_type_match` (similar to `check_docblock_signature_return_type_match`) config setting
  to enable warning if phpdoc types are incompatible with the real types. True(enabled) by default.

  Create `prefer_narrowed_phpdoc_param_type` config setting (True by default, requires `check_docblock_signature_return_type_match` to be enabled).
  When it is true, Phan will analyze each function using the phpdoc param types instead of the provided signature types 
  if the possible phpdoc types are narrower and compatible with the signature.
  (E.g. indicate that subclasses are expected over base classes, indicate that non-nullable is expected instead of nullable)
  This affects analysis both inside and outside the method.

  Aside: Phan currently defaults to preferring phpdoc type over real return type, and emits `PhanTypeMismatchDeclaredReturn` if the two are incompatible.
+ Create `enable_class_alias_support` config setting (disabled by default), which enables analyzing basic usage of class_alias. (Issue #586)
  Set it to true to enable it.
  NOTE: this is still experimental.
+ Warn to stderr about running Phan analysis with XDebug (Issue #116)
  The warning can be disabled by the Phan config setting `skip_slow_php_options_warning` to true.
+ Add a config setting 'scalar_implicit_partial' to allow moving away from 'scalar_implicit_cast' (Issue #541)
  This allows users to list out (and gradually remove) permitted scalar type casts.
+ Add `null_casts_as_array` and `array_casts_as_null` settings, which can be used while migrating away from `null_casts_as_any_type`.
  These will be checked if one of the types has a union type of `null`, as well as when checking if a nullable array can cast to a regular array.

Plugins

+ Redesign plugin system to be more efficient. (Issue #600)
  New plugins should extend `\Phan\PluginV2` and implement the interfaces for capabilities they need to have,
  such as `\Phan\PluginV2\AnalyzeClassCapability`.
  In the new plugin system, plugins will only be run when they need to (Phan no longer needs to invoke an empty method body).
  Old subclasses of `\Phan\Plugin\PluginImplementation` will continue to work, but will be less efficient.

Maintenance
+ Reduce memory usage by around 15% by using a more efficient representation of union types (PR #729).
  The optional extension https://github.com/runkit7/runkit_object_id can be installed to boost performance by around 10%.
+ Check method signatures compatibility against all overridden methods (e.g. interfaces with the same methods), not just the first ones (Issue #925)

Bug Fixes
+ Work around known bugs in current releases of two PECL extensions (Issue #888, #889)
+ Fix typo - Change `PhanParamSignatureRealMismatch` to `PhanParamSignatureRealMismatchReturnType`
+ Consistently exit with non-zero exit code if there are multiple processes, and any process failed to return valid results. (Issue #868)
+ Fixes #986 : PhanUndeclaredVariable used to fail to be emitted in some deeply nested expressions, such as `return $undefVar . 'suffix';`
+ Make Phan infer the return types of closures, both for closures invoked inline and closures declared then invoked later (Issue #564)
+ Phan now correctly analyze global functions for mismatches of phpdoc types and real parameter types.
  Previously, it wouldn't emit warnings for global functions, only for methods.
+ Don't add `mixed` to inferred union types of properties which already have non-empty phpdoc types. (Issue #512)
  mixed would just result in Phan failing to emit any types of issues.
+ When `simplify_ast` is true, simplify the ASTs parsed in the parse mode as well.
  Makes analysis consistent when `quick_mode` is false (AST nodes from the parse phase would also be used in the analysis phase)
+ Don't emit PhanTypeNonVarPassByRef on arguments that are function/method calls returning references. (Issue #236)
+ Emit PhanContextNotObject more reliably when not in class scope.

Backwards Incompatible Changes
+ Fix categories of some issue types, renumber error ids for the pylint error formatter to be unique and consistent.

0.8.4 Jun 13, 2017
------------------

### Backported from Phan 0.9.2

New Features (Analysis)
+ Add `PhanParamSignatureRealMismatch*` (e.g. `ParamSignatureRealMismatchTooManyRequiredParameters`),
  which ignores phpdoc types and imitates PHP's inheritance warning/error checks as closely as possible. (Issue #374)
  This has a much lower rate of false positives than `PhanParamSignatureMismatch`, which is based on Liskov Substitution Principle and also accounts for phpdoc types.
  (`PhanParamSignatureMismatch` continues to exist)
+ Create `PhanUndeclaredStaticProperty` (Issue #610)
  This is of higher severity than PhanUndeclaredProperty, because PHP 7 throws an Error.
  Also add `PhanAccessPropertyStaticAsNonStatic`
+ Supports magic instance/static `@method` annotations. (Issue #467)
  This is enabled by default.
+ Change the behavior of non-quick recursion (Affects emitted issues in large projects).
  Improve perfomance of non-quick analysis by checking for redundant analysis steps
  (E.g. calls from two different places passing the same union types for each parameter),
  continuing to recurse when passing by reference.
+ Support for checking for misuses of "@internal" annotations. Phan assumes this means it is internal to a namespace. (Issue #353)
  This checks properties, methods, class constants, and classes.
  (Adds `PhanAccessConstantInternal`, `PhanAccessClassInternal`, `PhanAccessClassConstantInternal`, `PhanAccessPropertyInternal`, `PhanAccessMethodInternal`)
  (The implementation may change)
+ Make conditionals such as `is_string` start applying to the condition in ternary operators (`$a ? $b : $c`)
+ Treat `resource`, `object`, and `mixed` as native types only when they occur in phpdoc.
  Outside of phpdoc (e.g. `$x instanceof resource`), analyze those names as if they were class names.
+ Emit low severity issues if Phan can't extract types from phpdoc,
  the phpdoc `@param` is out of sync with the code,
  or if the phpdoc annotation doesn't apply to an element type (Issue #778)
+ Allow inferring the type of variables from `===` conditionals such as `if ($x === true)`
+ Add issue type for non-abstract classes containing abstract methods from itself or its ancestors
  (`PhanClassContainsAbstractMethod`, `PhanClassContainsAbstractMethodInternal`)
+ Partial support for handling trait adaptations (`as`/`insteadof`) when using traits (Issue #312)
+ Start checking if uses of private/protected class methods *defined in a trait* are visible outside of that class.
  Before, Phan would always assume they were visible, to reduce false positives.
+ If Phan has inferred/been provided generic array types for a variable (e.g. `int[]`),
  then analysis of the code within `if (is_array($x))` will act as though the type is `int[]`.
  The checks `is_object` and `is_scalar` now also preserve known sub-types of the group of types.
  (If Phan isn't aware of any sub-types, it will infer the generic version, e.g. `object`)
+ Start checking if unanalyzable variable accesses such as `$$x` are very likely to be invalid or typos (e.g. $x is an object or array or null)
  Emit `PhanTypeSuspiciousIndirectVariable` if those are seen. (PR #809)
+ Add partial support for inferring the union types of the results of expressions such as `$x ^= 5` (e.g. in `foo($x ^= 5)`) (PR #809)
+ Thoroughly analyze the methods declared within traits,
  using only the information available within the trait. (Issue #800, PR #815)
  If new emitted issues are seen, users can (1) add abstract methods to traits, (2) add `@method` annotations, or (3) add `@suppress` annotations.

New Features (CLI, Configs)
+ (Linux/Unix only) Add Experimental Phan Daemon mode (PR #563 for Issue #22), which allows phan to run in the background, and accept TCP requests to analyze single files.
  (The implementation currently requires the `pcntl` extension, which does not in Windows)
  Server usage: `path/to/phan --daemonize-tcp-port 4846` (In the root directory of the project being analyzed)
  Client usage: `path/to/phan_client --daemonize-tcp-port 4846 -l src/file1.php [ -l src/file2.php ]`
+ Add `--color` CLI flag, with rudimentary unix terminal coloring for the plain text output formatter. (Issue #363)
  Color schemes are customizable with `color_scheme`, in the config file.
+ Add the `exclude_file_regex` config to exclude file paths based on a regular expression (e.g. tests or example files mixed with the codebase) (#635)
  The regular expression is run against the relative path within the project.
+ Add `--dump-parsed-file-list` option to print files which Phan would parse.
+ Add experimental `simplify_ast` config, to simplify the AST into a form which improves Phan's type inference.
  (E.g. handles some variable declarations within `if ()` statements.
   Infers that $x is a string for constructs such as `if (!is_string($x)) {return;} function_using_x($x);`)
  This is slow, and disabled by default.
+ Add `--include-analysis-file-list` option to define files that will be included in static analysis, to the exclusion of others.
+ Start emitting `PhanDeprecatedFunctionInternal` if an internal (to PHP) function/method is deprecated.
  (Phan emits `PhanUndeclaredFunction` if a function/method was removed; Functions deprecated in PHP 5.x were removed in 7.0)

Maintenance
+ Update function signature map to analyze `iterable` and `is_iterable` from php 7.1
  (is_iterable is ignored in phan 0.8)
+ Improve type inferences on functions with nullable default values.
+ Update miscellaneous new functions in php 7.1 standard library (e.g. `getenv`)

Bug Fixes
- Fix PhanTypeMismatchArgument, etc. for uses of `new static()`, static::CONST, etc in a method. (Issue #632)
- Fix uncaught exception when conditional node is a scalar (Issue #613)
- Existence of __get() no longer affects analyzing static properties. (Issue #610)
- Phan can now detect the declaration of constants relative to a `use`d namespace (Issue #509)
- Phan can now detect the declaration of functions relative to a `use`d namespace (Issue #510)
- Fix a bug where the JSON output printer accidentally escaped some output ("<"), causing invalid JSON.
- Fix a bug where a print/echo/method call erroneously marked methods/functions as having a return value. (Issue #811)
- Improve analysis of SimpleXMLElement (Issues #542, #539)
- Fix crash handling trait use aliases which change only the method's visibility (Issue #861)

Backwards Incompatible Changes
- Declarations of user-defined constants are now consistently
  analyzed in a case sensitive way.
  This may affect projects using `define(name, value, case_insensitive = true)`.
  Change the code being analyzed to exactly match the constant name in define())
 
### Backported from Phan 0.9.1

New Features (Analysis)
+ Conditions in `if(cond(A) && expr(A))` (e.g. `instanceof`, `is_string`, etc) now affect analysis of right hand side of `&&` (PR #540)
+ Add `PhanDeprecatedInterface` and `PhanDeprecatedTrait`, similar to `PhanDeprecatedClass`
+ Supports magic `@property` annotations, with aliases `@property-read` and @property-write`. (Issue #386)
  This is enabled by default.
  Also adds `@phan-forbid-undeclared-magic-properties` annotation,
  which will make Phan warn about undeclared properties if no real property or `@property` annotation exists.

New Features (CLI, Configs)
+ Add `--version` CLI flag
+ Move some rare CLI options from `--help` into `--extended-help`

Maintenance
+ Improved stability of analyzing phpdoc and real nullable types (Issue #567)
+ Fix type signatures Phan has for some internal methods.
+ Improve CLI `--progress-bar` tracking by printing 0% immediately.
+ Add Developer Certificate of Origin

Bug Fixes
+ Fix uncaught issue exception analyzing class constants (Issue #551)
+ Fix group use in ASTs
+ Fix false positives checking if native types can cast to/from nullable native types (Issue #567, #582)
+ Exit with non-zero exit code if an invalid CLI argument is passed to Phan

Backwards Incompatible Changes
+ Change the way that parameter's default values affect type inferences.
  (May now add to the union type or ignore default values. Used to always add the default value types)
  Add `@param` types if you encounter new issues.
  This was done to avoid false positives in cases such as `function foo($maybeArray = false)`
+ Increase minimum `ext-ast` version constraint to 0.1.4

### Backported from Phan 0.9.0

The 0.9.x versions will be tracking syntax from PHP versions 7.1.x and is runnable on PHP 7.1+.
Please use version 0.8.x if you're using a version of PHP < 7.1.

New Features (Analysis)
+ Support php 7.1 class constant visibility
+ Support variadic phpdoc in `@param`, e.g. `@param string ...$args`
  Avoid ambiguity by emitting `PhanTypeMismatchVariadicComment` and `PhanTypeMismatchVariadicParam`.
+ Initial support for php 7.1 nullable types and void, both in phpdoc and real parameters.
+ Initial support for php 7.1 `iterable` type
+ Both conditions from `if(cond(A) && cond(B))` (e.g. `instanceof`, `is_string`, etc.) now affect analysis of the if element's block (PR #540)
+ Apply conditionals such as `is_string` to type guards in ternary operators (Issue #465)
+ Allow certain checks for removing null from Phan's inferred types, reducing false positives (E.g. `if(!is_null($x) && $x->method())`) (#518)
+ Incomplete support for specifying the class scope in which a closure will be used/bound  (#309)
+ Support `@return self` in class context

New Features (CLI, Configs)
+ Introduce `check_docblock_signature_return_type_match` config (slow, disabled by default)
  (Checks if the phpdoc types match up with declared return types)

Maintenance
+ Add Code of Conduct
+ Fix type signatures for some internal methods and internal class properties.

Bug Fixes
+ Allow asserting `object` is a specific object type without warning (Issue #516)
+ Fix bugs in analysis of varargs within a function(Issue #516)
+ Treat null defaults in functions and methods the same way (Issue #508)
  In both, add null defaults to the UnionType only if there's already another type.
  In both, add non-null defaults to the UnionType (Contains `mixed` if there weren't any explicit types)
+ Specially handle phpdoc type aliases such as `boolean` only in phpdoc (Issue #471)
  (Outside of phpdoc, it refers to a class with the name `boolean`)
+ Add some internal classes other than `stdClass` which are allowed to have dynamic, undeclared properties (Issue #433)
+ Fix assertion errors when passing references by reference (Issue #500)

Backwards Incompatible Changes
+ Requires newer `ext-ast` version (Must support version 35).

0.8.3 Jan 26, 2017
------------------

The 0.8.x versions will be tracking syntax from PHP versions 7.0.x and is runnable on PHP 7.0+.
Please use version 0.8.x if you're using a version of PHP < 7.1.
For best results, run version 0.8.x with PHP 7.0 if you are analyzing a codebase which normally runs on php <= 7.0 
(If php 7.1 is used, Phan will think that some new classes, methods, and functions exist or have different parameter lists because it gets this info from `Reflection`)

???<|MERGE_RESOLUTION|>--- conflicted
+++ resolved
@@ -1,17 +1,11 @@
 Phan NEWS
 
-<<<<<<< HEAD
-?? ??? 2017, Phan 0.8.9
+?? ??? 2017, Phan 0.8.10
 -----------------------
 
-Phan 0.8.x switched from using AST version 40 (php-ast 0.1.4+) to AST version 50 (0.1.5+).
-
-20 Oct 2017, Phan 0.8.9
------------------------
-
-Backported from Phan 0.9.7
-=======
-?? ??? 2017, Phan 0.10.2 (dev)
+Phan 0.8.x switched from using AST version 40 (php-ast 0.1.4+) to AST version 50 (0.1.5+) in this release.
+
+Backported from Phan 0.10.2 (dev)
 
 New Features(Analysis)
 + Support less ambiguous `?(T[])` and `(?T)[]` in phpdoc (#1213)
@@ -27,9 +21,10 @@
 Bug Fixes
 + Fixes bugs in PrintfCheckerPlugin: Alignment goes before width, and objects with __toString() can cast to %s. (#1225)
 
-20 Oct 2017, Phan 0.10.1
-------------------------
->>>>>>> 848ed27a
+20 Oct 2017, Phan 0.8.9
+-----------------------
+
+Backported from Phan 0.9.7
 
 New Features(Analysis)
 + Support `@return $this` in phpdoc for methods and magic methods 
