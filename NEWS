--- conflicted
+++ resolved
@@ -1,10 +1,6 @@
 Phan NEWS
 
-<<<<<<< HEAD
-?? ??? 2018, Phan 0.11.1 (dev)
-=======
-20 Jan 2018, Phan 0.10.3 (dev)
->>>>>>> c39ac076
+20 Jan 2018, Phan 0.11.1 (dev)
 ------------------------
 
 ### Ported from Phan 0.10.3 (dev)
