--- conflicted
+++ resolved
@@ -4,11 +4,7 @@
         "Read more about it at https://getcomposer.org/doc/01-basic-usage.md#composer-lock-the-lock-file",
         "This file is @generated automatically"
     ],
-<<<<<<< HEAD
-    "content-hash": "8b45a2d53f9e543c1e8a689ac818c903",
-=======
-    "content-hash": "e83dc6b770d5d80cc2b5ca3ae3273f87",
->>>>>>> 93b2c77c
+    "content-hash": "ebe9f1ac0c52b5a465ad029575f21bea",
     "packages": [
         {
             "name": "felixfbecker/advanced-json-rpc",
@@ -446,7 +442,6 @@
         },
         {
             "name": "symfony/console",
-<<<<<<< HEAD
             "version": "v3.4.4",
             "source": {
                 "type": "git",
@@ -457,18 +452,6 @@
                 "type": "zip",
                 "url": "https://api.github.com/repos/symfony/console/zipball/26b6f419edda16c19775211987651cb27baea7f1",
                 "reference": "26b6f419edda16c19775211987651cb27baea7f1",
-=======
-            "version": "v4.0.4",
-            "source": {
-                "type": "git",
-                "url": "https://github.com/symfony/console.git",
-                "reference": "36d5b41e7d4e1ccf0370f6babe966c08ef0a1488"
-            },
-            "dist": {
-                "type": "zip",
-                "url": "https://api.github.com/repos/symfony/console/zipball/36d5b41e7d4e1ccf0370f6babe966c08ef0a1488",
-                "reference": "36d5b41e7d4e1ccf0370f6babe966c08ef0a1488",
->>>>>>> 93b2c77c
                 "shasum": ""
             },
             "require": {
@@ -524,7 +507,6 @@
             ],
             "description": "Symfony Console Component",
             "homepage": "https://symfony.com",
-<<<<<<< HEAD
             "time": "2018-01-29T09:03:43+00:00"
         },
         {
@@ -582,9 +564,6 @@
             "description": "Symfony Debug Component",
             "homepage": "https://symfony.com",
             "time": "2018-01-18T22:16:57+00:00"
-=======
-            "time": "2018-01-29T09:06:29+00:00"
->>>>>>> 93b2c77c
         },
         {
             "name": "symfony/polyfill-mbstring",
