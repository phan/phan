{
    "_readme": [
        "This file locks the dependencies of your project to a known state",
        "Read more about it at https://getcomposer.org/doc/01-basic-usage.md#installing-dependencies",
        "This file is @generated automatically"
    ],
<<<<<<< HEAD
    "content-hash": "7fea756f10d0852ce0d69bfaacdbdcff",
=======
    "content-hash": "72cdb034f51e3724760c86074bbe15b0",
>>>>>>> dd0d11f6
    "packages": [
        {
            "name": "composer/semver",
            "version": "3.2.0",
            "source": {
                "type": "git",
                "url": "https://github.com/composer/semver.git",
                "reference": "da7ce661431b17a71271cdf7f5437dc722133123"
            },
            "dist": {
                "type": "zip",
                "url": "https://api.github.com/repos/composer/semver/zipball/da7ce661431b17a71271cdf7f5437dc722133123",
                "reference": "da7ce661431b17a71271cdf7f5437dc722133123",
                "shasum": ""
            },
            "require": {
                "php": "^5.3.2 || ^7.0 || ^8.0"
            },
            "require-dev": {
                "phpstan/phpstan": "^0.12.19",
                "symfony/phpunit-bridge": "^4.2 || ^5"
            },
            "type": "library",
            "extra": {
                "branch-alias": {
                    "dev-main": "3.x-dev"
                }
            },
            "autoload": {
                "psr-4": {
                    "Composer\\Semver\\": "src"
                }
            },
            "notification-url": "https://packagist.org/downloads/",
            "license": [
                "MIT"
            ],
            "authors": [
                {
                    "name": "Nils Adermann",
                    "email": "naderman@naderman.de",
                    "homepage": "http://www.naderman.de"
                },
                {
                    "name": "Jordi Boggiano",
                    "email": "j.boggiano@seld.be",
                    "homepage": "http://seld.be"
                },
                {
                    "name": "Rob Bast",
                    "email": "rob.bast@gmail.com",
                    "homepage": "http://robbast.nl"
                }
            ],
            "description": "Semver library that offers utilities, version constraint parsing and validation.",
            "keywords": [
                "semantic",
                "semver",
                "validation",
                "versioning"
            ],
            "funding": [
                {
                    "url": "https://packagist.com",
                    "type": "custom"
                },
                {
                    "url": "https://github.com/composer",
                    "type": "github"
                },
                {
                    "url": "https://tidelift.com/funding/github/packagist/composer/composer",
                    "type": "tidelift"
                }
            ],
            "time": "2020-09-09T09:39:19+00:00"
        },
        {
            "name": "composer/xdebug-handler",
            "version": "1.4.3",
            "source": {
                "type": "git",
                "url": "https://github.com/composer/xdebug-handler.git",
                "reference": "ebd27a9866ae8254e873866f795491f02418c5a5"
            },
            "dist": {
                "type": "zip",
                "url": "https://api.github.com/repos/composer/xdebug-handler/zipball/ebd27a9866ae8254e873866f795491f02418c5a5",
                "reference": "ebd27a9866ae8254e873866f795491f02418c5a5",
                "shasum": ""
            },
            "require": {
                "php": "^5.3.2 || ^7.0 || ^8.0",
                "psr/log": "^1.0"
            },
            "require-dev": {
                "phpunit/phpunit": "^4.8.35 || ^5.7 || 6.5 - 8"
            },
            "type": "library",
            "autoload": {
                "psr-4": {
                    "Composer\\XdebugHandler\\": "src"
                }
            },
            "notification-url": "https://packagist.org/downloads/",
            "license": [
                "MIT"
            ],
            "authors": [
                {
                    "name": "John Stevenson",
                    "email": "john-stevenson@blueyonder.co.uk"
                }
            ],
            "description": "Restarts a process without Xdebug.",
            "keywords": [
                "Xdebug",
                "performance"
            ],
            "funding": [
                {
                    "url": "https://packagist.com",
                    "type": "custom"
                },
                {
                    "url": "https://github.com/composer",
                    "type": "github"
                },
                {
                    "url": "https://tidelift.com/funding/github/packagist/composer/composer",
                    "type": "tidelift"
                }
            ],
            "time": "2020-08-19T10:27:58+00:00"
        },
        {
            "name": "felixfbecker/advanced-json-rpc",
            "version": "v3.1.1",
            "source": {
                "type": "git",
                "url": "https://github.com/felixfbecker/php-advanced-json-rpc.git",
                "reference": "0ed363f8de17d284d479ec813c9ad3f6834b5c40"
            },
            "dist": {
                "type": "zip",
                "url": "https://api.github.com/repos/felixfbecker/php-advanced-json-rpc/zipball/0ed363f8de17d284d479ec813c9ad3f6834b5c40",
                "reference": "0ed363f8de17d284d479ec813c9ad3f6834b5c40",
                "shasum": ""
            },
            "require": {
                "netresearch/jsonmapper": "^1.0 || ^2.0",
                "php": ">=7.0",
                "phpdocumentor/reflection-docblock": "^4.0.0 || ^5.0.0"
            },
            "require-dev": {
                "phpunit/phpunit": "^6.0.0"
            },
            "type": "library",
            "autoload": {
                "psr-4": {
                    "AdvancedJsonRpc\\": "lib/"
                }
            },
            "notification-url": "https://packagist.org/downloads/",
            "license": [
                "ISC"
            ],
            "authors": [
                {
                    "name": "Felix Becker",
                    "email": "felix.b@outlook.com"
                }
            ],
            "description": "A more advanced JSONRPC implementation",
            "time": "2020-03-11T15:21:41+00:00"
        },
        {
            "name": "microsoft/tolerant-php-parser",
<<<<<<< HEAD
            "version": "dev-master",
            "source": {
                "type": "git",
                "url": "https://github.com/microsoft/tolerant-php-parser.git",
                "reference": "b5c7cd4a7e64afa79e787d4d762b8af9859e05de"
            },
            "dist": {
                "type": "zip",
                "url": "https://api.github.com/repos/microsoft/tolerant-php-parser/zipball/b5c7cd4a7e64afa79e787d4d762b8af9859e05de",
                "reference": "b5c7cd4a7e64afa79e787d4d762b8af9859e05de",
=======
            "version": "v0.0.23",
            "source": {
                "type": "git",
                "url": "https://github.com/microsoft/tolerant-php-parser.git",
                "reference": "1d76657e3271754515ace52501d3e427eca42ad0"
            },
            "dist": {
                "type": "zip",
                "url": "https://api.github.com/repos/microsoft/tolerant-php-parser/zipball/1d76657e3271754515ace52501d3e427eca42ad0",
                "reference": "1d76657e3271754515ace52501d3e427eca42ad0",
>>>>>>> dd0d11f6
                "shasum": ""
            },
            "require": {
                "php": ">=7.0"
            },
            "require-dev": {
                "phpunit/phpunit": "^6.4"
            },
            "type": "library",
            "autoload": {
                "psr-4": {
                    "Microsoft\\PhpParser\\": [
                        "src/"
                    ]
                }
            },
            "notification-url": "https://packagist.org/downloads/",
            "license": [
                "MIT"
            ],
            "authors": [
                {
                    "name": "Rob Lourens",
                    "email": "roblou@microsoft.com"
                }
            ],
            "description": "Tolerant PHP-to-AST parser designed for IDE usage scenarios",
<<<<<<< HEAD
            "time": "2020-09-13T17:11:49+00:00"
=======
            "time": "2020-09-13T17:29:12+00:00"
>>>>>>> dd0d11f6
        },
        {
            "name": "netresearch/jsonmapper",
            "version": "v2.1.0",
            "source": {
                "type": "git",
                "url": "https://github.com/cweiske/jsonmapper.git",
                "reference": "e0f1e33a71587aca81be5cffbb9746510e1fe04e"
            },
            "dist": {
                "type": "zip",
                "url": "https://api.github.com/repos/cweiske/jsonmapper/zipball/e0f1e33a71587aca81be5cffbb9746510e1fe04e",
                "reference": "e0f1e33a71587aca81be5cffbb9746510e1fe04e",
                "shasum": ""
            },
            "require": {
                "ext-json": "*",
                "ext-pcre": "*",
                "ext-reflection": "*",
                "ext-spl": "*",
                "php": ">=5.6"
            },
            "require-dev": {
                "phpunit/phpunit": "~4.8.35 || ~5.7 || ~6.4 || ~7.0",
                "squizlabs/php_codesniffer": "~3.5"
            },
            "type": "library",
            "autoload": {
                "psr-0": {
                    "JsonMapper": "src/"
                }
            },
            "notification-url": "https://packagist.org/downloads/",
            "license": [
                "OSL-3.0"
            ],
            "authors": [
                {
                    "name": "Christian Weiske",
                    "email": "cweiske@cweiske.de",
                    "homepage": "http://github.com/cweiske/jsonmapper/",
                    "role": "Developer"
                }
            ],
            "description": "Map nested JSON structures onto PHP classes",
            "time": "2020-04-16T18:48:43+00:00"
        },
        {
            "name": "phpdocumentor/reflection-common",
            "version": "2.2.0",
            "source": {
                "type": "git",
                "url": "https://github.com/phpDocumentor/ReflectionCommon.git",
                "reference": "1d01c49d4ed62f25aa84a747ad35d5a16924662b"
            },
            "dist": {
                "type": "zip",
                "url": "https://api.github.com/repos/phpDocumentor/ReflectionCommon/zipball/1d01c49d4ed62f25aa84a747ad35d5a16924662b",
                "reference": "1d01c49d4ed62f25aa84a747ad35d5a16924662b",
                "shasum": ""
            },
            "require": {
                "php": "^7.2 || ^8.0"
            },
            "type": "library",
            "extra": {
                "branch-alias": {
                    "dev-2.x": "2.x-dev"
                }
            },
            "autoload": {
                "psr-4": {
                    "phpDocumentor\\Reflection\\": "src/"
                }
            },
            "notification-url": "https://packagist.org/downloads/",
            "license": [
                "MIT"
            ],
            "authors": [
                {
                    "name": "Jaap van Otterdijk",
                    "email": "opensource@ijaap.nl"
                }
            ],
            "description": "Common reflection classes used by phpdocumentor to reflect the code structure",
            "homepage": "http://www.phpdoc.org",
            "keywords": [
                "FQSEN",
                "phpDocumentor",
                "phpdoc",
                "reflection",
                "static analysis"
            ],
            "time": "2020-06-27T09:03:43+00:00"
        },
        {
            "name": "phpdocumentor/reflection-docblock",
            "version": "5.2.1",
            "source": {
                "type": "git",
                "url": "https://github.com/phpDocumentor/ReflectionDocBlock.git",
                "reference": "d870572532cd70bc3fab58f2e23ad423c8404c44"
            },
            "dist": {
                "type": "zip",
                "url": "https://api.github.com/repos/phpDocumentor/ReflectionDocBlock/zipball/d870572532cd70bc3fab58f2e23ad423c8404c44",
                "reference": "d870572532cd70bc3fab58f2e23ad423c8404c44",
                "shasum": ""
            },
            "require": {
                "ext-filter": "*",
                "php": "^7.2 || ^8.0",
                "phpdocumentor/reflection-common": "^2.2",
                "phpdocumentor/type-resolver": "^1.3",
                "webmozart/assert": "^1.9.1"
            },
            "require-dev": {
                "mockery/mockery": "~1.3.2"
            },
            "type": "library",
            "extra": {
                "branch-alias": {
                    "dev-master": "5.x-dev"
                }
            },
            "autoload": {
                "psr-4": {
                    "phpDocumentor\\Reflection\\": "src"
                }
            },
            "notification-url": "https://packagist.org/downloads/",
            "license": [
                "MIT"
            ],
            "authors": [
                {
                    "name": "Mike van Riel",
                    "email": "me@mikevanriel.com"
                },
                {
                    "name": "Jaap van Otterdijk",
                    "email": "account@ijaap.nl"
                }
            ],
            "description": "With this component, a library can provide support for annotations via DocBlocks or otherwise retrieve information that is embedded in a DocBlock.",
            "time": "2020-08-15T11:14:08+00:00"
        },
        {
            "name": "phpdocumentor/type-resolver",
            "version": "1.3.0",
            "source": {
                "type": "git",
                "url": "https://github.com/phpDocumentor/TypeResolver.git",
                "reference": "e878a14a65245fbe78f8080eba03b47c3b705651"
            },
            "dist": {
                "type": "zip",
                "url": "https://api.github.com/repos/phpDocumentor/TypeResolver/zipball/e878a14a65245fbe78f8080eba03b47c3b705651",
                "reference": "e878a14a65245fbe78f8080eba03b47c3b705651",
                "shasum": ""
            },
            "require": {
                "php": "^7.2 || ^8.0",
                "phpdocumentor/reflection-common": "^2.0"
            },
            "require-dev": {
                "ext-tokenizer": "*"
            },
            "type": "library",
            "extra": {
                "branch-alias": {
                    "dev-1.x": "1.x-dev"
                }
            },
            "autoload": {
                "psr-4": {
                    "phpDocumentor\\Reflection\\": "src"
                }
            },
            "notification-url": "https://packagist.org/downloads/",
            "license": [
                "MIT"
            ],
            "authors": [
                {
                    "name": "Mike van Riel",
                    "email": "me@mikevanriel.com"
                }
            ],
            "description": "A PSR-5 based resolver of Class names, Types and Structural Element Names",
            "time": "2020-06-27T10:12:23+00:00"
        },
        {
            "name": "psr/container",
            "version": "1.0.0",
            "source": {
                "type": "git",
                "url": "https://github.com/php-fig/container.git",
                "reference": "b7ce3b176482dbbc1245ebf52b181af44c2cf55f"
            },
            "dist": {
                "type": "zip",
                "url": "https://api.github.com/repos/php-fig/container/zipball/b7ce3b176482dbbc1245ebf52b181af44c2cf55f",
                "reference": "b7ce3b176482dbbc1245ebf52b181af44c2cf55f",
                "shasum": ""
            },
            "require": {
                "php": ">=5.3.0"
            },
            "type": "library",
            "extra": {
                "branch-alias": {
                    "dev-master": "1.0.x-dev"
                }
            },
            "autoload": {
                "psr-4": {
                    "Psr\\Container\\": "src/"
                }
            },
            "notification-url": "https://packagist.org/downloads/",
            "license": [
                "MIT"
            ],
            "authors": [
                {
                    "name": "PHP-FIG",
                    "homepage": "http://www.php-fig.org/"
                }
            ],
            "description": "Common Container Interface (PHP FIG PSR-11)",
            "homepage": "https://github.com/php-fig/container",
            "keywords": [
                "PSR-11",
                "container",
                "container-interface",
                "container-interop",
                "psr"
            ],
            "time": "2017-02-14T16:28:37+00:00"
        },
        {
            "name": "psr/log",
            "version": "1.1.3",
            "source": {
                "type": "git",
                "url": "https://github.com/php-fig/log.git",
                "reference": "0f73288fd15629204f9d42b7055f72dacbe811fc"
            },
            "dist": {
                "type": "zip",
                "url": "https://api.github.com/repos/php-fig/log/zipball/0f73288fd15629204f9d42b7055f72dacbe811fc",
                "reference": "0f73288fd15629204f9d42b7055f72dacbe811fc",
                "shasum": ""
            },
            "require": {
                "php": ">=5.3.0"
            },
            "type": "library",
            "extra": {
                "branch-alias": {
                    "dev-master": "1.1.x-dev"
                }
            },
            "autoload": {
                "psr-4": {
                    "Psr\\Log\\": "Psr/Log/"
                }
            },
            "notification-url": "https://packagist.org/downloads/",
            "license": [
                "MIT"
            ],
            "authors": [
                {
                    "name": "PHP-FIG",
                    "homepage": "http://www.php-fig.org/"
                }
            ],
            "description": "Common interface for logging libraries",
            "homepage": "https://github.com/php-fig/log",
            "keywords": [
                "log",
                "psr",
                "psr-3"
            ],
            "time": "2020-03-23T09:12:05+00:00"
        },
        {
            "name": "sabre/event",
            "version": "5.1.0",
            "source": {
                "type": "git",
                "url": "https://github.com/sabre-io/event.git",
                "reference": "d00a17507af0e7544cfe17096372f5d733e3b276"
            },
            "dist": {
                "type": "zip",
                "url": "https://api.github.com/repos/sabre-io/event/zipball/d00a17507af0e7544cfe17096372f5d733e3b276",
                "reference": "d00a17507af0e7544cfe17096372f5d733e3b276",
                "shasum": ""
            },
            "require": {
                "php": "^7.1"
            },
            "require-dev": {
                "friendsofphp/php-cs-fixer": "~2.16.1",
                "phpunit/phpunit": "^7 || ^8"
            },
            "type": "library",
            "autoload": {
                "psr-4": {
                    "Sabre\\Event\\": "lib/"
                },
                "files": [
                    "lib/coroutine.php",
                    "lib/Loop/functions.php",
                    "lib/Promise/functions.php"
                ]
            },
            "notification-url": "https://packagist.org/downloads/",
            "license": [
                "BSD-3-Clause"
            ],
            "authors": [
                {
                    "name": "Evert Pot",
                    "email": "me@evertpot.com",
                    "homepage": "http://evertpot.com/",
                    "role": "Developer"
                }
            ],
            "description": "sabre/event is a library for lightweight event-based programming",
            "homepage": "http://sabre.io/event/",
            "keywords": [
                "EventEmitter",
                "async",
                "coroutine",
                "eventloop",
                "events",
                "hooks",
                "plugin",
                "promise",
                "reactor",
                "signal"
            ],
            "time": "2020-01-31T18:52:29+00:00"
        },
        {
            "name": "symfony/console",
            "version": "v5.1.5",
            "source": {
                "type": "git",
                "url": "https://github.com/symfony/console.git",
                "reference": "186f395b256065ba9b890c0a4e48a91d598fa2cf"
            },
            "dist": {
                "type": "zip",
                "url": "https://api.github.com/repos/symfony/console/zipball/186f395b256065ba9b890c0a4e48a91d598fa2cf",
                "reference": "186f395b256065ba9b890c0a4e48a91d598fa2cf",
                "shasum": ""
            },
            "require": {
                "php": ">=7.2.5",
                "symfony/polyfill-mbstring": "~1.0",
                "symfony/polyfill-php73": "^1.8",
                "symfony/polyfill-php80": "^1.15",
                "symfony/service-contracts": "^1.1|^2",
                "symfony/string": "^5.1"
            },
            "conflict": {
                "symfony/dependency-injection": "<4.4",
                "symfony/dotenv": "<5.1",
                "symfony/event-dispatcher": "<4.4",
                "symfony/lock": "<4.4",
                "symfony/process": "<4.4"
            },
            "provide": {
                "psr/log-implementation": "1.0"
            },
            "require-dev": {
                "psr/log": "~1.0",
                "symfony/config": "^4.4|^5.0",
                "symfony/dependency-injection": "^4.4|^5.0",
                "symfony/event-dispatcher": "^4.4|^5.0",
                "symfony/lock": "^4.4|^5.0",
                "symfony/process": "^4.4|^5.0",
                "symfony/var-dumper": "^4.4|^5.0"
            },
            "suggest": {
                "psr/log": "For using the console logger",
                "symfony/event-dispatcher": "",
                "symfony/lock": "",
                "symfony/process": ""
            },
            "type": "library",
            "extra": {
                "branch-alias": {
                    "dev-master": "5.1-dev"
                }
            },
            "autoload": {
                "psr-4": {
                    "Symfony\\Component\\Console\\": ""
                },
                "exclude-from-classmap": [
                    "/Tests/"
                ]
            },
            "notification-url": "https://packagist.org/downloads/",
            "license": [
                "MIT"
            ],
            "authors": [
                {
                    "name": "Fabien Potencier",
                    "email": "fabien@symfony.com"
                },
                {
                    "name": "Symfony Community",
                    "homepage": "https://symfony.com/contributors"
                }
            ],
            "description": "Symfony Console Component",
            "homepage": "https://symfony.com",
            "funding": [
                {
                    "url": "https://symfony.com/sponsor",
                    "type": "custom"
                },
                {
                    "url": "https://github.com/fabpot",
                    "type": "github"
                },
                {
                    "url": "https://tidelift.com/funding/github/packagist/symfony/symfony",
                    "type": "tidelift"
                }
            ],
            "time": "2020-09-02T07:07:40+00:00"
        },
        {
            "name": "symfony/polyfill-ctype",
            "version": "v1.18.1",
            "source": {
                "type": "git",
                "url": "https://github.com/symfony/polyfill-ctype.git",
                "reference": "1c302646f6efc070cd46856e600e5e0684d6b454"
            },
            "dist": {
                "type": "zip",
                "url": "https://api.github.com/repos/symfony/polyfill-ctype/zipball/1c302646f6efc070cd46856e600e5e0684d6b454",
                "reference": "1c302646f6efc070cd46856e600e5e0684d6b454",
                "shasum": ""
            },
            "require": {
                "php": ">=5.3.3"
            },
            "suggest": {
                "ext-ctype": "For best performance"
            },
            "type": "library",
            "extra": {
                "branch-alias": {
                    "dev-master": "1.18-dev"
                },
                "thanks": {
                    "name": "symfony/polyfill",
                    "url": "https://github.com/symfony/polyfill"
                }
            },
            "autoload": {
                "psr-4": {
                    "Symfony\\Polyfill\\Ctype\\": ""
                },
                "files": [
                    "bootstrap.php"
                ]
            },
            "notification-url": "https://packagist.org/downloads/",
            "license": [
                "MIT"
            ],
            "authors": [
                {
                    "name": "Gert de Pagter",
                    "email": "BackEndTea@gmail.com"
                },
                {
                    "name": "Symfony Community",
                    "homepage": "https://symfony.com/contributors"
                }
            ],
            "description": "Symfony polyfill for ctype functions",
            "homepage": "https://symfony.com",
            "keywords": [
                "compatibility",
                "ctype",
                "polyfill",
                "portable"
            ],
            "funding": [
                {
                    "url": "https://symfony.com/sponsor",
                    "type": "custom"
                },
                {
                    "url": "https://github.com/fabpot",
                    "type": "github"
                },
                {
                    "url": "https://tidelift.com/funding/github/packagist/symfony/symfony",
                    "type": "tidelift"
                }
            ],
            "time": "2020-07-14T12:35:20+00:00"
        },
        {
            "name": "symfony/polyfill-intl-grapheme",
            "version": "v1.18.1",
            "source": {
                "type": "git",
                "url": "https://github.com/symfony/polyfill-intl-grapheme.git",
                "reference": "b740103edbdcc39602239ee8860f0f45a8eb9aa5"
            },
            "dist": {
                "type": "zip",
                "url": "https://api.github.com/repos/symfony/polyfill-intl-grapheme/zipball/b740103edbdcc39602239ee8860f0f45a8eb9aa5",
                "reference": "b740103edbdcc39602239ee8860f0f45a8eb9aa5",
                "shasum": ""
            },
            "require": {
                "php": ">=5.3.3"
            },
            "suggest": {
                "ext-intl": "For best performance"
            },
            "type": "library",
            "extra": {
                "branch-alias": {
                    "dev-master": "1.18-dev"
                },
                "thanks": {
                    "name": "symfony/polyfill",
                    "url": "https://github.com/symfony/polyfill"
                }
            },
            "autoload": {
                "psr-4": {
                    "Symfony\\Polyfill\\Intl\\Grapheme\\": ""
                },
                "files": [
                    "bootstrap.php"
                ]
            },
            "notification-url": "https://packagist.org/downloads/",
            "license": [
                "MIT"
            ],
            "authors": [
                {
                    "name": "Nicolas Grekas",
                    "email": "p@tchwork.com"
                },
                {
                    "name": "Symfony Community",
                    "homepage": "https://symfony.com/contributors"
                }
            ],
            "description": "Symfony polyfill for intl's grapheme_* functions",
            "homepage": "https://symfony.com",
            "keywords": [
                "compatibility",
                "grapheme",
                "intl",
                "polyfill",
                "portable",
                "shim"
            ],
            "funding": [
                {
                    "url": "https://symfony.com/sponsor",
                    "type": "custom"
                },
                {
                    "url": "https://github.com/fabpot",
                    "type": "github"
                },
                {
                    "url": "https://tidelift.com/funding/github/packagist/symfony/symfony",
                    "type": "tidelift"
                }
            ],
            "time": "2020-07-14T12:35:20+00:00"
        },
        {
            "name": "symfony/polyfill-intl-normalizer",
            "version": "v1.18.1",
            "source": {
                "type": "git",
                "url": "https://github.com/symfony/polyfill-intl-normalizer.git",
                "reference": "37078a8dd4a2a1e9ab0231af7c6cb671b2ed5a7e"
            },
            "dist": {
                "type": "zip",
                "url": "https://api.github.com/repos/symfony/polyfill-intl-normalizer/zipball/37078a8dd4a2a1e9ab0231af7c6cb671b2ed5a7e",
                "reference": "37078a8dd4a2a1e9ab0231af7c6cb671b2ed5a7e",
                "shasum": ""
            },
            "require": {
                "php": ">=5.3.3"
            },
            "suggest": {
                "ext-intl": "For best performance"
            },
            "type": "library",
            "extra": {
                "branch-alias": {
                    "dev-master": "1.18-dev"
                },
                "thanks": {
                    "name": "symfony/polyfill",
                    "url": "https://github.com/symfony/polyfill"
                }
            },
            "autoload": {
                "psr-4": {
                    "Symfony\\Polyfill\\Intl\\Normalizer\\": ""
                },
                "files": [
                    "bootstrap.php"
                ],
                "classmap": [
                    "Resources/stubs"
                ]
            },
            "notification-url": "https://packagist.org/downloads/",
            "license": [
                "MIT"
            ],
            "authors": [
                {
                    "name": "Nicolas Grekas",
                    "email": "p@tchwork.com"
                },
                {
                    "name": "Symfony Community",
                    "homepage": "https://symfony.com/contributors"
                }
            ],
            "description": "Symfony polyfill for intl's Normalizer class and related functions",
            "homepage": "https://symfony.com",
            "keywords": [
                "compatibility",
                "intl",
                "normalizer",
                "polyfill",
                "portable",
                "shim"
            ],
            "funding": [
                {
                    "url": "https://symfony.com/sponsor",
                    "type": "custom"
                },
                {
                    "url": "https://github.com/fabpot",
                    "type": "github"
                },
                {
                    "url": "https://tidelift.com/funding/github/packagist/symfony/symfony",
                    "type": "tidelift"
                }
            ],
            "time": "2020-07-14T12:35:20+00:00"
        },
        {
            "name": "symfony/polyfill-mbstring",
            "version": "v1.18.1",
            "source": {
                "type": "git",
                "url": "https://github.com/symfony/polyfill-mbstring.git",
                "reference": "a6977d63bf9a0ad4c65cd352709e230876f9904a"
            },
            "dist": {
                "type": "zip",
                "url": "https://api.github.com/repos/symfony/polyfill-mbstring/zipball/a6977d63bf9a0ad4c65cd352709e230876f9904a",
                "reference": "a6977d63bf9a0ad4c65cd352709e230876f9904a",
                "shasum": ""
            },
            "require": {
                "php": ">=5.3.3"
            },
            "suggest": {
                "ext-mbstring": "For best performance"
            },
            "type": "library",
            "extra": {
                "branch-alias": {
                    "dev-master": "1.18-dev"
                },
                "thanks": {
                    "name": "symfony/polyfill",
                    "url": "https://github.com/symfony/polyfill"
                }
            },
            "autoload": {
                "psr-4": {
                    "Symfony\\Polyfill\\Mbstring\\": ""
                },
                "files": [
                    "bootstrap.php"
                ]
            },
            "notification-url": "https://packagist.org/downloads/",
            "license": [
                "MIT"
            ],
            "authors": [
                {
                    "name": "Nicolas Grekas",
                    "email": "p@tchwork.com"
                },
                {
                    "name": "Symfony Community",
                    "homepage": "https://symfony.com/contributors"
                }
            ],
            "description": "Symfony polyfill for the Mbstring extension",
            "homepage": "https://symfony.com",
            "keywords": [
                "compatibility",
                "mbstring",
                "polyfill",
                "portable",
                "shim"
            ],
            "funding": [
                {
                    "url": "https://symfony.com/sponsor",
                    "type": "custom"
                },
                {
                    "url": "https://github.com/fabpot",
                    "type": "github"
                },
                {
                    "url": "https://tidelift.com/funding/github/packagist/symfony/symfony",
                    "type": "tidelift"
                }
            ],
            "time": "2020-07-14T12:35:20+00:00"
        },
        {
            "name": "symfony/polyfill-php73",
            "version": "v1.18.1",
            "source": {
                "type": "git",
                "url": "https://github.com/symfony/polyfill-php73.git",
                "reference": "fffa1a52a023e782cdcc221d781fe1ec8f87fcca"
            },
            "dist": {
                "type": "zip",
                "url": "https://api.github.com/repos/symfony/polyfill-php73/zipball/fffa1a52a023e782cdcc221d781fe1ec8f87fcca",
                "reference": "fffa1a52a023e782cdcc221d781fe1ec8f87fcca",
                "shasum": ""
            },
            "require": {
                "php": ">=5.3.3"
            },
            "type": "library",
            "extra": {
                "branch-alias": {
                    "dev-master": "1.18-dev"
                },
                "thanks": {
                    "name": "symfony/polyfill",
                    "url": "https://github.com/symfony/polyfill"
                }
            },
            "autoload": {
                "psr-4": {
                    "Symfony\\Polyfill\\Php73\\": ""
                },
                "files": [
                    "bootstrap.php"
                ],
                "classmap": [
                    "Resources/stubs"
                ]
            },
            "notification-url": "https://packagist.org/downloads/",
            "license": [
                "MIT"
            ],
            "authors": [
                {
                    "name": "Nicolas Grekas",
                    "email": "p@tchwork.com"
                },
                {
                    "name": "Symfony Community",
                    "homepage": "https://symfony.com/contributors"
                }
            ],
            "description": "Symfony polyfill backporting some PHP 7.3+ features to lower PHP versions",
            "homepage": "https://symfony.com",
            "keywords": [
                "compatibility",
                "polyfill",
                "portable",
                "shim"
            ],
            "funding": [
                {
                    "url": "https://symfony.com/sponsor",
                    "type": "custom"
                },
                {
                    "url": "https://github.com/fabpot",
                    "type": "github"
                },
                {
                    "url": "https://tidelift.com/funding/github/packagist/symfony/symfony",
                    "type": "tidelift"
                }
            ],
            "time": "2020-07-14T12:35:20+00:00"
        },
        {
            "name": "symfony/polyfill-php80",
            "version": "v1.18.1",
            "source": {
                "type": "git",
                "url": "https://github.com/symfony/polyfill-php80.git",
                "reference": "d87d5766cbf48d72388a9f6b85f280c8ad51f981"
            },
            "dist": {
                "type": "zip",
                "url": "https://api.github.com/repos/symfony/polyfill-php80/zipball/d87d5766cbf48d72388a9f6b85f280c8ad51f981",
                "reference": "d87d5766cbf48d72388a9f6b85f280c8ad51f981",
                "shasum": ""
            },
            "require": {
                "php": ">=7.0.8"
            },
            "type": "library",
            "extra": {
                "branch-alias": {
                    "dev-master": "1.18-dev"
                },
                "thanks": {
                    "name": "symfony/polyfill",
                    "url": "https://github.com/symfony/polyfill"
                }
            },
            "autoload": {
                "psr-4": {
                    "Symfony\\Polyfill\\Php80\\": ""
                },
                "files": [
                    "bootstrap.php"
                ],
                "classmap": [
                    "Resources/stubs"
                ]
            },
            "notification-url": "https://packagist.org/downloads/",
            "license": [
                "MIT"
            ],
            "authors": [
                {
                    "name": "Ion Bazan",
                    "email": "ion.bazan@gmail.com"
                },
                {
                    "name": "Nicolas Grekas",
                    "email": "p@tchwork.com"
                },
                {
                    "name": "Symfony Community",
                    "homepage": "https://symfony.com/contributors"
                }
            ],
            "description": "Symfony polyfill backporting some PHP 8.0+ features to lower PHP versions",
            "homepage": "https://symfony.com",
            "keywords": [
                "compatibility",
                "polyfill",
                "portable",
                "shim"
            ],
            "funding": [
                {
                    "url": "https://symfony.com/sponsor",
                    "type": "custom"
                },
                {
                    "url": "https://github.com/fabpot",
                    "type": "github"
                },
                {
                    "url": "https://tidelift.com/funding/github/packagist/symfony/symfony",
                    "type": "tidelift"
                }
            ],
            "time": "2020-07-14T12:35:20+00:00"
        },
        {
            "name": "symfony/service-contracts",
            "version": "v2.2.0",
            "source": {
                "type": "git",
                "url": "https://github.com/symfony/service-contracts.git",
                "reference": "d15da7ba4957ffb8f1747218be9e1a121fd298a1"
            },
            "dist": {
                "type": "zip",
                "url": "https://api.github.com/repos/symfony/service-contracts/zipball/d15da7ba4957ffb8f1747218be9e1a121fd298a1",
                "reference": "d15da7ba4957ffb8f1747218be9e1a121fd298a1",
                "shasum": ""
            },
            "require": {
                "php": ">=7.2.5",
                "psr/container": "^1.0"
            },
            "suggest": {
                "symfony/service-implementation": ""
            },
            "type": "library",
            "extra": {
                "branch-alias": {
                    "dev-master": "2.2-dev"
                },
                "thanks": {
                    "name": "symfony/contracts",
                    "url": "https://github.com/symfony/contracts"
                }
            },
            "autoload": {
                "psr-4": {
                    "Symfony\\Contracts\\Service\\": ""
                }
            },
            "notification-url": "https://packagist.org/downloads/",
            "license": [
                "MIT"
            ],
            "authors": [
                {
                    "name": "Nicolas Grekas",
                    "email": "p@tchwork.com"
                },
                {
                    "name": "Symfony Community",
                    "homepage": "https://symfony.com/contributors"
                }
            ],
            "description": "Generic abstractions related to writing services",
            "homepage": "https://symfony.com",
            "keywords": [
                "abstractions",
                "contracts",
                "decoupling",
                "interfaces",
                "interoperability",
                "standards"
            ],
            "funding": [
                {
                    "url": "https://symfony.com/sponsor",
                    "type": "custom"
                },
                {
                    "url": "https://github.com/fabpot",
                    "type": "github"
                },
                {
                    "url": "https://tidelift.com/funding/github/packagist/symfony/symfony",
                    "type": "tidelift"
                }
            ],
            "time": "2020-09-07T11:33:47+00:00"
        },
        {
            "name": "symfony/string",
            "version": "v5.1.5",
            "source": {
                "type": "git",
                "url": "https://github.com/symfony/string.git",
                "reference": "0de4cc1e18bb596226c06a82e2e7e9bc6001a63a"
            },
            "dist": {
                "type": "zip",
                "url": "https://api.github.com/repos/symfony/string/zipball/0de4cc1e18bb596226c06a82e2e7e9bc6001a63a",
                "reference": "0de4cc1e18bb596226c06a82e2e7e9bc6001a63a",
                "shasum": ""
            },
            "require": {
                "php": ">=7.2.5",
                "symfony/polyfill-ctype": "~1.8",
                "symfony/polyfill-intl-grapheme": "~1.0",
                "symfony/polyfill-intl-normalizer": "~1.0",
                "symfony/polyfill-mbstring": "~1.0",
                "symfony/polyfill-php80": "~1.15"
            },
            "require-dev": {
                "symfony/error-handler": "^4.4|^5.0",
                "symfony/http-client": "^4.4|^5.0",
                "symfony/translation-contracts": "^1.1|^2",
                "symfony/var-exporter": "^4.4|^5.0"
            },
            "type": "library",
            "extra": {
                "branch-alias": {
                    "dev-master": "5.1-dev"
                }
            },
            "autoload": {
                "psr-4": {
                    "Symfony\\Component\\String\\": ""
                },
                "files": [
                    "Resources/functions.php"
                ],
                "exclude-from-classmap": [
                    "/Tests/"
                ]
            },
            "notification-url": "https://packagist.org/downloads/",
            "license": [
                "MIT"
            ],
            "authors": [
                {
                    "name": "Nicolas Grekas",
                    "email": "p@tchwork.com"
                },
                {
                    "name": "Symfony Community",
                    "homepage": "https://symfony.com/contributors"
                }
            ],
            "description": "Symfony String component",
            "homepage": "https://symfony.com",
            "keywords": [
                "grapheme",
                "i18n",
                "string",
                "unicode",
                "utf-8",
                "utf8"
            ],
            "funding": [
                {
                    "url": "https://symfony.com/sponsor",
                    "type": "custom"
                },
                {
                    "url": "https://github.com/fabpot",
                    "type": "github"
                },
                {
                    "url": "https://tidelift.com/funding/github/packagist/symfony/symfony",
                    "type": "tidelift"
                }
            ],
            "time": "2020-08-17T07:48:54+00:00"
        },
        {
            "name": "webmozart/assert",
            "version": "1.9.1",
            "source": {
                "type": "git",
                "url": "https://github.com/webmozart/assert.git",
                "reference": "bafc69caeb4d49c39fd0779086c03a3738cbb389"
            },
            "dist": {
                "type": "zip",
                "url": "https://api.github.com/repos/webmozart/assert/zipball/bafc69caeb4d49c39fd0779086c03a3738cbb389",
                "reference": "bafc69caeb4d49c39fd0779086c03a3738cbb389",
                "shasum": ""
            },
            "require": {
                "php": "^5.3.3 || ^7.0 || ^8.0",
                "symfony/polyfill-ctype": "^1.8"
            },
            "conflict": {
                "phpstan/phpstan": "<0.12.20",
                "vimeo/psalm": "<3.9.1"
            },
            "require-dev": {
                "phpunit/phpunit": "^4.8.36 || ^7.5.13"
            },
            "type": "library",
            "autoload": {
                "psr-4": {
                    "Webmozart\\Assert\\": "src/"
                }
            },
            "notification-url": "https://packagist.org/downloads/",
            "license": [
                "MIT"
            ],
            "authors": [
                {
                    "name": "Bernhard Schussek",
                    "email": "bschussek@gmail.com"
                }
            ],
            "description": "Assertions to validate method input/output with nice error messages.",
            "keywords": [
                "assert",
                "check",
                "validate"
            ],
            "time": "2020-07-08T17:02:28+00:00"
        }
    ],
    "packages-dev": [
        {
            "name": "doctrine/instantiator",
            "version": "1.3.1",
            "source": {
                "type": "git",
                "url": "https://github.com/doctrine/instantiator.git",
                "reference": "f350df0268e904597e3bd9c4685c53e0e333feea"
            },
            "dist": {
                "type": "zip",
                "url": "https://api.github.com/repos/doctrine/instantiator/zipball/f350df0268e904597e3bd9c4685c53e0e333feea",
                "reference": "f350df0268e904597e3bd9c4685c53e0e333feea",
                "shasum": ""
            },
            "require": {
                "php": "^7.1 || ^8.0"
            },
            "require-dev": {
                "doctrine/coding-standard": "^6.0",
                "ext-pdo": "*",
                "ext-phar": "*",
                "phpbench/phpbench": "^0.13",
                "phpstan/phpstan-phpunit": "^0.11",
                "phpstan/phpstan-shim": "^0.11",
                "phpunit/phpunit": "^7.0"
            },
            "type": "library",
            "extra": {
                "branch-alias": {
                    "dev-master": "1.2.x-dev"
                }
            },
            "autoload": {
                "psr-4": {
                    "Doctrine\\Instantiator\\": "src/Doctrine/Instantiator/"
                }
            },
            "notification-url": "https://packagist.org/downloads/",
            "license": [
                "MIT"
            ],
            "authors": [
                {
                    "name": "Marco Pivetta",
                    "email": "ocramius@gmail.com",
                    "homepage": "http://ocramius.github.com/"
                }
            ],
            "description": "A small, lightweight utility to instantiate objects in PHP without invoking their constructors",
            "homepage": "https://www.doctrine-project.org/projects/instantiator.html",
            "keywords": [
                "constructor",
                "instantiate"
            ],
            "funding": [
                {
                    "url": "https://www.doctrine-project.org/sponsorship.html",
                    "type": "custom"
                },
                {
                    "url": "https://www.patreon.com/phpdoctrine",
                    "type": "patreon"
                },
                {
                    "url": "https://tidelift.com/funding/github/packagist/doctrine%2Finstantiator",
                    "type": "tidelift"
                }
            ],
            "time": "2020-05-29T17:27:14+00:00"
        },
        {
            "name": "myclabs/deep-copy",
            "version": "1.10.1",
            "source": {
                "type": "git",
                "url": "https://github.com/myclabs/DeepCopy.git",
                "reference": "969b211f9a51aa1f6c01d1d2aef56d3bd91598e5"
            },
            "dist": {
                "type": "zip",
                "url": "https://api.github.com/repos/myclabs/DeepCopy/zipball/969b211f9a51aa1f6c01d1d2aef56d3bd91598e5",
                "reference": "969b211f9a51aa1f6c01d1d2aef56d3bd91598e5",
                "shasum": ""
            },
            "require": {
                "php": "^7.1 || ^8.0"
            },
            "replace": {
                "myclabs/deep-copy": "self.version"
            },
            "require-dev": {
                "doctrine/collections": "^1.0",
                "doctrine/common": "^2.6",
                "phpunit/phpunit": "^7.1"
            },
            "type": "library",
            "autoload": {
                "psr-4": {
                    "DeepCopy\\": "src/DeepCopy/"
                },
                "files": [
                    "src/DeepCopy/deep_copy.php"
                ]
            },
            "notification-url": "https://packagist.org/downloads/",
            "license": [
                "MIT"
            ],
            "description": "Create deep copies (clones) of your objects",
            "keywords": [
                "clone",
                "copy",
                "duplicate",
                "object",
                "object graph"
            ],
            "funding": [
                {
                    "url": "https://tidelift.com/funding/github/packagist/myclabs/deep-copy",
                    "type": "tidelift"
                }
            ],
            "time": "2020-06-29T13:22:24+00:00"
        },
        {
            "name": "phar-io/manifest",
            "version": "1.0.3",
            "source": {
                "type": "git",
                "url": "https://github.com/phar-io/manifest.git",
                "reference": "7761fcacf03b4d4f16e7ccb606d4879ca431fcf4"
            },
            "dist": {
                "type": "zip",
                "url": "https://api.github.com/repos/phar-io/manifest/zipball/7761fcacf03b4d4f16e7ccb606d4879ca431fcf4",
                "reference": "7761fcacf03b4d4f16e7ccb606d4879ca431fcf4",
                "shasum": ""
            },
            "require": {
                "ext-dom": "*",
                "ext-phar": "*",
                "phar-io/version": "^2.0",
                "php": "^5.6 || ^7.0"
            },
            "type": "library",
            "extra": {
                "branch-alias": {
                    "dev-master": "1.0.x-dev"
                }
            },
            "autoload": {
                "classmap": [
                    "src/"
                ]
            },
            "notification-url": "https://packagist.org/downloads/",
            "license": [
                "BSD-3-Clause"
            ],
            "authors": [
                {
                    "name": "Arne Blankerts",
                    "email": "arne@blankerts.de",
                    "role": "Developer"
                },
                {
                    "name": "Sebastian Heuer",
                    "email": "sebastian@phpeople.de",
                    "role": "Developer"
                },
                {
                    "name": "Sebastian Bergmann",
                    "email": "sebastian@phpunit.de",
                    "role": "Developer"
                }
            ],
            "description": "Component for reading phar.io manifest information from a PHP Archive (PHAR)",
            "time": "2018-07-08T19:23:20+00:00"
        },
        {
            "name": "phar-io/version",
            "version": "2.0.1",
            "source": {
                "type": "git",
                "url": "https://github.com/phar-io/version.git",
                "reference": "45a2ec53a73c70ce41d55cedef9063630abaf1b6"
            },
            "dist": {
                "type": "zip",
                "url": "https://api.github.com/repos/phar-io/version/zipball/45a2ec53a73c70ce41d55cedef9063630abaf1b6",
                "reference": "45a2ec53a73c70ce41d55cedef9063630abaf1b6",
                "shasum": ""
            },
            "require": {
                "php": "^5.6 || ^7.0"
            },
            "type": "library",
            "autoload": {
                "classmap": [
                    "src/"
                ]
            },
            "notification-url": "https://packagist.org/downloads/",
            "license": [
                "BSD-3-Clause"
            ],
            "authors": [
                {
                    "name": "Arne Blankerts",
                    "email": "arne@blankerts.de",
                    "role": "Developer"
                },
                {
                    "name": "Sebastian Heuer",
                    "email": "sebastian@phpeople.de",
                    "role": "Developer"
                },
                {
                    "name": "Sebastian Bergmann",
                    "email": "sebastian@phpunit.de",
                    "role": "Developer"
                }
            ],
            "description": "Library for handling version information and constraints",
            "time": "2018-07-08T19:19:57+00:00"
        },
        {
            "name": "phpspec/prophecy",
            "version": "1.11.1",
            "source": {
                "type": "git",
                "url": "https://github.com/phpspec/prophecy.git",
                "reference": "b20034be5efcdab4fb60ca3a29cba2949aead160"
            },
            "dist": {
                "type": "zip",
                "url": "https://api.github.com/repos/phpspec/prophecy/zipball/b20034be5efcdab4fb60ca3a29cba2949aead160",
                "reference": "b20034be5efcdab4fb60ca3a29cba2949aead160",
                "shasum": ""
            },
            "require": {
                "doctrine/instantiator": "^1.2",
                "php": "^7.2",
                "phpdocumentor/reflection-docblock": "^5.0",
                "sebastian/comparator": "^3.0 || ^4.0",
                "sebastian/recursion-context": "^3.0 || ^4.0"
            },
            "require-dev": {
                "phpspec/phpspec": "^6.0",
                "phpunit/phpunit": "^8.0"
            },
            "type": "library",
            "extra": {
                "branch-alias": {
                    "dev-master": "1.11.x-dev"
                }
            },
            "autoload": {
                "psr-4": {
                    "Prophecy\\": "src/Prophecy"
                }
            },
            "notification-url": "https://packagist.org/downloads/",
            "license": [
                "MIT"
            ],
            "authors": [
                {
                    "name": "Konstantin Kudryashov",
                    "email": "ever.zet@gmail.com",
                    "homepage": "http://everzet.com"
                },
                {
                    "name": "Marcello Duarte",
                    "email": "marcello.duarte@gmail.com"
                }
            ],
            "description": "Highly opinionated mocking framework for PHP 5.3+",
            "homepage": "https://github.com/phpspec/prophecy",
            "keywords": [
                "Double",
                "Dummy",
                "fake",
                "mock",
                "spy",
                "stub"
            ],
            "time": "2020-07-08T12:44:21+00:00"
        },
        {
            "name": "phpunit/php-code-coverage",
            "version": "7.0.10",
            "source": {
                "type": "git",
                "url": "https://github.com/sebastianbergmann/php-code-coverage.git",
                "reference": "f1884187926fbb755a9aaf0b3836ad3165b478bf"
            },
            "dist": {
                "type": "zip",
                "url": "https://api.github.com/repos/sebastianbergmann/php-code-coverage/zipball/f1884187926fbb755a9aaf0b3836ad3165b478bf",
                "reference": "f1884187926fbb755a9aaf0b3836ad3165b478bf",
                "shasum": ""
            },
            "require": {
                "ext-dom": "*",
                "ext-xmlwriter": "*",
                "php": "^7.2",
                "phpunit/php-file-iterator": "^2.0.2",
                "phpunit/php-text-template": "^1.2.1",
                "phpunit/php-token-stream": "^3.1.1",
                "sebastian/code-unit-reverse-lookup": "^1.0.1",
                "sebastian/environment": "^4.2.2",
                "sebastian/version": "^2.0.1",
                "theseer/tokenizer": "^1.1.3"
            },
            "require-dev": {
                "phpunit/phpunit": "^8.2.2"
            },
            "suggest": {
                "ext-xdebug": "^2.7.2"
            },
            "type": "library",
            "extra": {
                "branch-alias": {
                    "dev-master": "7.0-dev"
                }
            },
            "autoload": {
                "classmap": [
                    "src/"
                ]
            },
            "notification-url": "https://packagist.org/downloads/",
            "license": [
                "BSD-3-Clause"
            ],
            "authors": [
                {
                    "name": "Sebastian Bergmann",
                    "email": "sebastian@phpunit.de",
                    "role": "lead"
                }
            ],
            "description": "Library that provides collection, processing, and rendering functionality for PHP code coverage information.",
            "homepage": "https://github.com/sebastianbergmann/php-code-coverage",
            "keywords": [
                "coverage",
                "testing",
                "xunit"
            ],
            "time": "2019-11-20T13:55:58+00:00"
        },
        {
            "name": "phpunit/php-file-iterator",
            "version": "2.0.2",
            "source": {
                "type": "git",
                "url": "https://github.com/sebastianbergmann/php-file-iterator.git",
                "reference": "050bedf145a257b1ff02746c31894800e5122946"
            },
            "dist": {
                "type": "zip",
                "url": "https://api.github.com/repos/sebastianbergmann/php-file-iterator/zipball/050bedf145a257b1ff02746c31894800e5122946",
                "reference": "050bedf145a257b1ff02746c31894800e5122946",
                "shasum": ""
            },
            "require": {
                "php": "^7.1"
            },
            "require-dev": {
                "phpunit/phpunit": "^7.1"
            },
            "type": "library",
            "extra": {
                "branch-alias": {
                    "dev-master": "2.0.x-dev"
                }
            },
            "autoload": {
                "classmap": [
                    "src/"
                ]
            },
            "notification-url": "https://packagist.org/downloads/",
            "license": [
                "BSD-3-Clause"
            ],
            "authors": [
                {
                    "name": "Sebastian Bergmann",
                    "email": "sebastian@phpunit.de",
                    "role": "lead"
                }
            ],
            "description": "FilterIterator implementation that filters files based on a list of suffixes.",
            "homepage": "https://github.com/sebastianbergmann/php-file-iterator/",
            "keywords": [
                "filesystem",
                "iterator"
            ],
            "time": "2018-09-13T20:33:42+00:00"
        },
        {
            "name": "phpunit/php-text-template",
            "version": "1.2.1",
            "source": {
                "type": "git",
                "url": "https://github.com/sebastianbergmann/php-text-template.git",
                "reference": "31f8b717e51d9a2afca6c9f046f5d69fc27c8686"
            },
            "dist": {
                "type": "zip",
                "url": "https://api.github.com/repos/sebastianbergmann/php-text-template/zipball/31f8b717e51d9a2afca6c9f046f5d69fc27c8686",
                "reference": "31f8b717e51d9a2afca6c9f046f5d69fc27c8686",
                "shasum": ""
            },
            "require": {
                "php": ">=5.3.3"
            },
            "type": "library",
            "autoload": {
                "classmap": [
                    "src/"
                ]
            },
            "notification-url": "https://packagist.org/downloads/",
            "license": [
                "BSD-3-Clause"
            ],
            "authors": [
                {
                    "name": "Sebastian Bergmann",
                    "email": "sebastian@phpunit.de",
                    "role": "lead"
                }
            ],
            "description": "Simple template engine.",
            "homepage": "https://github.com/sebastianbergmann/php-text-template/",
            "keywords": [
                "template"
            ],
            "time": "2015-06-21T13:50:34+00:00"
        },
        {
            "name": "phpunit/php-timer",
            "version": "2.1.2",
            "source": {
                "type": "git",
                "url": "https://github.com/sebastianbergmann/php-timer.git",
                "reference": "1038454804406b0b5f5f520358e78c1c2f71501e"
            },
            "dist": {
                "type": "zip",
                "url": "https://api.github.com/repos/sebastianbergmann/php-timer/zipball/1038454804406b0b5f5f520358e78c1c2f71501e",
                "reference": "1038454804406b0b5f5f520358e78c1c2f71501e",
                "shasum": ""
            },
            "require": {
                "php": "^7.1"
            },
            "require-dev": {
                "phpunit/phpunit": "^7.0"
            },
            "type": "library",
            "extra": {
                "branch-alias": {
                    "dev-master": "2.1-dev"
                }
            },
            "autoload": {
                "classmap": [
                    "src/"
                ]
            },
            "notification-url": "https://packagist.org/downloads/",
            "license": [
                "BSD-3-Clause"
            ],
            "authors": [
                {
                    "name": "Sebastian Bergmann",
                    "email": "sebastian@phpunit.de",
                    "role": "lead"
                }
            ],
            "description": "Utility class for timing",
            "homepage": "https://github.com/sebastianbergmann/php-timer/",
            "keywords": [
                "timer"
            ],
            "time": "2019-06-07T04:22:29+00:00"
        },
        {
            "name": "phpunit/php-token-stream",
            "version": "3.1.1",
            "source": {
                "type": "git",
                "url": "https://github.com/sebastianbergmann/php-token-stream.git",
                "reference": "995192df77f63a59e47f025390d2d1fdf8f425ff"
            },
            "dist": {
                "type": "zip",
                "url": "https://api.github.com/repos/sebastianbergmann/php-token-stream/zipball/995192df77f63a59e47f025390d2d1fdf8f425ff",
                "reference": "995192df77f63a59e47f025390d2d1fdf8f425ff",
                "shasum": ""
            },
            "require": {
                "ext-tokenizer": "*",
                "php": "^7.1"
            },
            "require-dev": {
                "phpunit/phpunit": "^7.0"
            },
            "type": "library",
            "extra": {
                "branch-alias": {
                    "dev-master": "3.1-dev"
                }
            },
            "autoload": {
                "classmap": [
                    "src/"
                ]
            },
            "notification-url": "https://packagist.org/downloads/",
            "license": [
                "BSD-3-Clause"
            ],
            "authors": [
                {
                    "name": "Sebastian Bergmann",
                    "email": "sebastian@phpunit.de"
                }
            ],
            "description": "Wrapper around PHP's tokenizer extension.",
            "homepage": "https://github.com/sebastianbergmann/php-token-stream/",
            "keywords": [
                "tokenizer"
            ],
            "abandoned": true,
            "time": "2019-09-17T06:23:10+00:00"
        },
        {
            "name": "phpunit/phpunit",
            "version": "8.5.8",
            "source": {
                "type": "git",
                "url": "https://github.com/sebastianbergmann/phpunit.git",
                "reference": "34c18baa6a44f1d1fbf0338907139e9dce95b997"
            },
            "dist": {
                "type": "zip",
                "url": "https://api.github.com/repos/sebastianbergmann/phpunit/zipball/34c18baa6a44f1d1fbf0338907139e9dce95b997",
                "reference": "34c18baa6a44f1d1fbf0338907139e9dce95b997",
                "shasum": ""
            },
            "require": {
                "doctrine/instantiator": "^1.2.0",
                "ext-dom": "*",
                "ext-json": "*",
                "ext-libxml": "*",
                "ext-mbstring": "*",
                "ext-xml": "*",
                "ext-xmlwriter": "*",
                "myclabs/deep-copy": "^1.9.1",
                "phar-io/manifest": "^1.0.3",
                "phar-io/version": "^2.0.1",
                "php": "^7.2",
                "phpspec/prophecy": "^1.8.1",
                "phpunit/php-code-coverage": "^7.0.7",
                "phpunit/php-file-iterator": "^2.0.2",
                "phpunit/php-text-template": "^1.2.1",
                "phpunit/php-timer": "^2.1.2",
                "sebastian/comparator": "^3.0.2",
                "sebastian/diff": "^3.0.2",
                "sebastian/environment": "^4.2.2",
                "sebastian/exporter": "^3.1.1",
                "sebastian/global-state": "^3.0.0",
                "sebastian/object-enumerator": "^3.0.3",
                "sebastian/resource-operations": "^2.0.1",
                "sebastian/type": "^1.1.3",
                "sebastian/version": "^2.0.1"
            },
            "require-dev": {
                "ext-pdo": "*"
            },
            "suggest": {
                "ext-soap": "*",
                "ext-xdebug": "*",
                "phpunit/php-invoker": "^2.0.0"
            },
            "bin": [
                "phpunit"
            ],
            "type": "library",
            "extra": {
                "branch-alias": {
                    "dev-master": "8.5-dev"
                }
            },
            "autoload": {
                "classmap": [
                    "src/"
                ]
            },
            "notification-url": "https://packagist.org/downloads/",
            "license": [
                "BSD-3-Clause"
            ],
            "authors": [
                {
                    "name": "Sebastian Bergmann",
                    "email": "sebastian@phpunit.de",
                    "role": "lead"
                }
            ],
            "description": "The PHP Unit Testing framework.",
            "homepage": "https://phpunit.de/",
            "keywords": [
                "phpunit",
                "testing",
                "xunit"
            ],
            "funding": [
                {
                    "url": "https://phpunit.de/donate.html",
                    "type": "custom"
                },
                {
                    "url": "https://github.com/sebastianbergmann",
                    "type": "github"
                }
            ],
            "time": "2020-06-22T07:06:58+00:00"
        },
        {
            "name": "sebastian/code-unit-reverse-lookup",
            "version": "1.0.1",
            "source": {
                "type": "git",
                "url": "https://github.com/sebastianbergmann/code-unit-reverse-lookup.git",
                "reference": "4419fcdb5eabb9caa61a27c7a1db532a6b55dd18"
            },
            "dist": {
                "type": "zip",
                "url": "https://api.github.com/repos/sebastianbergmann/code-unit-reverse-lookup/zipball/4419fcdb5eabb9caa61a27c7a1db532a6b55dd18",
                "reference": "4419fcdb5eabb9caa61a27c7a1db532a6b55dd18",
                "shasum": ""
            },
            "require": {
                "php": "^5.6 || ^7.0"
            },
            "require-dev": {
                "phpunit/phpunit": "^5.7 || ^6.0"
            },
            "type": "library",
            "extra": {
                "branch-alias": {
                    "dev-master": "1.0.x-dev"
                }
            },
            "autoload": {
                "classmap": [
                    "src/"
                ]
            },
            "notification-url": "https://packagist.org/downloads/",
            "license": [
                "BSD-3-Clause"
            ],
            "authors": [
                {
                    "name": "Sebastian Bergmann",
                    "email": "sebastian@phpunit.de"
                }
            ],
            "description": "Looks up which function or method a line of code belongs to",
            "homepage": "https://github.com/sebastianbergmann/code-unit-reverse-lookup/",
            "time": "2017-03-04T06:30:41+00:00"
        },
        {
            "name": "sebastian/comparator",
            "version": "3.0.2",
            "source": {
                "type": "git",
                "url": "https://github.com/sebastianbergmann/comparator.git",
                "reference": "5de4fc177adf9bce8df98d8d141a7559d7ccf6da"
            },
            "dist": {
                "type": "zip",
                "url": "https://api.github.com/repos/sebastianbergmann/comparator/zipball/5de4fc177adf9bce8df98d8d141a7559d7ccf6da",
                "reference": "5de4fc177adf9bce8df98d8d141a7559d7ccf6da",
                "shasum": ""
            },
            "require": {
                "php": "^7.1",
                "sebastian/diff": "^3.0",
                "sebastian/exporter": "^3.1"
            },
            "require-dev": {
                "phpunit/phpunit": "^7.1"
            },
            "type": "library",
            "extra": {
                "branch-alias": {
                    "dev-master": "3.0-dev"
                }
            },
            "autoload": {
                "classmap": [
                    "src/"
                ]
            },
            "notification-url": "https://packagist.org/downloads/",
            "license": [
                "BSD-3-Clause"
            ],
            "authors": [
                {
                    "name": "Jeff Welch",
                    "email": "whatthejeff@gmail.com"
                },
                {
                    "name": "Volker Dusch",
                    "email": "github@wallbash.com"
                },
                {
                    "name": "Bernhard Schussek",
                    "email": "bschussek@2bepublished.at"
                },
                {
                    "name": "Sebastian Bergmann",
                    "email": "sebastian@phpunit.de"
                }
            ],
            "description": "Provides the functionality to compare PHP values for equality",
            "homepage": "https://github.com/sebastianbergmann/comparator",
            "keywords": [
                "comparator",
                "compare",
                "equality"
            ],
            "time": "2018-07-12T15:12:46+00:00"
        },
        {
            "name": "sebastian/diff",
            "version": "3.0.2",
            "source": {
                "type": "git",
                "url": "https://github.com/sebastianbergmann/diff.git",
                "reference": "720fcc7e9b5cf384ea68d9d930d480907a0c1a29"
            },
            "dist": {
                "type": "zip",
                "url": "https://api.github.com/repos/sebastianbergmann/diff/zipball/720fcc7e9b5cf384ea68d9d930d480907a0c1a29",
                "reference": "720fcc7e9b5cf384ea68d9d930d480907a0c1a29",
                "shasum": ""
            },
            "require": {
                "php": "^7.1"
            },
            "require-dev": {
                "phpunit/phpunit": "^7.5 || ^8.0",
                "symfony/process": "^2 || ^3.3 || ^4"
            },
            "type": "library",
            "extra": {
                "branch-alias": {
                    "dev-master": "3.0-dev"
                }
            },
            "autoload": {
                "classmap": [
                    "src/"
                ]
            },
            "notification-url": "https://packagist.org/downloads/",
            "license": [
                "BSD-3-Clause"
            ],
            "authors": [
                {
                    "name": "Kore Nordmann",
                    "email": "mail@kore-nordmann.de"
                },
                {
                    "name": "Sebastian Bergmann",
                    "email": "sebastian@phpunit.de"
                }
            ],
            "description": "Diff implementation",
            "homepage": "https://github.com/sebastianbergmann/diff",
            "keywords": [
                "diff",
                "udiff",
                "unidiff",
                "unified diff"
            ],
            "time": "2019-02-04T06:01:07+00:00"
        },
        {
            "name": "sebastian/environment",
            "version": "4.2.3",
            "source": {
                "type": "git",
                "url": "https://github.com/sebastianbergmann/environment.git",
                "reference": "464c90d7bdf5ad4e8a6aea15c091fec0603d4368"
            },
            "dist": {
                "type": "zip",
                "url": "https://api.github.com/repos/sebastianbergmann/environment/zipball/464c90d7bdf5ad4e8a6aea15c091fec0603d4368",
                "reference": "464c90d7bdf5ad4e8a6aea15c091fec0603d4368",
                "shasum": ""
            },
            "require": {
                "php": "^7.1"
            },
            "require-dev": {
                "phpunit/phpunit": "^7.5"
            },
            "suggest": {
                "ext-posix": "*"
            },
            "type": "library",
            "extra": {
                "branch-alias": {
                    "dev-master": "4.2-dev"
                }
            },
            "autoload": {
                "classmap": [
                    "src/"
                ]
            },
            "notification-url": "https://packagist.org/downloads/",
            "license": [
                "BSD-3-Clause"
            ],
            "authors": [
                {
                    "name": "Sebastian Bergmann",
                    "email": "sebastian@phpunit.de"
                }
            ],
            "description": "Provides functionality to handle HHVM/PHP environments",
            "homepage": "http://www.github.com/sebastianbergmann/environment",
            "keywords": [
                "Xdebug",
                "environment",
                "hhvm"
            ],
            "time": "2019-11-20T08:46:58+00:00"
        },
        {
            "name": "sebastian/exporter",
            "version": "3.1.2",
            "source": {
                "type": "git",
                "url": "https://github.com/sebastianbergmann/exporter.git",
                "reference": "68609e1261d215ea5b21b7987539cbfbe156ec3e"
            },
            "dist": {
                "type": "zip",
                "url": "https://api.github.com/repos/sebastianbergmann/exporter/zipball/68609e1261d215ea5b21b7987539cbfbe156ec3e",
                "reference": "68609e1261d215ea5b21b7987539cbfbe156ec3e",
                "shasum": ""
            },
            "require": {
                "php": "^7.0",
                "sebastian/recursion-context": "^3.0"
            },
            "require-dev": {
                "ext-mbstring": "*",
                "phpunit/phpunit": "^6.0"
            },
            "type": "library",
            "extra": {
                "branch-alias": {
                    "dev-master": "3.1.x-dev"
                }
            },
            "autoload": {
                "classmap": [
                    "src/"
                ]
            },
            "notification-url": "https://packagist.org/downloads/",
            "license": [
                "BSD-3-Clause"
            ],
            "authors": [
                {
                    "name": "Sebastian Bergmann",
                    "email": "sebastian@phpunit.de"
                },
                {
                    "name": "Jeff Welch",
                    "email": "whatthejeff@gmail.com"
                },
                {
                    "name": "Volker Dusch",
                    "email": "github@wallbash.com"
                },
                {
                    "name": "Adam Harvey",
                    "email": "aharvey@php.net"
                },
                {
                    "name": "Bernhard Schussek",
                    "email": "bschussek@gmail.com"
                }
            ],
            "description": "Provides the functionality to export PHP variables for visualization",
            "homepage": "http://www.github.com/sebastianbergmann/exporter",
            "keywords": [
                "export",
                "exporter"
            ],
            "time": "2019-09-14T09:02:43+00:00"
        },
        {
            "name": "sebastian/global-state",
            "version": "3.0.0",
            "source": {
                "type": "git",
                "url": "https://github.com/sebastianbergmann/global-state.git",
                "reference": "edf8a461cf1d4005f19fb0b6b8b95a9f7fa0adc4"
            },
            "dist": {
                "type": "zip",
                "url": "https://api.github.com/repos/sebastianbergmann/global-state/zipball/edf8a461cf1d4005f19fb0b6b8b95a9f7fa0adc4",
                "reference": "edf8a461cf1d4005f19fb0b6b8b95a9f7fa0adc4",
                "shasum": ""
            },
            "require": {
                "php": "^7.2",
                "sebastian/object-reflector": "^1.1.1",
                "sebastian/recursion-context": "^3.0"
            },
            "require-dev": {
                "ext-dom": "*",
                "phpunit/phpunit": "^8.0"
            },
            "suggest": {
                "ext-uopz": "*"
            },
            "type": "library",
            "extra": {
                "branch-alias": {
                    "dev-master": "3.0-dev"
                }
            },
            "autoload": {
                "classmap": [
                    "src/"
                ]
            },
            "notification-url": "https://packagist.org/downloads/",
            "license": [
                "BSD-3-Clause"
            ],
            "authors": [
                {
                    "name": "Sebastian Bergmann",
                    "email": "sebastian@phpunit.de"
                }
            ],
            "description": "Snapshotting of global state",
            "homepage": "http://www.github.com/sebastianbergmann/global-state",
            "keywords": [
                "global state"
            ],
            "time": "2019-02-01T05:30:01+00:00"
        },
        {
            "name": "sebastian/object-enumerator",
            "version": "3.0.3",
            "source": {
                "type": "git",
                "url": "https://github.com/sebastianbergmann/object-enumerator.git",
                "reference": "7cfd9e65d11ffb5af41198476395774d4c8a84c5"
            },
            "dist": {
                "type": "zip",
                "url": "https://api.github.com/repos/sebastianbergmann/object-enumerator/zipball/7cfd9e65d11ffb5af41198476395774d4c8a84c5",
                "reference": "7cfd9e65d11ffb5af41198476395774d4c8a84c5",
                "shasum": ""
            },
            "require": {
                "php": "^7.0",
                "sebastian/object-reflector": "^1.1.1",
                "sebastian/recursion-context": "^3.0"
            },
            "require-dev": {
                "phpunit/phpunit": "^6.0"
            },
            "type": "library",
            "extra": {
                "branch-alias": {
                    "dev-master": "3.0.x-dev"
                }
            },
            "autoload": {
                "classmap": [
                    "src/"
                ]
            },
            "notification-url": "https://packagist.org/downloads/",
            "license": [
                "BSD-3-Clause"
            ],
            "authors": [
                {
                    "name": "Sebastian Bergmann",
                    "email": "sebastian@phpunit.de"
                }
            ],
            "description": "Traverses array structures and object graphs to enumerate all referenced objects",
            "homepage": "https://github.com/sebastianbergmann/object-enumerator/",
            "time": "2017-08-03T12:35:26+00:00"
        },
        {
            "name": "sebastian/object-reflector",
            "version": "1.1.1",
            "source": {
                "type": "git",
                "url": "https://github.com/sebastianbergmann/object-reflector.git",
                "reference": "773f97c67f28de00d397be301821b06708fca0be"
            },
            "dist": {
                "type": "zip",
                "url": "https://api.github.com/repos/sebastianbergmann/object-reflector/zipball/773f97c67f28de00d397be301821b06708fca0be",
                "reference": "773f97c67f28de00d397be301821b06708fca0be",
                "shasum": ""
            },
            "require": {
                "php": "^7.0"
            },
            "require-dev": {
                "phpunit/phpunit": "^6.0"
            },
            "type": "library",
            "extra": {
                "branch-alias": {
                    "dev-master": "1.1-dev"
                }
            },
            "autoload": {
                "classmap": [
                    "src/"
                ]
            },
            "notification-url": "https://packagist.org/downloads/",
            "license": [
                "BSD-3-Clause"
            ],
            "authors": [
                {
                    "name": "Sebastian Bergmann",
                    "email": "sebastian@phpunit.de"
                }
            ],
            "description": "Allows reflection of object attributes, including inherited and non-public ones",
            "homepage": "https://github.com/sebastianbergmann/object-reflector/",
            "time": "2017-03-29T09:07:27+00:00"
        },
        {
            "name": "sebastian/recursion-context",
            "version": "3.0.0",
            "source": {
                "type": "git",
                "url": "https://github.com/sebastianbergmann/recursion-context.git",
                "reference": "5b0cd723502bac3b006cbf3dbf7a1e3fcefe4fa8"
            },
            "dist": {
                "type": "zip",
                "url": "https://api.github.com/repos/sebastianbergmann/recursion-context/zipball/5b0cd723502bac3b006cbf3dbf7a1e3fcefe4fa8",
                "reference": "5b0cd723502bac3b006cbf3dbf7a1e3fcefe4fa8",
                "shasum": ""
            },
            "require": {
                "php": "^7.0"
            },
            "require-dev": {
                "phpunit/phpunit": "^6.0"
            },
            "type": "library",
            "extra": {
                "branch-alias": {
                    "dev-master": "3.0.x-dev"
                }
            },
            "autoload": {
                "classmap": [
                    "src/"
                ]
            },
            "notification-url": "https://packagist.org/downloads/",
            "license": [
                "BSD-3-Clause"
            ],
            "authors": [
                {
                    "name": "Jeff Welch",
                    "email": "whatthejeff@gmail.com"
                },
                {
                    "name": "Sebastian Bergmann",
                    "email": "sebastian@phpunit.de"
                },
                {
                    "name": "Adam Harvey",
                    "email": "aharvey@php.net"
                }
            ],
            "description": "Provides functionality to recursively process PHP variables",
            "homepage": "http://www.github.com/sebastianbergmann/recursion-context",
            "time": "2017-03-03T06:23:57+00:00"
        },
        {
            "name": "sebastian/resource-operations",
            "version": "2.0.1",
            "source": {
                "type": "git",
                "url": "https://github.com/sebastianbergmann/resource-operations.git",
                "reference": "4d7a795d35b889bf80a0cc04e08d77cedfa917a9"
            },
            "dist": {
                "type": "zip",
                "url": "https://api.github.com/repos/sebastianbergmann/resource-operations/zipball/4d7a795d35b889bf80a0cc04e08d77cedfa917a9",
                "reference": "4d7a795d35b889bf80a0cc04e08d77cedfa917a9",
                "shasum": ""
            },
            "require": {
                "php": "^7.1"
            },
            "type": "library",
            "extra": {
                "branch-alias": {
                    "dev-master": "2.0-dev"
                }
            },
            "autoload": {
                "classmap": [
                    "src/"
                ]
            },
            "notification-url": "https://packagist.org/downloads/",
            "license": [
                "BSD-3-Clause"
            ],
            "authors": [
                {
                    "name": "Sebastian Bergmann",
                    "email": "sebastian@phpunit.de"
                }
            ],
            "description": "Provides a list of PHP built-in functions that operate on resources",
            "homepage": "https://www.github.com/sebastianbergmann/resource-operations",
            "time": "2018-10-04T04:07:39+00:00"
        },
        {
            "name": "sebastian/type",
            "version": "1.1.3",
            "source": {
                "type": "git",
                "url": "https://github.com/sebastianbergmann/type.git",
                "reference": "3aaaa15fa71d27650d62a948be022fe3b48541a3"
            },
            "dist": {
                "type": "zip",
                "url": "https://api.github.com/repos/sebastianbergmann/type/zipball/3aaaa15fa71d27650d62a948be022fe3b48541a3",
                "reference": "3aaaa15fa71d27650d62a948be022fe3b48541a3",
                "shasum": ""
            },
            "require": {
                "php": "^7.2"
            },
            "require-dev": {
                "phpunit/phpunit": "^8.2"
            },
            "type": "library",
            "extra": {
                "branch-alias": {
                    "dev-master": "1.1-dev"
                }
            },
            "autoload": {
                "classmap": [
                    "src/"
                ]
            },
            "notification-url": "https://packagist.org/downloads/",
            "license": [
                "BSD-3-Clause"
            ],
            "authors": [
                {
                    "name": "Sebastian Bergmann",
                    "email": "sebastian@phpunit.de",
                    "role": "lead"
                }
            ],
            "description": "Collection of value objects that represent the types of the PHP type system",
            "homepage": "https://github.com/sebastianbergmann/type",
            "time": "2019-07-02T08:10:15+00:00"
        },
        {
            "name": "sebastian/version",
            "version": "2.0.1",
            "source": {
                "type": "git",
                "url": "https://github.com/sebastianbergmann/version.git",
                "reference": "99732be0ddb3361e16ad77b68ba41efc8e979019"
            },
            "dist": {
                "type": "zip",
                "url": "https://api.github.com/repos/sebastianbergmann/version/zipball/99732be0ddb3361e16ad77b68ba41efc8e979019",
                "reference": "99732be0ddb3361e16ad77b68ba41efc8e979019",
                "shasum": ""
            },
            "require": {
                "php": ">=5.6"
            },
            "type": "library",
            "extra": {
                "branch-alias": {
                    "dev-master": "2.0.x-dev"
                }
            },
            "autoload": {
                "classmap": [
                    "src/"
                ]
            },
            "notification-url": "https://packagist.org/downloads/",
            "license": [
                "BSD-3-Clause"
            ],
            "authors": [
                {
                    "name": "Sebastian Bergmann",
                    "email": "sebastian@phpunit.de",
                    "role": "lead"
                }
            ],
            "description": "Library that helps with managing the version number of Git-hosted PHP projects",
            "homepage": "https://github.com/sebastianbergmann/version",
            "time": "2016-10-03T07:35:21+00:00"
        },
        {
            "name": "theseer/tokenizer",
            "version": "1.2.0",
            "source": {
                "type": "git",
                "url": "https://github.com/theseer/tokenizer.git",
                "reference": "75a63c33a8577608444246075ea0af0d052e452a"
            },
            "dist": {
                "type": "zip",
                "url": "https://api.github.com/repos/theseer/tokenizer/zipball/75a63c33a8577608444246075ea0af0d052e452a",
                "reference": "75a63c33a8577608444246075ea0af0d052e452a",
                "shasum": ""
            },
            "require": {
                "ext-dom": "*",
                "ext-tokenizer": "*",
                "ext-xmlwriter": "*",
                "php": "^7.2 || ^8.0"
            },
            "type": "library",
            "autoload": {
                "classmap": [
                    "src/"
                ]
            },
            "notification-url": "https://packagist.org/downloads/",
            "license": [
                "BSD-3-Clause"
            ],
            "authors": [
                {
                    "name": "Arne Blankerts",
                    "email": "arne@blankerts.de",
                    "role": "Developer"
                }
            ],
            "description": "A small library for converting tokenized PHP source code into XML and potentially other formats",
            "funding": [
                {
                    "url": "https://github.com/theseer",
                    "type": "github"
                }
            ],
            "time": "2020-07-12T23:59:07+00:00"
        }
    ],
    "aliases": [],
    "minimum-stability": "stable",
    "stability-flags": {
        "microsoft/tolerant-php-parser": 20
    },
    "prefer-stable": false,
    "prefer-lowest": false,
    "platform": {
        "php": "^7.2.0",
        "ext-filter": "*",
        "ext-json": "*",
        "ext-tokenizer": "*"
    },
    "platform-dev": [],
    "platform-overrides": {
        "php": "7.2.24"
    },
    "plugin-api-version": "1.1.0"
}<|MERGE_RESOLUTION|>--- conflicted
+++ resolved
@@ -4,11 +4,7 @@
         "Read more about it at https://getcomposer.org/doc/01-basic-usage.md#installing-dependencies",
         "This file is @generated automatically"
     ],
-<<<<<<< HEAD
-    "content-hash": "7fea756f10d0852ce0d69bfaacdbdcff",
-=======
     "content-hash": "72cdb034f51e3724760c86074bbe15b0",
->>>>>>> dd0d11f6
     "packages": [
         {
             "name": "composer/semver",
@@ -187,18 +183,6 @@
         },
         {
             "name": "microsoft/tolerant-php-parser",
-<<<<<<< HEAD
-            "version": "dev-master",
-            "source": {
-                "type": "git",
-                "url": "https://github.com/microsoft/tolerant-php-parser.git",
-                "reference": "b5c7cd4a7e64afa79e787d4d762b8af9859e05de"
-            },
-            "dist": {
-                "type": "zip",
-                "url": "https://api.github.com/repos/microsoft/tolerant-php-parser/zipball/b5c7cd4a7e64afa79e787d4d762b8af9859e05de",
-                "reference": "b5c7cd4a7e64afa79e787d4d762b8af9859e05de",
-=======
             "version": "v0.0.23",
             "source": {
                 "type": "git",
@@ -209,7 +193,6 @@
                 "type": "zip",
                 "url": "https://api.github.com/repos/microsoft/tolerant-php-parser/zipball/1d76657e3271754515ace52501d3e427eca42ad0",
                 "reference": "1d76657e3271754515ace52501d3e427eca42ad0",
->>>>>>> dd0d11f6
                 "shasum": ""
             },
             "require": {
@@ -237,11 +220,7 @@
                 }
             ],
             "description": "Tolerant PHP-to-AST parser designed for IDE usage scenarios",
-<<<<<<< HEAD
-            "time": "2020-09-13T17:11:49+00:00"
-=======
             "time": "2020-09-13T17:29:12+00:00"
->>>>>>> dd0d11f6
         },
         {
             "name": "netresearch/jsonmapper",
@@ -2663,9 +2642,7 @@
     ],
     "aliases": [],
     "minimum-stability": "stable",
-    "stability-flags": {
-        "microsoft/tolerant-php-parser": 20
-    },
+    "stability-flags": [],
     "prefer-stable": false,
     "prefer-lowest": false,
     "platform": {
