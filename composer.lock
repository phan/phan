{
    "_readme": [
        "This file locks the dependencies of your project to a known state",
        "Read more about it at https://getcomposer.org/doc/01-basic-usage.md#composer-lock-the-lock-file",
        "This file is @generated automatically"
    ],
<<<<<<< HEAD
    "content-hash": "3603c50c8c060d0ba0fe5a32d7872e1e",
=======
    "content-hash": "93928d51e8891023d65200bb16b6d945",
>>>>>>> fb9ef018
    "packages": [
        {
            "name": "felixfbecker/advanced-json-rpc",
            "version": "v3.0.1",
            "source": {
                "type": "git",
                "url": "https://github.com/felixfbecker/php-advanced-json-rpc.git",
                "reference": "29f1d8c2c17f8c04f9768d382b72aeeb0715ebb8"
            },
            "dist": {
                "type": "zip",
                "url": "https://api.github.com/repos/felixfbecker/php-advanced-json-rpc/zipball/29f1d8c2c17f8c04f9768d382b72aeeb0715ebb8",
                "reference": "29f1d8c2c17f8c04f9768d382b72aeeb0715ebb8",
                "shasum": ""
            },
            "require": {
                "netresearch/jsonmapper": "^1.0",
                "php": ">=7.0",
                "phpdocumentor/reflection-docblock": "^4.0.0"
            },
            "require-dev": {
                "phpunit/phpunit": "^6.0.0"
            },
            "type": "library",
            "autoload": {
                "psr-4": {
                    "AdvancedJsonRpc\\": "lib/"
                }
            },
            "notification-url": "https://packagist.org/downloads/",
            "license": [
                "ISC"
            ],
            "authors": [
                {
                    "name": "Felix Becker",
                    "email": "felix.b@outlook.com"
                }
            ],
            "description": "A more advanced JSONRPC implementation",
            "time": "2017-10-28T21:26:16+00:00"
        },
        {
            "name": "microsoft/tolerant-php-parser",
            "version": "v0.0.8",
            "source": {
                "type": "git",
                "url": "https://github.com/Microsoft/tolerant-php-parser.git",
                "reference": "10e901a6086826376c6256954dc8903ef0ec6c9e"
            },
            "dist": {
                "type": "zip",
                "url": "https://api.github.com/repos/Microsoft/tolerant-php-parser/zipball/10e901a6086826376c6256954dc8903ef0ec6c9e",
                "reference": "10e901a6086826376c6256954dc8903ef0ec6c9e",
                "shasum": ""
            },
            "require": {
                "php": ">=7.0"
            },
            "require-dev": {
                "phpunit/phpunit": "^6.4"
            },
            "type": "library",
            "autoload": {
                "psr-4": {
                    "Microsoft\\PhpParser\\": [
                        "src/"
                    ]
                }
            },
            "notification-url": "https://packagist.org/downloads/",
            "license": [
                "MIT"
            ],
            "authors": [
                {
                    "name": "Rob Lourens",
                    "email": "roblou@microsoft.com"
                }
            ],
            "description": "Tolerant PHP-to-AST parser designed for IDE usage scenarios",
            "time": "2017-11-17T17:06:43+00:00"
        },
        {
            "name": "netresearch/jsonmapper",
            "version": "v1.4.0",
            "source": {
                "type": "git",
                "url": "https://github.com/cweiske/jsonmapper.git",
                "reference": "3868fe1128ce1169228acdb623359dca74db5ef3"
            },
            "dist": {
                "type": "zip",
                "url": "https://api.github.com/repos/cweiske/jsonmapper/zipball/3868fe1128ce1169228acdb623359dca74db5ef3",
                "reference": "3868fe1128ce1169228acdb623359dca74db5ef3",
                "shasum": ""
            },
            "require": {
                "php": ">=5.6"
            },
            "require-dev": {
                "phpunit/phpunit": "~4.8.35 || ~5.7 || ~6.4",
                "squizlabs/php_codesniffer": "~1.5"
            },
            "type": "library",
            "autoload": {
                "psr-0": {
                    "JsonMapper": "src/"
                }
            },
            "notification-url": "https://packagist.org/downloads/",
            "license": [
                "OSL-3.0"
            ],
            "authors": [
                {
                    "name": "Christian Weiske",
                    "email": "cweiske@cweiske.de",
                    "homepage": "http://github.com/cweiske/jsonmapper/",
                    "role": "Developer"
                }
            ],
            "description": "Map nested JSON structures onto PHP classes",
            "time": "2017-11-28T21:30:01+00:00"
        },
        {
            "name": "nikic/php-parser",
            "version": "v3.1.3",
            "source": {
                "type": "git",
                "url": "https://github.com/nikic/PHP-Parser.git",
                "reference": "579f4ce846734a1cf55d6a531d00ca07a43e3cda"
            },
            "dist": {
                "type": "zip",
                "url": "https://api.github.com/repos/nikic/PHP-Parser/zipball/579f4ce846734a1cf55d6a531d00ca07a43e3cda",
                "reference": "579f4ce846734a1cf55d6a531d00ca07a43e3cda",
                "shasum": ""
            },
            "require": {
                "ext-tokenizer": "*",
                "php": ">=5.5"
            },
            "require-dev": {
                "phpunit/phpunit": "~4.0|~5.0"
            },
            "bin": [
                "bin/php-parse"
            ],
            "type": "library",
            "extra": {
                "branch-alias": {
                    "dev-master": "3.0-dev"
                }
            },
            "autoload": {
                "psr-4": {
                    "PhpParser\\": "lib/PhpParser"
                }
            },
            "notification-url": "https://packagist.org/downloads/",
            "license": [
                "BSD-3-Clause"
            ],
            "authors": [
                {
                    "name": "Nikita Popov"
                }
            ],
            "description": "A PHP parser written in PHP",
            "keywords": [
                "parser",
                "php"
            ],
            "time": "2017-12-26T14:43:21+00:00"
        },
        {
            "name": "phpdocumentor/reflection-common",
            "version": "1.0.1",
            "source": {
                "type": "git",
                "url": "https://github.com/phpDocumentor/ReflectionCommon.git",
                "reference": "21bdeb5f65d7ebf9f43b1b25d404f87deab5bfb6"
            },
            "dist": {
                "type": "zip",
                "url": "https://api.github.com/repos/phpDocumentor/ReflectionCommon/zipball/21bdeb5f65d7ebf9f43b1b25d404f87deab5bfb6",
                "reference": "21bdeb5f65d7ebf9f43b1b25d404f87deab5bfb6",
                "shasum": ""
            },
            "require": {
                "php": ">=5.5"
            },
            "require-dev": {
                "phpunit/phpunit": "^4.6"
            },
            "type": "library",
            "extra": {
                "branch-alias": {
                    "dev-master": "1.0.x-dev"
                }
            },
            "autoload": {
                "psr-4": {
                    "phpDocumentor\\Reflection\\": [
                        "src"
                    ]
                }
            },
            "notification-url": "https://packagist.org/downloads/",
            "license": [
                "MIT"
            ],
            "authors": [
                {
                    "name": "Jaap van Otterdijk",
                    "email": "opensource@ijaap.nl"
                }
            ],
            "description": "Common reflection classes used by phpdocumentor to reflect the code structure",
            "homepage": "http://www.phpdoc.org",
            "keywords": [
                "FQSEN",
                "phpDocumentor",
                "phpdoc",
                "reflection",
                "static analysis"
            ],
            "time": "2017-09-11T18:02:19+00:00"
        },
        {
            "name": "phpdocumentor/reflection-docblock",
            "version": "4.2.0",
            "source": {
                "type": "git",
                "url": "https://github.com/phpDocumentor/ReflectionDocBlock.git",
                "reference": "66465776cfc249844bde6d117abff1d22e06c2da"
            },
            "dist": {
                "type": "zip",
                "url": "https://api.github.com/repos/phpDocumentor/ReflectionDocBlock/zipball/66465776cfc249844bde6d117abff1d22e06c2da",
                "reference": "66465776cfc249844bde6d117abff1d22e06c2da",
                "shasum": ""
            },
            "require": {
                "php": "^7.0",
                "phpdocumentor/reflection-common": "^1.0.0",
                "phpdocumentor/type-resolver": "^0.4.0",
                "webmozart/assert": "^1.0"
            },
            "require-dev": {
                "doctrine/instantiator": "~1.0.5",
                "mockery/mockery": "^1.0",
                "phpunit/phpunit": "^6.4"
            },
            "type": "library",
            "extra": {
                "branch-alias": {
                    "dev-master": "4.x-dev"
                }
            },
            "autoload": {
                "psr-4": {
                    "phpDocumentor\\Reflection\\": [
                        "src/"
                    ]
                }
            },
            "notification-url": "https://packagist.org/downloads/",
            "license": [
                "MIT"
            ],
            "authors": [
                {
                    "name": "Mike van Riel",
                    "email": "me@mikevanriel.com"
                }
            ],
            "description": "With this component, a library can provide support for annotations via DocBlocks or otherwise retrieve information that is embedded in a DocBlock.",
            "time": "2017-11-27T17:38:31+00:00"
        },
        {
            "name": "phpdocumentor/type-resolver",
            "version": "0.4.0",
            "source": {
                "type": "git",
                "url": "https://github.com/phpDocumentor/TypeResolver.git",
                "reference": "9c977708995954784726e25d0cd1dddf4e65b0f7"
            },
            "dist": {
                "type": "zip",
                "url": "https://api.github.com/repos/phpDocumentor/TypeResolver/zipball/9c977708995954784726e25d0cd1dddf4e65b0f7",
                "reference": "9c977708995954784726e25d0cd1dddf4e65b0f7",
                "shasum": ""
            },
            "require": {
                "php": "^5.5 || ^7.0",
                "phpdocumentor/reflection-common": "^1.0"
            },
            "require-dev": {
                "mockery/mockery": "^0.9.4",
                "phpunit/phpunit": "^5.2||^4.8.24"
            },
            "type": "library",
            "extra": {
                "branch-alias": {
                    "dev-master": "1.0.x-dev"
                }
            },
            "autoload": {
                "psr-4": {
                    "phpDocumentor\\Reflection\\": [
                        "src/"
                    ]
                }
            },
            "notification-url": "https://packagist.org/downloads/",
            "license": [
                "MIT"
            ],
            "authors": [
                {
                    "name": "Mike van Riel",
                    "email": "me@mikevanriel.com"
                }
            ],
            "time": "2017-07-14T14:27:02+00:00"
        },
        {
            "name": "sabre/event",
            "version": "5.0.2",
            "source": {
                "type": "git",
                "url": "https://github.com/sabre-io/event.git",
                "reference": "3cb619803d5e3e38ed7c309250da5589676aedc8"
            },
            "dist": {
                "type": "zip",
                "url": "https://api.github.com/repos/sabre-io/event/zipball/3cb619803d5e3e38ed7c309250da5589676aedc8",
                "reference": "3cb619803d5e3e38ed7c309250da5589676aedc8",
                "shasum": ""
            },
            "require": {
                "php": ">=7.0"
            },
            "require-dev": {
                "phpunit/phpunit": ">=6",
                "sabre/cs": "~1.0.0"
            },
            "type": "library",
            "autoload": {
                "psr-4": {
                    "Sabre\\Event\\": "lib/"
                },
                "files": [
                    "lib/coroutine.php",
                    "lib/Loop/functions.php",
                    "lib/Promise/functions.php"
                ]
            },
            "notification-url": "https://packagist.org/downloads/",
            "license": [
                "BSD-3-Clause"
            ],
            "authors": [
                {
                    "name": "Evert Pot",
                    "email": "me@evertpot.com",
                    "homepage": "http://evertpot.com/",
                    "role": "Developer"
                }
            ],
            "description": "sabre/event is a library for lightweight event-based programming",
            "homepage": "http://sabre.io/event/",
            "keywords": [
                "EventEmitter",
                "async",
                "coroutine",
                "eventloop",
                "events",
                "hooks",
                "plugin",
                "promise",
                "reactor",
                "signal"
            ],
            "time": "2017-06-10T09:11:18+00:00"
        },
        {
            "name": "symfony/console",
            "version": "v4.0.3",
            "source": {
                "type": "git",
                "url": "https://github.com/symfony/console.git",
                "reference": "fe0e69d7162cba0885791cf7eea5f0d7bc0f897e"
            },
            "dist": {
                "type": "zip",
                "url": "https://api.github.com/repos/symfony/console/zipball/fe0e69d7162cba0885791cf7eea5f0d7bc0f897e",
                "reference": "fe0e69d7162cba0885791cf7eea5f0d7bc0f897e",
                "shasum": ""
            },
            "require": {
                "php": "^7.1.3",
                "symfony/polyfill-mbstring": "~1.0"
            },
            "conflict": {
                "symfony/dependency-injection": "<3.4",
                "symfony/process": "<3.3"
            },
            "require-dev": {
                "psr/log": "~1.0",
                "symfony/config": "~3.4|~4.0",
                "symfony/dependency-injection": "~3.4|~4.0",
                "symfony/event-dispatcher": "~3.4|~4.0",
                "symfony/lock": "~3.4|~4.0",
                "symfony/process": "~3.4|~4.0"
            },
            "suggest": {
                "psr/log": "For using the console logger",
                "symfony/event-dispatcher": "",
                "symfony/lock": "",
                "symfony/process": ""
            },
            "type": "library",
            "extra": {
                "branch-alias": {
                    "dev-master": "4.0-dev"
                }
            },
            "autoload": {
                "psr-4": {
                    "Symfony\\Component\\Console\\": ""
                },
                "exclude-from-classmap": [
                    "/Tests/"
                ]
            },
            "notification-url": "https://packagist.org/downloads/",
            "license": [
                "MIT"
            ],
            "authors": [
                {
                    "name": "Fabien Potencier",
                    "email": "fabien@symfony.com"
                },
                {
                    "name": "Symfony Community",
                    "homepage": "https://symfony.com/contributors"
                }
            ],
            "description": "Symfony Console Component",
            "homepage": "https://symfony.com",
            "time": "2018-01-03T07:38:00+00:00"
        },
        {
            "name": "symfony/polyfill-mbstring",
            "version": "v1.6.0",
            "source": {
                "type": "git",
                "url": "https://github.com/symfony/polyfill-mbstring.git",
                "reference": "2ec8b39c38cb16674bbf3fea2b6ce5bf117e1296"
            },
            "dist": {
                "type": "zip",
                "url": "https://api.github.com/repos/symfony/polyfill-mbstring/zipball/2ec8b39c38cb16674bbf3fea2b6ce5bf117e1296",
                "reference": "2ec8b39c38cb16674bbf3fea2b6ce5bf117e1296",
                "shasum": ""
            },
            "require": {
                "php": ">=5.3.3"
            },
            "suggest": {
                "ext-mbstring": "For best performance"
            },
            "type": "library",
            "extra": {
                "branch-alias": {
                    "dev-master": "1.6-dev"
                }
            },
            "autoload": {
                "psr-4": {
                    "Symfony\\Polyfill\\Mbstring\\": ""
                },
                "files": [
                    "bootstrap.php"
                ]
            },
            "notification-url": "https://packagist.org/downloads/",
            "license": [
                "MIT"
            ],
            "authors": [
                {
                    "name": "Nicolas Grekas",
                    "email": "p@tchwork.com"
                },
                {
                    "name": "Symfony Community",
                    "homepage": "https://symfony.com/contributors"
                }
            ],
            "description": "Symfony polyfill for the Mbstring extension",
            "homepage": "https://symfony.com",
            "keywords": [
                "compatibility",
                "mbstring",
                "polyfill",
                "portable",
                "shim"
            ],
            "time": "2017-10-11T12:05:26+00:00"
        },
        {
            "name": "webmozart/assert",
            "version": "1.2.0",
            "source": {
                "type": "git",
                "url": "https://github.com/webmozart/assert.git",
                "reference": "2db61e59ff05fe5126d152bd0655c9ea113e550f"
            },
            "dist": {
                "type": "zip",
                "url": "https://api.github.com/repos/webmozart/assert/zipball/2db61e59ff05fe5126d152bd0655c9ea113e550f",
                "reference": "2db61e59ff05fe5126d152bd0655c9ea113e550f",
                "shasum": ""
            },
            "require": {
                "php": "^5.3.3 || ^7.0"
            },
            "require-dev": {
                "phpunit/phpunit": "^4.6",
                "sebastian/version": "^1.0.1"
            },
            "type": "library",
            "extra": {
                "branch-alias": {
                    "dev-master": "1.3-dev"
                }
            },
            "autoload": {
                "psr-4": {
                    "Webmozart\\Assert\\": "src/"
                }
            },
            "notification-url": "https://packagist.org/downloads/",
            "license": [
                "MIT"
            ],
            "authors": [
                {
                    "name": "Bernhard Schussek",
                    "email": "bschussek@gmail.com"
                }
            ],
            "description": "Assertions to validate method input/output with nice error messages.",
            "keywords": [
                "assert",
                "check",
                "validate"
            ],
            "time": "2016-11-23T20:04:58+00:00"
        }
    ],
    "packages-dev": [
        {
            "name": "doctrine/instantiator",
            "version": "1.1.0",
            "source": {
                "type": "git",
                "url": "https://github.com/doctrine/instantiator.git",
                "reference": "185b8868aa9bf7159f5f953ed5afb2d7fcdc3bda"
            },
            "dist": {
                "type": "zip",
                "url": "https://api.github.com/repos/doctrine/instantiator/zipball/185b8868aa9bf7159f5f953ed5afb2d7fcdc3bda",
                "reference": "185b8868aa9bf7159f5f953ed5afb2d7fcdc3bda",
                "shasum": ""
            },
            "require": {
                "php": "^7.1"
            },
            "require-dev": {
                "athletic/athletic": "~0.1.8",
                "ext-pdo": "*",
                "ext-phar": "*",
                "phpunit/phpunit": "^6.2.3",
                "squizlabs/php_codesniffer": "^3.0.2"
            },
            "type": "library",
            "extra": {
                "branch-alias": {
                    "dev-master": "1.2.x-dev"
                }
            },
            "autoload": {
                "psr-4": {
                    "Doctrine\\Instantiator\\": "src/Doctrine/Instantiator/"
                }
            },
            "notification-url": "https://packagist.org/downloads/",
            "license": [
                "MIT"
            ],
            "authors": [
                {
                    "name": "Marco Pivetta",
                    "email": "ocramius@gmail.com",
                    "homepage": "http://ocramius.github.com/"
                }
            ],
            "description": "A small, lightweight utility to instantiate objects in PHP without invoking their constructors",
            "homepage": "https://github.com/doctrine/instantiator",
            "keywords": [
                "constructor",
                "instantiate"
            ],
            "time": "2017-07-22T11:58:36+00:00"
        },
        {
            "name": "myclabs/deep-copy",
            "version": "1.7.0",
            "source": {
                "type": "git",
                "url": "https://github.com/myclabs/DeepCopy.git",
                "reference": "3b8a3a99ba1f6a3952ac2747d989303cbd6b7a3e"
            },
            "dist": {
                "type": "zip",
                "url": "https://api.github.com/repos/myclabs/DeepCopy/zipball/3b8a3a99ba1f6a3952ac2747d989303cbd6b7a3e",
                "reference": "3b8a3a99ba1f6a3952ac2747d989303cbd6b7a3e",
                "shasum": ""
            },
            "require": {
                "php": "^5.6 || ^7.0"
            },
            "require-dev": {
                "doctrine/collections": "^1.0",
                "doctrine/common": "^2.6",
                "phpunit/phpunit": "^4.1"
            },
            "type": "library",
            "autoload": {
                "psr-4": {
                    "DeepCopy\\": "src/DeepCopy/"
                },
                "files": [
                    "src/DeepCopy/deep_copy.php"
                ]
            },
            "notification-url": "https://packagist.org/downloads/",
            "license": [
                "MIT"
            ],
            "description": "Create deep copies (clones) of your objects",
            "keywords": [
                "clone",
                "copy",
                "duplicate",
                "object",
                "object graph"
            ],
            "time": "2017-10-19T19:58:43+00:00"
        },
        {
            "name": "phar-io/manifest",
            "version": "1.0.1",
            "source": {
                "type": "git",
                "url": "https://github.com/phar-io/manifest.git",
                "reference": "2df402786ab5368a0169091f61a7c1e0eb6852d0"
            },
            "dist": {
                "type": "zip",
                "url": "https://api.github.com/repos/phar-io/manifest/zipball/2df402786ab5368a0169091f61a7c1e0eb6852d0",
                "reference": "2df402786ab5368a0169091f61a7c1e0eb6852d0",
                "shasum": ""
            },
            "require": {
                "ext-dom": "*",
                "ext-phar": "*",
                "phar-io/version": "^1.0.1",
                "php": "^5.6 || ^7.0"
            },
            "type": "library",
            "extra": {
                "branch-alias": {
                    "dev-master": "1.0.x-dev"
                }
            },
            "autoload": {
                "classmap": [
                    "src/"
                ]
            },
            "notification-url": "https://packagist.org/downloads/",
            "license": [
                "BSD-3-Clause"
            ],
            "authors": [
                {
                    "name": "Arne Blankerts",
                    "email": "arne@blankerts.de",
                    "role": "Developer"
                },
                {
                    "name": "Sebastian Heuer",
                    "email": "sebastian@phpeople.de",
                    "role": "Developer"
                },
                {
                    "name": "Sebastian Bergmann",
                    "email": "sebastian@phpunit.de",
                    "role": "Developer"
                }
            ],
            "description": "Component for reading phar.io manifest information from a PHP Archive (PHAR)",
            "time": "2017-03-05T18:14:27+00:00"
        },
        {
            "name": "phar-io/version",
            "version": "1.0.1",
            "source": {
                "type": "git",
                "url": "https://github.com/phar-io/version.git",
                "reference": "a70c0ced4be299a63d32fa96d9281d03e94041df"
            },
            "dist": {
                "type": "zip",
                "url": "https://api.github.com/repos/phar-io/version/zipball/a70c0ced4be299a63d32fa96d9281d03e94041df",
                "reference": "a70c0ced4be299a63d32fa96d9281d03e94041df",
                "shasum": ""
            },
            "require": {
                "php": "^5.6 || ^7.0"
            },
            "type": "library",
            "autoload": {
                "classmap": [
                    "src/"
                ]
            },
            "notification-url": "https://packagist.org/downloads/",
            "license": [
                "BSD-3-Clause"
            ],
            "authors": [
                {
                    "name": "Arne Blankerts",
                    "email": "arne@blankerts.de",
                    "role": "Developer"
                },
                {
                    "name": "Sebastian Heuer",
                    "email": "sebastian@phpeople.de",
                    "role": "Developer"
                },
                {
                    "name": "Sebastian Bergmann",
                    "email": "sebastian@phpunit.de",
                    "role": "Developer"
                }
            ],
            "description": "Library for handling version information and constraints",
            "time": "2017-03-05T17:38:23+00:00"
        },
        {
            "name": "phpspec/prophecy",
            "version": "1.7.3",
            "source": {
                "type": "git",
                "url": "https://github.com/phpspec/prophecy.git",
                "reference": "e4ed002c67da8eceb0eb8ddb8b3847bb53c5c2bf"
            },
            "dist": {
                "type": "zip",
                "url": "https://api.github.com/repos/phpspec/prophecy/zipball/e4ed002c67da8eceb0eb8ddb8b3847bb53c5c2bf",
                "reference": "e4ed002c67da8eceb0eb8ddb8b3847bb53c5c2bf",
                "shasum": ""
            },
            "require": {
                "doctrine/instantiator": "^1.0.2",
                "php": "^5.3|^7.0",
                "phpdocumentor/reflection-docblock": "^2.0|^3.0.2|^4.0",
                "sebastian/comparator": "^1.1|^2.0",
                "sebastian/recursion-context": "^1.0|^2.0|^3.0"
            },
            "require-dev": {
                "phpspec/phpspec": "^2.5|^3.2",
                "phpunit/phpunit": "^4.8.35 || ^5.7"
            },
            "type": "library",
            "extra": {
                "branch-alias": {
                    "dev-master": "1.7.x-dev"
                }
            },
            "autoload": {
                "psr-0": {
                    "Prophecy\\": "src/"
                }
            },
            "notification-url": "https://packagist.org/downloads/",
            "license": [
                "MIT"
            ],
            "authors": [
                {
                    "name": "Konstantin Kudryashov",
                    "email": "ever.zet@gmail.com",
                    "homepage": "http://everzet.com"
                },
                {
                    "name": "Marcello Duarte",
                    "email": "marcello.duarte@gmail.com"
                }
            ],
            "description": "Highly opinionated mocking framework for PHP 5.3+",
            "homepage": "https://github.com/phpspec/prophecy",
            "keywords": [
                "Double",
                "Dummy",
                "fake",
                "mock",
                "spy",
                "stub"
            ],
            "time": "2017-11-24T13:59:53+00:00"
        },
        {
            "name": "phpunit/php-code-coverage",
            "version": "5.3.0",
            "source": {
                "type": "git",
                "url": "https://github.com/sebastianbergmann/php-code-coverage.git",
                "reference": "661f34d0bd3f1a7225ef491a70a020ad23a057a1"
            },
            "dist": {
                "type": "zip",
                "url": "https://api.github.com/repos/sebastianbergmann/php-code-coverage/zipball/661f34d0bd3f1a7225ef491a70a020ad23a057a1",
                "reference": "661f34d0bd3f1a7225ef491a70a020ad23a057a1",
                "shasum": ""
            },
            "require": {
                "ext-dom": "*",
                "ext-xmlwriter": "*",
                "php": "^7.0",
                "phpunit/php-file-iterator": "^1.4.2",
                "phpunit/php-text-template": "^1.2.1",
                "phpunit/php-token-stream": "^2.0.1",
                "sebastian/code-unit-reverse-lookup": "^1.0.1",
                "sebastian/environment": "^3.0",
                "sebastian/version": "^2.0.1",
                "theseer/tokenizer": "^1.1"
            },
            "require-dev": {
                "phpunit/phpunit": "^6.0"
            },
            "suggest": {
                "ext-xdebug": "^2.5.5"
            },
            "type": "library",
            "extra": {
                "branch-alias": {
                    "dev-master": "5.3.x-dev"
                }
            },
            "autoload": {
                "classmap": [
                    "src/"
                ]
            },
            "notification-url": "https://packagist.org/downloads/",
            "license": [
                "BSD-3-Clause"
            ],
            "authors": [
                {
                    "name": "Sebastian Bergmann",
                    "email": "sebastian@phpunit.de",
                    "role": "lead"
                }
            ],
            "description": "Library that provides collection, processing, and rendering functionality for PHP code coverage information.",
            "homepage": "https://github.com/sebastianbergmann/php-code-coverage",
            "keywords": [
                "coverage",
                "testing",
                "xunit"
            ],
            "time": "2017-12-06T09:29:45+00:00"
        },
        {
            "name": "phpunit/php-file-iterator",
            "version": "1.4.5",
            "source": {
                "type": "git",
                "url": "https://github.com/sebastianbergmann/php-file-iterator.git",
                "reference": "730b01bc3e867237eaac355e06a36b85dd93a8b4"
            },
            "dist": {
                "type": "zip",
                "url": "https://api.github.com/repos/sebastianbergmann/php-file-iterator/zipball/730b01bc3e867237eaac355e06a36b85dd93a8b4",
                "reference": "730b01bc3e867237eaac355e06a36b85dd93a8b4",
                "shasum": ""
            },
            "require": {
                "php": ">=5.3.3"
            },
            "type": "library",
            "extra": {
                "branch-alias": {
                    "dev-master": "1.4.x-dev"
                }
            },
            "autoload": {
                "classmap": [
                    "src/"
                ]
            },
            "notification-url": "https://packagist.org/downloads/",
            "license": [
                "BSD-3-Clause"
            ],
            "authors": [
                {
                    "name": "Sebastian Bergmann",
                    "email": "sb@sebastian-bergmann.de",
                    "role": "lead"
                }
            ],
            "description": "FilterIterator implementation that filters files based on a list of suffixes.",
            "homepage": "https://github.com/sebastianbergmann/php-file-iterator/",
            "keywords": [
                "filesystem",
                "iterator"
            ],
            "time": "2017-11-27T13:52:08+00:00"
        },
        {
            "name": "phpunit/php-text-template",
            "version": "1.2.1",
            "source": {
                "type": "git",
                "url": "https://github.com/sebastianbergmann/php-text-template.git",
                "reference": "31f8b717e51d9a2afca6c9f046f5d69fc27c8686"
            },
            "dist": {
                "type": "zip",
                "url": "https://api.github.com/repos/sebastianbergmann/php-text-template/zipball/31f8b717e51d9a2afca6c9f046f5d69fc27c8686",
                "reference": "31f8b717e51d9a2afca6c9f046f5d69fc27c8686",
                "shasum": ""
            },
            "require": {
                "php": ">=5.3.3"
            },
            "type": "library",
            "autoload": {
                "classmap": [
                    "src/"
                ]
            },
            "notification-url": "https://packagist.org/downloads/",
            "license": [
                "BSD-3-Clause"
            ],
            "authors": [
                {
                    "name": "Sebastian Bergmann",
                    "email": "sebastian@phpunit.de",
                    "role": "lead"
                }
            ],
            "description": "Simple template engine.",
            "homepage": "https://github.com/sebastianbergmann/php-text-template/",
            "keywords": [
                "template"
            ],
            "time": "2015-06-21T13:50:34+00:00"
        },
        {
            "name": "phpunit/php-timer",
            "version": "1.0.9",
            "source": {
                "type": "git",
                "url": "https://github.com/sebastianbergmann/php-timer.git",
                "reference": "3dcf38ca72b158baf0bc245e9184d3fdffa9c46f"
            },
            "dist": {
                "type": "zip",
                "url": "https://api.github.com/repos/sebastianbergmann/php-timer/zipball/3dcf38ca72b158baf0bc245e9184d3fdffa9c46f",
                "reference": "3dcf38ca72b158baf0bc245e9184d3fdffa9c46f",
                "shasum": ""
            },
            "require": {
                "php": "^5.3.3 || ^7.0"
            },
            "require-dev": {
                "phpunit/phpunit": "^4.8.35 || ^5.7 || ^6.0"
            },
            "type": "library",
            "extra": {
                "branch-alias": {
                    "dev-master": "1.0-dev"
                }
            },
            "autoload": {
                "classmap": [
                    "src/"
                ]
            },
            "notification-url": "https://packagist.org/downloads/",
            "license": [
                "BSD-3-Clause"
            ],
            "authors": [
                {
                    "name": "Sebastian Bergmann",
                    "email": "sb@sebastian-bergmann.de",
                    "role": "lead"
                }
            ],
            "description": "Utility class for timing",
            "homepage": "https://github.com/sebastianbergmann/php-timer/",
            "keywords": [
                "timer"
            ],
            "time": "2017-02-26T11:10:40+00:00"
        },
        {
            "name": "phpunit/php-token-stream",
            "version": "2.0.2",
            "source": {
                "type": "git",
                "url": "https://github.com/sebastianbergmann/php-token-stream.git",
                "reference": "791198a2c6254db10131eecfe8c06670700904db"
            },
            "dist": {
                "type": "zip",
                "url": "https://api.github.com/repos/sebastianbergmann/php-token-stream/zipball/791198a2c6254db10131eecfe8c06670700904db",
                "reference": "791198a2c6254db10131eecfe8c06670700904db",
                "shasum": ""
            },
            "require": {
                "ext-tokenizer": "*",
                "php": "^7.0"
            },
            "require-dev": {
                "phpunit/phpunit": "^6.2.4"
            },
            "type": "library",
            "extra": {
                "branch-alias": {
                    "dev-master": "2.0-dev"
                }
            },
            "autoload": {
                "classmap": [
                    "src/"
                ]
            },
            "notification-url": "https://packagist.org/downloads/",
            "license": [
                "BSD-3-Clause"
            ],
            "authors": [
                {
                    "name": "Sebastian Bergmann",
                    "email": "sebastian@phpunit.de"
                }
            ],
            "description": "Wrapper around PHP's tokenizer extension.",
            "homepage": "https://github.com/sebastianbergmann/php-token-stream/",
            "keywords": [
                "tokenizer"
            ],
            "time": "2017-11-27T05:48:46+00:00"
        },
        {
            "name": "phpunit/phpunit",
            "version": "6.5.5",
            "source": {
                "type": "git",
                "url": "https://github.com/sebastianbergmann/phpunit.git",
                "reference": "83d27937a310f2984fd575686138597147bdc7df"
            },
            "dist": {
                "type": "zip",
                "url": "https://api.github.com/repos/sebastianbergmann/phpunit/zipball/83d27937a310f2984fd575686138597147bdc7df",
                "reference": "83d27937a310f2984fd575686138597147bdc7df",
                "shasum": ""
            },
            "require": {
                "ext-dom": "*",
                "ext-json": "*",
                "ext-libxml": "*",
                "ext-mbstring": "*",
                "ext-xml": "*",
                "myclabs/deep-copy": "^1.6.1",
                "phar-io/manifest": "^1.0.1",
                "phar-io/version": "^1.0",
                "php": "^7.0",
                "phpspec/prophecy": "^1.7",
                "phpunit/php-code-coverage": "^5.3",
                "phpunit/php-file-iterator": "^1.4.3",
                "phpunit/php-text-template": "^1.2.1",
                "phpunit/php-timer": "^1.0.9",
                "phpunit/phpunit-mock-objects": "^5.0.5",
                "sebastian/comparator": "^2.1",
                "sebastian/diff": "^2.0",
                "sebastian/environment": "^3.1",
                "sebastian/exporter": "^3.1",
                "sebastian/global-state": "^2.0",
                "sebastian/object-enumerator": "^3.0.3",
                "sebastian/resource-operations": "^1.0",
                "sebastian/version": "^2.0.1"
            },
            "conflict": {
                "phpdocumentor/reflection-docblock": "3.0.2",
                "phpunit/dbunit": "<3.0"
            },
            "require-dev": {
                "ext-pdo": "*"
            },
            "suggest": {
                "ext-xdebug": "*",
                "phpunit/php-invoker": "^1.1"
            },
            "bin": [
                "phpunit"
            ],
            "type": "library",
            "extra": {
                "branch-alias": {
                    "dev-master": "6.5.x-dev"
                }
            },
            "autoload": {
                "classmap": [
                    "src/"
                ]
            },
            "notification-url": "https://packagist.org/downloads/",
            "license": [
                "BSD-3-Clause"
            ],
            "authors": [
                {
                    "name": "Sebastian Bergmann",
                    "email": "sebastian@phpunit.de",
                    "role": "lead"
                }
            ],
            "description": "The PHP Unit Testing framework.",
            "homepage": "https://phpunit.de/",
            "keywords": [
                "phpunit",
                "testing",
                "xunit"
            ],
            "time": "2017-12-17T06:31:19+00:00"
        },
        {
            "name": "phpunit/phpunit-mock-objects",
            "version": "5.0.6",
            "source": {
                "type": "git",
                "url": "https://github.com/sebastianbergmann/phpunit-mock-objects.git",
                "reference": "33fd41a76e746b8fa96d00b49a23dadfa8334cdf"
            },
            "dist": {
                "type": "zip",
                "url": "https://api.github.com/repos/sebastianbergmann/phpunit-mock-objects/zipball/33fd41a76e746b8fa96d00b49a23dadfa8334cdf",
                "reference": "33fd41a76e746b8fa96d00b49a23dadfa8334cdf",
                "shasum": ""
            },
            "require": {
                "doctrine/instantiator": "^1.0.5",
                "php": "^7.0",
                "phpunit/php-text-template": "^1.2.1",
                "sebastian/exporter": "^3.1"
            },
            "conflict": {
                "phpunit/phpunit": "<6.0"
            },
            "require-dev": {
                "phpunit/phpunit": "^6.5"
            },
            "suggest": {
                "ext-soap": "*"
            },
            "type": "library",
            "extra": {
                "branch-alias": {
                    "dev-master": "5.0.x-dev"
                }
            },
            "autoload": {
                "classmap": [
                    "src/"
                ]
            },
            "notification-url": "https://packagist.org/downloads/",
            "license": [
                "BSD-3-Clause"
            ],
            "authors": [
                {
                    "name": "Sebastian Bergmann",
                    "email": "sebastian@phpunit.de",
                    "role": "lead"
                }
            ],
            "description": "Mock Object library for PHPUnit",
            "homepage": "https://github.com/sebastianbergmann/phpunit-mock-objects/",
            "keywords": [
                "mock",
                "xunit"
            ],
            "time": "2018-01-06T05:45:45+00:00"
        },
        {
            "name": "sebastian/code-unit-reverse-lookup",
            "version": "1.0.1",
            "source": {
                "type": "git",
                "url": "https://github.com/sebastianbergmann/code-unit-reverse-lookup.git",
                "reference": "4419fcdb5eabb9caa61a27c7a1db532a6b55dd18"
            },
            "dist": {
                "type": "zip",
                "url": "https://api.github.com/repos/sebastianbergmann/code-unit-reverse-lookup/zipball/4419fcdb5eabb9caa61a27c7a1db532a6b55dd18",
                "reference": "4419fcdb5eabb9caa61a27c7a1db532a6b55dd18",
                "shasum": ""
            },
            "require": {
                "php": "^5.6 || ^7.0"
            },
            "require-dev": {
                "phpunit/phpunit": "^5.7 || ^6.0"
            },
            "type": "library",
            "extra": {
                "branch-alias": {
                    "dev-master": "1.0.x-dev"
                }
            },
            "autoload": {
                "classmap": [
                    "src/"
                ]
            },
            "notification-url": "https://packagist.org/downloads/",
            "license": [
                "BSD-3-Clause"
            ],
            "authors": [
                {
                    "name": "Sebastian Bergmann",
                    "email": "sebastian@phpunit.de"
                }
            ],
            "description": "Looks up which function or method a line of code belongs to",
            "homepage": "https://github.com/sebastianbergmann/code-unit-reverse-lookup/",
            "time": "2017-03-04T06:30:41+00:00"
        },
        {
            "name": "sebastian/comparator",
            "version": "2.1.2",
            "source": {
                "type": "git",
                "url": "https://github.com/sebastianbergmann/comparator.git",
                "reference": "11c07feade1d65453e06df3b3b90171d6d982087"
            },
            "dist": {
                "type": "zip",
                "url": "https://api.github.com/repos/sebastianbergmann/comparator/zipball/11c07feade1d65453e06df3b3b90171d6d982087",
                "reference": "11c07feade1d65453e06df3b3b90171d6d982087",
                "shasum": ""
            },
            "require": {
                "php": "^7.0",
                "sebastian/diff": "^2.0",
                "sebastian/exporter": "^3.1"
            },
            "require-dev": {
                "phpunit/phpunit": "^6.4"
            },
            "type": "library",
            "extra": {
                "branch-alias": {
                    "dev-master": "2.1.x-dev"
                }
            },
            "autoload": {
                "classmap": [
                    "src/"
                ]
            },
            "notification-url": "https://packagist.org/downloads/",
            "license": [
                "BSD-3-Clause"
            ],
            "authors": [
                {
                    "name": "Jeff Welch",
                    "email": "whatthejeff@gmail.com"
                },
                {
                    "name": "Volker Dusch",
                    "email": "github@wallbash.com"
                },
                {
                    "name": "Bernhard Schussek",
                    "email": "bschussek@2bepublished.at"
                },
                {
                    "name": "Sebastian Bergmann",
                    "email": "sebastian@phpunit.de"
                }
            ],
            "description": "Provides the functionality to compare PHP values for equality",
            "homepage": "https://github.com/sebastianbergmann/comparator",
            "keywords": [
                "comparator",
                "compare",
                "equality"
            ],
            "time": "2018-01-12T06:34:42+00:00"
        },
        {
            "name": "sebastian/diff",
            "version": "2.0.1",
            "source": {
                "type": "git",
                "url": "https://github.com/sebastianbergmann/diff.git",
                "reference": "347c1d8b49c5c3ee30c7040ea6fc446790e6bddd"
            },
            "dist": {
                "type": "zip",
                "url": "https://api.github.com/repos/sebastianbergmann/diff/zipball/347c1d8b49c5c3ee30c7040ea6fc446790e6bddd",
                "reference": "347c1d8b49c5c3ee30c7040ea6fc446790e6bddd",
                "shasum": ""
            },
            "require": {
                "php": "^7.0"
            },
            "require-dev": {
                "phpunit/phpunit": "^6.2"
            },
            "type": "library",
            "extra": {
                "branch-alias": {
                    "dev-master": "2.0-dev"
                }
            },
            "autoload": {
                "classmap": [
                    "src/"
                ]
            },
            "notification-url": "https://packagist.org/downloads/",
            "license": [
                "BSD-3-Clause"
            ],
            "authors": [
                {
                    "name": "Kore Nordmann",
                    "email": "mail@kore-nordmann.de"
                },
                {
                    "name": "Sebastian Bergmann",
                    "email": "sebastian@phpunit.de"
                }
            ],
            "description": "Diff implementation",
            "homepage": "https://github.com/sebastianbergmann/diff",
            "keywords": [
                "diff"
            ],
            "time": "2017-08-03T08:09:46+00:00"
        },
        {
            "name": "sebastian/environment",
            "version": "3.1.0",
            "source": {
                "type": "git",
                "url": "https://github.com/sebastianbergmann/environment.git",
                "reference": "cd0871b3975fb7fc44d11314fd1ee20925fce4f5"
            },
            "dist": {
                "type": "zip",
                "url": "https://api.github.com/repos/sebastianbergmann/environment/zipball/cd0871b3975fb7fc44d11314fd1ee20925fce4f5",
                "reference": "cd0871b3975fb7fc44d11314fd1ee20925fce4f5",
                "shasum": ""
            },
            "require": {
                "php": "^7.0"
            },
            "require-dev": {
                "phpunit/phpunit": "^6.1"
            },
            "type": "library",
            "extra": {
                "branch-alias": {
                    "dev-master": "3.1.x-dev"
                }
            },
            "autoload": {
                "classmap": [
                    "src/"
                ]
            },
            "notification-url": "https://packagist.org/downloads/",
            "license": [
                "BSD-3-Clause"
            ],
            "authors": [
                {
                    "name": "Sebastian Bergmann",
                    "email": "sebastian@phpunit.de"
                }
            ],
            "description": "Provides functionality to handle HHVM/PHP environments",
            "homepage": "http://www.github.com/sebastianbergmann/environment",
            "keywords": [
                "Xdebug",
                "environment",
                "hhvm"
            ],
            "time": "2017-07-01T08:51:00+00:00"
        },
        {
            "name": "sebastian/exporter",
            "version": "3.1.0",
            "source": {
                "type": "git",
                "url": "https://github.com/sebastianbergmann/exporter.git",
                "reference": "234199f4528de6d12aaa58b612e98f7d36adb937"
            },
            "dist": {
                "type": "zip",
                "url": "https://api.github.com/repos/sebastianbergmann/exporter/zipball/234199f4528de6d12aaa58b612e98f7d36adb937",
                "reference": "234199f4528de6d12aaa58b612e98f7d36adb937",
                "shasum": ""
            },
            "require": {
                "php": "^7.0",
                "sebastian/recursion-context": "^3.0"
            },
            "require-dev": {
                "ext-mbstring": "*",
                "phpunit/phpunit": "^6.0"
            },
            "type": "library",
            "extra": {
                "branch-alias": {
                    "dev-master": "3.1.x-dev"
                }
            },
            "autoload": {
                "classmap": [
                    "src/"
                ]
            },
            "notification-url": "https://packagist.org/downloads/",
            "license": [
                "BSD-3-Clause"
            ],
            "authors": [
                {
                    "name": "Jeff Welch",
                    "email": "whatthejeff@gmail.com"
                },
                {
                    "name": "Volker Dusch",
                    "email": "github@wallbash.com"
                },
                {
                    "name": "Bernhard Schussek",
                    "email": "bschussek@2bepublished.at"
                },
                {
                    "name": "Sebastian Bergmann",
                    "email": "sebastian@phpunit.de"
                },
                {
                    "name": "Adam Harvey",
                    "email": "aharvey@php.net"
                }
            ],
            "description": "Provides the functionality to export PHP variables for visualization",
            "homepage": "http://www.github.com/sebastianbergmann/exporter",
            "keywords": [
                "export",
                "exporter"
            ],
            "time": "2017-04-03T13:19:02+00:00"
        },
        {
            "name": "sebastian/global-state",
            "version": "2.0.0",
            "source": {
                "type": "git",
                "url": "https://github.com/sebastianbergmann/global-state.git",
                "reference": "e8ba02eed7bbbb9e59e43dedd3dddeff4a56b0c4"
            },
            "dist": {
                "type": "zip",
                "url": "https://api.github.com/repos/sebastianbergmann/global-state/zipball/e8ba02eed7bbbb9e59e43dedd3dddeff4a56b0c4",
                "reference": "e8ba02eed7bbbb9e59e43dedd3dddeff4a56b0c4",
                "shasum": ""
            },
            "require": {
                "php": "^7.0"
            },
            "require-dev": {
                "phpunit/phpunit": "^6.0"
            },
            "suggest": {
                "ext-uopz": "*"
            },
            "type": "library",
            "extra": {
                "branch-alias": {
                    "dev-master": "2.0-dev"
                }
            },
            "autoload": {
                "classmap": [
                    "src/"
                ]
            },
            "notification-url": "https://packagist.org/downloads/",
            "license": [
                "BSD-3-Clause"
            ],
            "authors": [
                {
                    "name": "Sebastian Bergmann",
                    "email": "sebastian@phpunit.de"
                }
            ],
            "description": "Snapshotting of global state",
            "homepage": "http://www.github.com/sebastianbergmann/global-state",
            "keywords": [
                "global state"
            ],
            "time": "2017-04-27T15:39:26+00:00"
        },
        {
            "name": "sebastian/object-enumerator",
            "version": "3.0.3",
            "source": {
                "type": "git",
                "url": "https://github.com/sebastianbergmann/object-enumerator.git",
                "reference": "7cfd9e65d11ffb5af41198476395774d4c8a84c5"
            },
            "dist": {
                "type": "zip",
                "url": "https://api.github.com/repos/sebastianbergmann/object-enumerator/zipball/7cfd9e65d11ffb5af41198476395774d4c8a84c5",
                "reference": "7cfd9e65d11ffb5af41198476395774d4c8a84c5",
                "shasum": ""
            },
            "require": {
                "php": "^7.0",
                "sebastian/object-reflector": "^1.1.1",
                "sebastian/recursion-context": "^3.0"
            },
            "require-dev": {
                "phpunit/phpunit": "^6.0"
            },
            "type": "library",
            "extra": {
                "branch-alias": {
                    "dev-master": "3.0.x-dev"
                }
            },
            "autoload": {
                "classmap": [
                    "src/"
                ]
            },
            "notification-url": "https://packagist.org/downloads/",
            "license": [
                "BSD-3-Clause"
            ],
            "authors": [
                {
                    "name": "Sebastian Bergmann",
                    "email": "sebastian@phpunit.de"
                }
            ],
            "description": "Traverses array structures and object graphs to enumerate all referenced objects",
            "homepage": "https://github.com/sebastianbergmann/object-enumerator/",
            "time": "2017-08-03T12:35:26+00:00"
        },
        {
            "name": "sebastian/object-reflector",
            "version": "1.1.1",
            "source": {
                "type": "git",
                "url": "https://github.com/sebastianbergmann/object-reflector.git",
                "reference": "773f97c67f28de00d397be301821b06708fca0be"
            },
            "dist": {
                "type": "zip",
                "url": "https://api.github.com/repos/sebastianbergmann/object-reflector/zipball/773f97c67f28de00d397be301821b06708fca0be",
                "reference": "773f97c67f28de00d397be301821b06708fca0be",
                "shasum": ""
            },
            "require": {
                "php": "^7.0"
            },
            "require-dev": {
                "phpunit/phpunit": "^6.0"
            },
            "type": "library",
            "extra": {
                "branch-alias": {
                    "dev-master": "1.1-dev"
                }
            },
            "autoload": {
                "classmap": [
                    "src/"
                ]
            },
            "notification-url": "https://packagist.org/downloads/",
            "license": [
                "BSD-3-Clause"
            ],
            "authors": [
                {
                    "name": "Sebastian Bergmann",
                    "email": "sebastian@phpunit.de"
                }
            ],
            "description": "Allows reflection of object attributes, including inherited and non-public ones",
            "homepage": "https://github.com/sebastianbergmann/object-reflector/",
            "time": "2017-03-29T09:07:27+00:00"
        },
        {
            "name": "sebastian/recursion-context",
            "version": "3.0.0",
            "source": {
                "type": "git",
                "url": "https://github.com/sebastianbergmann/recursion-context.git",
                "reference": "5b0cd723502bac3b006cbf3dbf7a1e3fcefe4fa8"
            },
            "dist": {
                "type": "zip",
                "url": "https://api.github.com/repos/sebastianbergmann/recursion-context/zipball/5b0cd723502bac3b006cbf3dbf7a1e3fcefe4fa8",
                "reference": "5b0cd723502bac3b006cbf3dbf7a1e3fcefe4fa8",
                "shasum": ""
            },
            "require": {
                "php": "^7.0"
            },
            "require-dev": {
                "phpunit/phpunit": "^6.0"
            },
            "type": "library",
            "extra": {
                "branch-alias": {
                    "dev-master": "3.0.x-dev"
                }
            },
            "autoload": {
                "classmap": [
                    "src/"
                ]
            },
            "notification-url": "https://packagist.org/downloads/",
            "license": [
                "BSD-3-Clause"
            ],
            "authors": [
                {
                    "name": "Jeff Welch",
                    "email": "whatthejeff@gmail.com"
                },
                {
                    "name": "Sebastian Bergmann",
                    "email": "sebastian@phpunit.de"
                },
                {
                    "name": "Adam Harvey",
                    "email": "aharvey@php.net"
                }
            ],
            "description": "Provides functionality to recursively process PHP variables",
            "homepage": "http://www.github.com/sebastianbergmann/recursion-context",
            "time": "2017-03-03T06:23:57+00:00"
        },
        {
            "name": "sebastian/resource-operations",
            "version": "1.0.0",
            "source": {
                "type": "git",
                "url": "https://github.com/sebastianbergmann/resource-operations.git",
                "reference": "ce990bb21759f94aeafd30209e8cfcdfa8bc3f52"
            },
            "dist": {
                "type": "zip",
                "url": "https://api.github.com/repos/sebastianbergmann/resource-operations/zipball/ce990bb21759f94aeafd30209e8cfcdfa8bc3f52",
                "reference": "ce990bb21759f94aeafd30209e8cfcdfa8bc3f52",
                "shasum": ""
            },
            "require": {
                "php": ">=5.6.0"
            },
            "type": "library",
            "extra": {
                "branch-alias": {
                    "dev-master": "1.0.x-dev"
                }
            },
            "autoload": {
                "classmap": [
                    "src/"
                ]
            },
            "notification-url": "https://packagist.org/downloads/",
            "license": [
                "BSD-3-Clause"
            ],
            "authors": [
                {
                    "name": "Sebastian Bergmann",
                    "email": "sebastian@phpunit.de"
                }
            ],
            "description": "Provides a list of PHP built-in functions that operate on resources",
            "homepage": "https://www.github.com/sebastianbergmann/resource-operations",
            "time": "2015-07-28T20:34:47+00:00"
        },
        {
            "name": "sebastian/version",
            "version": "2.0.1",
            "source": {
                "type": "git",
                "url": "https://github.com/sebastianbergmann/version.git",
                "reference": "99732be0ddb3361e16ad77b68ba41efc8e979019"
            },
            "dist": {
                "type": "zip",
                "url": "https://api.github.com/repos/sebastianbergmann/version/zipball/99732be0ddb3361e16ad77b68ba41efc8e979019",
                "reference": "99732be0ddb3361e16ad77b68ba41efc8e979019",
                "shasum": ""
            },
            "require": {
                "php": ">=5.6"
            },
            "type": "library",
            "extra": {
                "branch-alias": {
                    "dev-master": "2.0.x-dev"
                }
            },
            "autoload": {
                "classmap": [
                    "src/"
                ]
            },
            "notification-url": "https://packagist.org/downloads/",
            "license": [
                "BSD-3-Clause"
            ],
            "authors": [
                {
                    "name": "Sebastian Bergmann",
                    "email": "sebastian@phpunit.de",
                    "role": "lead"
                }
            ],
            "description": "Library that helps with managing the version number of Git-hosted PHP projects",
            "homepage": "https://github.com/sebastianbergmann/version",
            "time": "2016-10-03T07:35:21+00:00"
        },
        {
            "name": "theseer/tokenizer",
            "version": "1.1.0",
            "source": {
                "type": "git",
                "url": "https://github.com/theseer/tokenizer.git",
                "reference": "cb2f008f3f05af2893a87208fe6a6c4985483f8b"
            },
            "dist": {
                "type": "zip",
                "url": "https://api.github.com/repos/theseer/tokenizer/zipball/cb2f008f3f05af2893a87208fe6a6c4985483f8b",
                "reference": "cb2f008f3f05af2893a87208fe6a6c4985483f8b",
                "shasum": ""
            },
            "require": {
                "ext-dom": "*",
                "ext-tokenizer": "*",
                "ext-xmlwriter": "*",
                "php": "^7.0"
            },
            "type": "library",
            "autoload": {
                "classmap": [
                    "src/"
                ]
            },
            "notification-url": "https://packagist.org/downloads/",
            "license": [
                "BSD-3-Clause"
            ],
            "authors": [
                {
                    "name": "Arne Blankerts",
                    "email": "arne@blankerts.de",
                    "role": "Developer"
                }
            ],
            "description": "A small library for converting tokenized PHP source code into XML and potentially other formats",
            "time": "2017-04-07T12:08:54+00:00"
        }
    ],
    "aliases": [],
    "minimum-stability": "stable",
    "stability-flags": [],
    "prefer-stable": false,
    "prefer-lowest": false,
    "platform": {
        "php": "~7.2.0",
        "ext-ast": "^0.1.5"
    },
    "platform-dev": []
}<|MERGE_RESOLUTION|>--- conflicted
+++ resolved
@@ -4,11 +4,7 @@
         "Read more about it at https://getcomposer.org/doc/01-basic-usage.md#composer-lock-the-lock-file",
         "This file is @generated automatically"
     ],
-<<<<<<< HEAD
-    "content-hash": "3603c50c8c060d0ba0fe5a32d7872e1e",
-=======
-    "content-hash": "93928d51e8891023d65200bb16b6d945",
->>>>>>> fb9ef018
+    "content-hash": "01b4ad75f8cd01e5166dce82948cb000",
     "packages": [
         {
             "name": "felixfbecker/advanced-json-rpc",
