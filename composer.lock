{
    "_readme": [
        "This file locks the dependencies of your project to a known state",
        "Read more about it at https://getcomposer.org/doc/01-basic-usage.md#composer-lock-the-lock-file",
        "This file is @generated automatically"
    ],
    "content-hash": "892944ab345b88e91a8f7f05c3dab004",
    "packages": [
        {
            "name": "felixfbecker/advanced-json-rpc",
            "version": "v2.0.3",
            "source": {
                "type": "git",
                "url": "https://github.com/felixfbecker/php-advanced-json-rpc.git",
                "reference": "543ffb38b9af47f16404ab2daec5aaf225dcb531"
            },
            "dist": {
                "type": "zip",
                "url": "https://api.github.com/repos/felixfbecker/php-advanced-json-rpc/zipball/543ffb38b9af47f16404ab2daec5aaf225dcb531",
                "reference": "543ffb38b9af47f16404ab2daec5aaf225dcb531",
                "shasum": ""
            },
            "require": {
                "netresearch/jsonmapper": "^1.0",
                "php": ">=7.0",
                "phpdocumentor/reflection-docblock": "^3.1"
            },
            "require-dev": {
                "phpunit/phpunit": "^5.5"
            },
            "type": "library",
            "autoload": {
                "psr-4": {
                    "AdvancedJsonRpc\\": "lib/"
                }
            },
            "notification-url": "https://packagist.org/downloads/",
            "license": [
                "ISC"
            ],
            "authors": [
                {
                    "name": "Felix Becker",
                    "email": "felix.b@outlook.com"
                }
            ],
            "description": "A more advanced JSONRPC implementation",
            "time": "2017-06-22T12:18:44+00:00"
        },
        {
            "name": "netresearch/jsonmapper",
            "version": "v1.3.0",
            "source": {
                "type": "git",
                "url": "https://github.com/cweiske/jsonmapper.git",
                "reference": "b94ffe5b237a697253f06f5a57d9b22292bfffb3"
            },
            "dist": {
                "type": "zip",
                "url": "https://api.github.com/repos/cweiske/jsonmapper/zipball/b94ffe5b237a697253f06f5a57d9b22292bfffb3",
                "reference": "b94ffe5b237a697253f06f5a57d9b22292bfffb3",
                "shasum": ""
            },
            "require": {
                "php": ">=5.6"
            },
            "require-dev": {
                "phpunit/phpunit": "4.2.*",
                "squizlabs/php_codesniffer": "~1.5"
            },
            "type": "library",
            "autoload": {
                "psr-0": {
                    "JsonMapper": "src/"
                }
            },
            "notification-url": "https://packagist.org/downloads/",
            "license": [
                "OSL-3.0"
            ],
            "authors": [
                {
                    "name": "Christian Weiske",
                    "email": "cweiske@cweiske.de",
                    "homepage": "http://github.com/cweiske/jsonmapper/",
                    "role": "Developer"
                }
            ],
            "description": "Map nested JSON structures onto PHP classes",
            "time": "2017-08-14T07:26:24+00:00"
        },
        {
            "name": "nikic/php-parser",
            "version": "v3.1.2",
            "source": {
                "type": "git",
                "url": "https://github.com/nikic/PHP-Parser.git",
                "reference": "08131e7ff29de6bb9f12275c7d35df71f25f4d89"
            },
            "dist": {
                "type": "zip",
                "url": "https://api.github.com/repos/nikic/PHP-Parser/zipball/08131e7ff29de6bb9f12275c7d35df71f25f4d89",
                "reference": "08131e7ff29de6bb9f12275c7d35df71f25f4d89",
                "shasum": ""
            },
            "require": {
                "ext-tokenizer": "*",
                "php": ">=5.5"
            },
            "require-dev": {
                "phpunit/phpunit": "~4.0|~5.0"
            },
            "bin": [
                "bin/php-parse"
            ],
            "type": "library",
            "extra": {
                "branch-alias": {
                    "dev-master": "3.0-dev"
                }
            },
            "autoload": {
                "psr-4": {
                    "PhpParser\\": "lib/PhpParser"
                }
            },
            "notification-url": "https://packagist.org/downloads/",
            "license": [
                "BSD-3-Clause"
            ],
            "authors": [
                {
                    "name": "Nikita Popov"
                }
            ],
            "description": "A PHP parser written in PHP",
            "keywords": [
                "parser",
                "php"
            ],
            "time": "2017-11-04T11:48:34+00:00"
        },
        {
            "name": "phpdocumentor/reflection-common",
            "version": "1.0.1",
            "source": {
                "type": "git",
                "url": "https://github.com/phpDocumentor/ReflectionCommon.git",
                "reference": "21bdeb5f65d7ebf9f43b1b25d404f87deab5bfb6"
            },
            "dist": {
                "type": "zip",
                "url": "https://api.github.com/repos/phpDocumentor/ReflectionCommon/zipball/21bdeb5f65d7ebf9f43b1b25d404f87deab5bfb6",
                "reference": "21bdeb5f65d7ebf9f43b1b25d404f87deab5bfb6",
                "shasum": ""
            },
            "require": {
                "php": ">=5.5"
            },
            "require-dev": {
                "phpunit/phpunit": "^4.6"
            },
            "type": "library",
            "extra": {
                "branch-alias": {
                    "dev-master": "1.0.x-dev"
                }
            },
            "autoload": {
                "psr-4": {
                    "phpDocumentor\\Reflection\\": [
                        "src"
                    ]
                }
            },
            "notification-url": "https://packagist.org/downloads/",
            "license": [
                "MIT"
            ],
            "authors": [
                {
                    "name": "Jaap van Otterdijk",
                    "email": "opensource@ijaap.nl"
                }
            ],
            "description": "Common reflection classes used by phpdocumentor to reflect the code structure",
            "homepage": "http://www.phpdoc.org",
            "keywords": [
                "FQSEN",
                "phpDocumentor",
                "phpdoc",
                "reflection",
                "static analysis"
            ],
            "time": "2017-09-11T18:02:19+00:00"
        },
        {
            "name": "phpdocumentor/reflection-docblock",
            "version": "3.3.1",
            "source": {
                "type": "git",
                "url": "https://github.com/phpDocumentor/ReflectionDocBlock.git",
                "reference": "1119a9765990a24f4c5218a85032fb6f3a91eaff"
            },
            "dist": {
                "type": "zip",
                "url": "https://api.github.com/repos/phpDocumentor/ReflectionDocBlock/zipball/1119a9765990a24f4c5218a85032fb6f3a91eaff",
                "reference": "1119a9765990a24f4c5218a85032fb6f3a91eaff",
                "shasum": ""
            },
            "require": {
                "php": "^7.0",
                "phpdocumentor/reflection-common": "^1.0.0",
                "phpdocumentor/type-resolver": "^0.4.0",
                "webmozart/assert": "^1.0"
            },
            "require-dev": {
                "doctrine/instantiator": "~1.0.5",
                "mockery/mockery": "^1.0",
                "phpunit/phpunit": "^6.4"
            },
            "type": "library",
            "extra": {
                "branch-alias": {
                    "dev-master": "4.x-dev"
                }
            },
            "autoload": {
                "psr-4": {
                    "phpDocumentor\\Reflection\\": [
                        "src/"
                    ]
                }
            },
            "notification-url": "https://packagist.org/downloads/",
            "license": [
                "MIT"
            ],
            "authors": [
                {
                    "name": "Mike van Riel",
                    "email": "me@mikevanriel.com"
                }
            ],
            "description": "With this component, a library can provide support for annotations via DocBlocks or otherwise retrieve information that is embedded in a DocBlock.",
            "time": "2017-11-15T19:01:54+00:00"
        },
        {
            "name": "phpdocumentor/type-resolver",
            "version": "0.4.0",
            "source": {
                "type": "git",
                "url": "https://github.com/phpDocumentor/TypeResolver.git",
                "reference": "9c977708995954784726e25d0cd1dddf4e65b0f7"
            },
            "dist": {
                "type": "zip",
                "url": "https://api.github.com/repos/phpDocumentor/TypeResolver/zipball/9c977708995954784726e25d0cd1dddf4e65b0f7",
                "reference": "9c977708995954784726e25d0cd1dddf4e65b0f7",
                "shasum": ""
            },
            "require": {
                "php": "^5.5 || ^7.0",
                "phpdocumentor/reflection-common": "^1.0"
            },
            "require-dev": {
                "mockery/mockery": "^0.9.4",
                "phpunit/phpunit": "^5.2||^4.8.24"
            },
            "type": "library",
            "extra": {
                "branch-alias": {
                    "dev-master": "1.0.x-dev"
                }
            },
            "autoload": {
                "psr-4": {
                    "phpDocumentor\\Reflection\\": [
                        "src/"
                    ]
                }
            },
            "notification-url": "https://packagist.org/downloads/",
            "license": [
                "MIT"
            ],
            "authors": [
                {
                    "name": "Mike van Riel",
                    "email": "me@mikevanriel.com"
                }
            ],
            "time": "2017-07-14T14:27:02+00:00"
        },
        {
            "name": "psr/log",
            "version": "1.0.2",
            "source": {
                "type": "git",
                "url": "https://github.com/php-fig/log.git",
                "reference": "4ebe3a8bf773a19edfe0a84b6585ba3d401b724d"
            },
            "dist": {
                "type": "zip",
                "url": "https://api.github.com/repos/php-fig/log/zipball/4ebe3a8bf773a19edfe0a84b6585ba3d401b724d",
                "reference": "4ebe3a8bf773a19edfe0a84b6585ba3d401b724d",
                "shasum": ""
            },
            "require": {
                "php": ">=5.3.0"
            },
            "type": "library",
            "extra": {
                "branch-alias": {
                    "dev-master": "1.0.x-dev"
                }
            },
            "autoload": {
                "psr-4": {
                    "Psr\\Log\\": "Psr/Log/"
                }
            },
            "notification-url": "https://packagist.org/downloads/",
            "license": [
                "MIT"
            ],
            "authors": [
                {
                    "name": "PHP-FIG",
                    "homepage": "http://www.php-fig.org/"
                }
            ],
            "description": "Common interface for logging libraries",
            "homepage": "https://github.com/php-fig/log",
            "keywords": [
                "log",
                "psr",
                "psr-3"
            ],
            "time": "2016-10-10T12:19:37+00:00"
        },
        {
            "name": "sabre/event",
            "version": "5.0.2",
            "source": {
                "type": "git",
                "url": "https://github.com/sabre-io/event.git",
                "reference": "3cb619803d5e3e38ed7c309250da5589676aedc8"
            },
            "dist": {
                "type": "zip",
                "url": "https://api.github.com/repos/sabre-io/event/zipball/3cb619803d5e3e38ed7c309250da5589676aedc8",
                "reference": "3cb619803d5e3e38ed7c309250da5589676aedc8",
                "shasum": ""
            },
            "require": {
                "php": ">=7.0"
            },
            "require-dev": {
                "phpunit/phpunit": ">=6",
                "sabre/cs": "~1.0.0"
            },
            "type": "library",
            "autoload": {
                "psr-4": {
                    "Sabre\\Event\\": "lib/"
                },
                "files": [
                    "lib/coroutine.php",
                    "lib/Loop/functions.php",
                    "lib/Promise/functions.php"
                ]
            },
            "notification-url": "https://packagist.org/downloads/",
            "license": [
                "BSD-3-Clause"
            ],
            "authors": [
                {
                    "name": "Evert Pot",
                    "email": "me@evertpot.com",
                    "homepage": "http://evertpot.com/",
                    "role": "Developer"
                }
            ],
            "description": "sabre/event is a library for lightweight event-based programming",
            "homepage": "http://sabre.io/event/",
            "keywords": [
                "EventEmitter",
                "async",
                "coroutine",
                "eventloop",
                "events",
                "hooks",
                "plugin",
                "promise",
                "reactor",
                "signal"
            ],
            "time": "2017-06-10T09:11:18+00:00"
        },
        {
            "name": "symfony/console",
<<<<<<< HEAD
            "version": "v3.3.11",
            "source": {
                "type": "git",
                "url": "https://github.com/symfony/console.git",
                "reference": "fd684d68f83568d8293564b4971928a2c4bdfc5c"
            },
            "dist": {
                "type": "zip",
                "url": "https://api.github.com/repos/symfony/console/zipball/fd684d68f83568d8293564b4971928a2c4bdfc5c",
                "reference": "fd684d68f83568d8293564b4971928a2c4bdfc5c",
=======
            "version": "v3.3.13",
            "source": {
                "type": "git",
                "url": "https://github.com/symfony/console.git",
                "reference": "63cd7960a0a522c3537f6326706d7f3b8de65805"
            },
            "dist": {
                "type": "zip",
                "url": "https://api.github.com/repos/symfony/console/zipball/63cd7960a0a522c3537f6326706d7f3b8de65805",
                "reference": "63cd7960a0a522c3537f6326706d7f3b8de65805",
>>>>>>> 124718a8
                "shasum": ""
            },
            "require": {
                "php": "^5.5.9|>=7.0.8",
                "symfony/debug": "~2.8|~3.0",
                "symfony/polyfill-mbstring": "~1.0"
            },
            "conflict": {
                "symfony/dependency-injection": "<3.3"
            },
            "require-dev": {
                "psr/log": "~1.0",
                "symfony/config": "~3.3",
                "symfony/dependency-injection": "~3.3",
                "symfony/event-dispatcher": "~2.8|~3.0",
                "symfony/filesystem": "~2.8|~3.0",
                "symfony/process": "~2.8|~3.0"
            },
            "suggest": {
                "psr/log": "For using the console logger",
                "symfony/event-dispatcher": "",
                "symfony/filesystem": "",
                "symfony/process": ""
            },
            "type": "library",
            "extra": {
                "branch-alias": {
                    "dev-master": "3.3-dev"
                }
            },
            "autoload": {
                "psr-4": {
                    "Symfony\\Component\\Console\\": ""
                },
                "exclude-from-classmap": [
                    "/Tests/"
                ]
            },
            "notification-url": "https://packagist.org/downloads/",
            "license": [
                "MIT"
            ],
            "authors": [
                {
                    "name": "Fabien Potencier",
                    "email": "fabien@symfony.com"
                },
                {
                    "name": "Symfony Community",
                    "homepage": "https://symfony.com/contributors"
                }
            ],
            "description": "Symfony Console Component",
            "homepage": "https://symfony.com",
<<<<<<< HEAD
            "time": "2017-11-07T14:16:22+00:00"
        },
        {
            "name": "symfony/debug",
            "version": "v3.3.11",
=======
            "time": "2017-11-16T15:24:32+00:00"
        },
        {
            "name": "symfony/debug",
            "version": "v3.3.13",
>>>>>>> 124718a8
            "source": {
                "type": "git",
                "url": "https://github.com/symfony/debug.git",
                "reference": "74557880e2846b5c84029faa96b834da37e29810"
            },
            "dist": {
                "type": "zip",
                "url": "https://api.github.com/repos/symfony/debug/zipball/74557880e2846b5c84029faa96b834da37e29810",
                "reference": "74557880e2846b5c84029faa96b834da37e29810",
                "shasum": ""
            },
            "require": {
                "php": "^5.5.9|>=7.0.8",
                "psr/log": "~1.0"
            },
            "conflict": {
                "symfony/http-kernel": ">=2.3,<2.3.24|~2.4.0|>=2.5,<2.5.9|>=2.6,<2.6.2"
            },
            "require-dev": {
                "symfony/http-kernel": "~2.8|~3.0"
            },
            "type": "library",
            "extra": {
                "branch-alias": {
                    "dev-master": "3.3-dev"
                }
            },
            "autoload": {
                "psr-4": {
                    "Symfony\\Component\\Debug\\": ""
                },
                "exclude-from-classmap": [
                    "/Tests/"
                ]
            },
            "notification-url": "https://packagist.org/downloads/",
            "license": [
                "MIT"
            ],
            "authors": [
                {
                    "name": "Fabien Potencier",
                    "email": "fabien@symfony.com"
                },
                {
                    "name": "Symfony Community",
                    "homepage": "https://symfony.com/contributors"
                }
            ],
            "description": "Symfony Debug Component",
            "homepage": "https://symfony.com",
            "time": "2017-11-10T16:38:39+00:00"
        },
        {
            "name": "symfony/polyfill-mbstring",
            "version": "v1.6.0",
            "source": {
                "type": "git",
                "url": "https://github.com/symfony/polyfill-mbstring.git",
                "reference": "2ec8b39c38cb16674bbf3fea2b6ce5bf117e1296"
            },
            "dist": {
                "type": "zip",
                "url": "https://api.github.com/repos/symfony/polyfill-mbstring/zipball/2ec8b39c38cb16674bbf3fea2b6ce5bf117e1296",
                "reference": "2ec8b39c38cb16674bbf3fea2b6ce5bf117e1296",
                "shasum": ""
            },
            "require": {
                "php": ">=5.3.3"
            },
            "suggest": {
                "ext-mbstring": "For best performance"
            },
            "type": "library",
            "extra": {
                "branch-alias": {
                    "dev-master": "1.6-dev"
                }
            },
            "autoload": {
                "psr-4": {
                    "Symfony\\Polyfill\\Mbstring\\": ""
                },
                "files": [
                    "bootstrap.php"
                ]
            },
            "notification-url": "https://packagist.org/downloads/",
            "license": [
                "MIT"
            ],
            "authors": [
                {
                    "name": "Nicolas Grekas",
                    "email": "p@tchwork.com"
                },
                {
                    "name": "Symfony Community",
                    "homepage": "https://symfony.com/contributors"
                }
            ],
            "description": "Symfony polyfill for the Mbstring extension",
            "homepage": "https://symfony.com",
            "keywords": [
                "compatibility",
                "mbstring",
                "polyfill",
                "portable",
                "shim"
            ],
            "time": "2017-10-11T12:05:26+00:00"
        },
        {
            "name": "webmozart/assert",
            "version": "1.2.0",
            "source": {
                "type": "git",
                "url": "https://github.com/webmozart/assert.git",
                "reference": "2db61e59ff05fe5126d152bd0655c9ea113e550f"
            },
            "dist": {
                "type": "zip",
                "url": "https://api.github.com/repos/webmozart/assert/zipball/2db61e59ff05fe5126d152bd0655c9ea113e550f",
                "reference": "2db61e59ff05fe5126d152bd0655c9ea113e550f",
                "shasum": ""
            },
            "require": {
                "php": "^5.3.3 || ^7.0"
            },
            "require-dev": {
                "phpunit/phpunit": "^4.6",
                "sebastian/version": "^1.0.1"
            },
            "type": "library",
            "extra": {
                "branch-alias": {
                    "dev-master": "1.3-dev"
                }
            },
            "autoload": {
                "psr-4": {
                    "Webmozart\\Assert\\": "src/"
                }
            },
            "notification-url": "https://packagist.org/downloads/",
            "license": [
                "MIT"
            ],
            "authors": [
                {
                    "name": "Bernhard Schussek",
                    "email": "bschussek@gmail.com"
                }
            ],
            "description": "Assertions to validate method input/output with nice error messages.",
            "keywords": [
                "assert",
                "check",
                "validate"
            ],
            "time": "2016-11-23T20:04:58+00:00"
        }
    ],
    "packages-dev": [
        {
            "name": "doctrine/instantiator",
            "version": "1.0.5",
            "source": {
                "type": "git",
                "url": "https://github.com/doctrine/instantiator.git",
                "reference": "8e884e78f9f0eb1329e445619e04456e64d8051d"
            },
            "dist": {
                "type": "zip",
                "url": "https://api.github.com/repos/doctrine/instantiator/zipball/8e884e78f9f0eb1329e445619e04456e64d8051d",
                "reference": "8e884e78f9f0eb1329e445619e04456e64d8051d",
                "shasum": ""
            },
            "require": {
                "php": ">=5.3,<8.0-DEV"
            },
            "require-dev": {
                "athletic/athletic": "~0.1.8",
                "ext-pdo": "*",
                "ext-phar": "*",
                "phpunit/phpunit": "~4.0",
                "squizlabs/php_codesniffer": "~2.0"
            },
            "type": "library",
            "extra": {
                "branch-alias": {
                    "dev-master": "1.0.x-dev"
                }
            },
            "autoload": {
                "psr-4": {
                    "Doctrine\\Instantiator\\": "src/Doctrine/Instantiator/"
                }
            },
            "notification-url": "https://packagist.org/downloads/",
            "license": [
                "MIT"
            ],
            "authors": [
                {
                    "name": "Marco Pivetta",
                    "email": "ocramius@gmail.com",
                    "homepage": "http://ocramius.github.com/"
                }
            ],
            "description": "A small, lightweight utility to instantiate objects in PHP without invoking their constructors",
            "homepage": "https://github.com/doctrine/instantiator",
            "keywords": [
                "constructor",
                "instantiate"
            ],
            "time": "2015-06-14T21:17:01+00:00"
        },
        {
            "name": "myclabs/deep-copy",
            "version": "1.7.0",
            "source": {
                "type": "git",
                "url": "https://github.com/myclabs/DeepCopy.git",
                "reference": "3b8a3a99ba1f6a3952ac2747d989303cbd6b7a3e"
            },
            "dist": {
                "type": "zip",
                "url": "https://api.github.com/repos/myclabs/DeepCopy/zipball/3b8a3a99ba1f6a3952ac2747d989303cbd6b7a3e",
                "reference": "3b8a3a99ba1f6a3952ac2747d989303cbd6b7a3e",
                "shasum": ""
            },
            "require": {
                "php": "^5.6 || ^7.0"
            },
            "require-dev": {
                "doctrine/collections": "^1.0",
                "doctrine/common": "^2.6",
                "phpunit/phpunit": "^4.1"
            },
            "type": "library",
            "autoload": {
                "psr-4": {
                    "DeepCopy\\": "src/DeepCopy/"
                },
                "files": [
                    "src/DeepCopy/deep_copy.php"
                ]
            },
            "notification-url": "https://packagist.org/downloads/",
            "license": [
                "MIT"
            ],
            "description": "Create deep copies (clones) of your objects",
            "keywords": [
                "clone",
                "copy",
                "duplicate",
                "object",
                "object graph"
            ],
            "time": "2017-10-19T19:58:43+00:00"
        },
        {
            "name": "phar-io/manifest",
            "version": "1.0.1",
            "source": {
                "type": "git",
                "url": "https://github.com/phar-io/manifest.git",
                "reference": "2df402786ab5368a0169091f61a7c1e0eb6852d0"
            },
            "dist": {
                "type": "zip",
                "url": "https://api.github.com/repos/phar-io/manifest/zipball/2df402786ab5368a0169091f61a7c1e0eb6852d0",
                "reference": "2df402786ab5368a0169091f61a7c1e0eb6852d0",
                "shasum": ""
            },
            "require": {
                "ext-dom": "*",
                "ext-phar": "*",
                "phar-io/version": "^1.0.1",
                "php": "^5.6 || ^7.0"
            },
            "type": "library",
            "extra": {
                "branch-alias": {
                    "dev-master": "1.0.x-dev"
                }
            },
            "autoload": {
                "classmap": [
                    "src/"
                ]
            },
            "notification-url": "https://packagist.org/downloads/",
            "license": [
                "BSD-3-Clause"
            ],
            "authors": [
                {
                    "name": "Arne Blankerts",
                    "email": "arne@blankerts.de",
                    "role": "Developer"
                },
                {
                    "name": "Sebastian Heuer",
                    "email": "sebastian@phpeople.de",
                    "role": "Developer"
                },
                {
                    "name": "Sebastian Bergmann",
                    "email": "sebastian@phpunit.de",
                    "role": "Developer"
                }
            ],
            "description": "Component for reading phar.io manifest information from a PHP Archive (PHAR)",
            "time": "2017-03-05T18:14:27+00:00"
        },
        {
            "name": "phar-io/version",
            "version": "1.0.1",
            "source": {
                "type": "git",
                "url": "https://github.com/phar-io/version.git",
                "reference": "a70c0ced4be299a63d32fa96d9281d03e94041df"
            },
            "dist": {
                "type": "zip",
                "url": "https://api.github.com/repos/phar-io/version/zipball/a70c0ced4be299a63d32fa96d9281d03e94041df",
                "reference": "a70c0ced4be299a63d32fa96d9281d03e94041df",
                "shasum": ""
            },
            "require": {
                "php": "^5.6 || ^7.0"
            },
            "type": "library",
            "autoload": {
                "classmap": [
                    "src/"
                ]
            },
            "notification-url": "https://packagist.org/downloads/",
            "license": [
                "BSD-3-Clause"
            ],
            "authors": [
                {
                    "name": "Arne Blankerts",
                    "email": "arne@blankerts.de",
                    "role": "Developer"
                },
                {
                    "name": "Sebastian Heuer",
                    "email": "sebastian@phpeople.de",
                    "role": "Developer"
                },
                {
                    "name": "Sebastian Bergmann",
                    "email": "sebastian@phpunit.de",
                    "role": "Developer"
                }
            ],
            "description": "Library for handling version information and constraints",
            "time": "2017-03-05T17:38:23+00:00"
        },
        {
            "name": "phpspec/prophecy",
            "version": "v1.7.2",
            "source": {
                "type": "git",
                "url": "https://github.com/phpspec/prophecy.git",
                "reference": "c9b8c6088acd19d769d4cc0ffa60a9fe34344bd6"
            },
            "dist": {
                "type": "zip",
                "url": "https://api.github.com/repos/phpspec/prophecy/zipball/c9b8c6088acd19d769d4cc0ffa60a9fe34344bd6",
                "reference": "c9b8c6088acd19d769d4cc0ffa60a9fe34344bd6",
                "shasum": ""
            },
            "require": {
                "doctrine/instantiator": "^1.0.2",
                "php": "^5.3|^7.0",
                "phpdocumentor/reflection-docblock": "^2.0|^3.0.2|^4.0",
                "sebastian/comparator": "^1.1|^2.0",
                "sebastian/recursion-context": "^1.0|^2.0|^3.0"
            },
            "require-dev": {
                "phpspec/phpspec": "^2.5|^3.2",
                "phpunit/phpunit": "^4.8 || ^5.6.5"
            },
            "type": "library",
            "extra": {
                "branch-alias": {
                    "dev-master": "1.7.x-dev"
                }
            },
            "autoload": {
                "psr-0": {
                    "Prophecy\\": "src/"
                }
            },
            "notification-url": "https://packagist.org/downloads/",
            "license": [
                "MIT"
            ],
            "authors": [
                {
                    "name": "Konstantin Kudryashov",
                    "email": "ever.zet@gmail.com",
                    "homepage": "http://everzet.com"
                },
                {
                    "name": "Marcello Duarte",
                    "email": "marcello.duarte@gmail.com"
                }
            ],
            "description": "Highly opinionated mocking framework for PHP 5.3+",
            "homepage": "https://github.com/phpspec/prophecy",
            "keywords": [
                "Double",
                "Dummy",
                "fake",
                "mock",
                "spy",
                "stub"
            ],
            "time": "2017-09-04T11:05:03+00:00"
        },
        {
            "name": "phpunit/php-code-coverage",
            "version": "5.2.3",
            "source": {
                "type": "git",
                "url": "https://github.com/sebastianbergmann/php-code-coverage.git",
                "reference": "8e1d2397d8adf59a3f12b2878a3aaa66d1ab189d"
            },
            "dist": {
                "type": "zip",
                "url": "https://api.github.com/repos/sebastianbergmann/php-code-coverage/zipball/8e1d2397d8adf59a3f12b2878a3aaa66d1ab189d",
                "reference": "8e1d2397d8adf59a3f12b2878a3aaa66d1ab189d",
                "shasum": ""
            },
            "require": {
                "ext-dom": "*",
                "ext-xmlwriter": "*",
                "php": "^7.0",
                "phpunit/php-file-iterator": "^1.4.2",
                "phpunit/php-text-template": "^1.2.1",
                "phpunit/php-token-stream": "^2.0",
                "sebastian/code-unit-reverse-lookup": "^1.0.1",
                "sebastian/environment": "^3.0",
                "sebastian/version": "^2.0.1",
                "theseer/tokenizer": "^1.1"
            },
            "require-dev": {
                "ext-xdebug": "^2.5",
                "phpunit/phpunit": "^6.0"
            },
            "suggest": {
                "ext-xdebug": "^2.5.5"
            },
            "type": "library",
            "extra": {
                "branch-alias": {
                    "dev-master": "5.2.x-dev"
                }
            },
            "autoload": {
                "classmap": [
                    "src/"
                ]
            },
            "notification-url": "https://packagist.org/downloads/",
            "license": [
                "BSD-3-Clause"
            ],
            "authors": [
                {
                    "name": "Sebastian Bergmann",
                    "email": "sb@sebastian-bergmann.de",
                    "role": "lead"
                }
            ],
            "description": "Library that provides collection, processing, and rendering functionality for PHP code coverage information.",
            "homepage": "https://github.com/sebastianbergmann/php-code-coverage",
            "keywords": [
                "coverage",
                "testing",
                "xunit"
            ],
            "time": "2017-11-03T13:47:33+00:00"
        },
        {
            "name": "phpunit/php-file-iterator",
            "version": "1.4.2",
            "source": {
                "type": "git",
                "url": "https://github.com/sebastianbergmann/php-file-iterator.git",
                "reference": "3cc8f69b3028d0f96a9078e6295d86e9bf019be5"
            },
            "dist": {
                "type": "zip",
                "url": "https://api.github.com/repos/sebastianbergmann/php-file-iterator/zipball/3cc8f69b3028d0f96a9078e6295d86e9bf019be5",
                "reference": "3cc8f69b3028d0f96a9078e6295d86e9bf019be5",
                "shasum": ""
            },
            "require": {
                "php": ">=5.3.3"
            },
            "type": "library",
            "extra": {
                "branch-alias": {
                    "dev-master": "1.4.x-dev"
                }
            },
            "autoload": {
                "classmap": [
                    "src/"
                ]
            },
            "notification-url": "https://packagist.org/downloads/",
            "license": [
                "BSD-3-Clause"
            ],
            "authors": [
                {
                    "name": "Sebastian Bergmann",
                    "email": "sb@sebastian-bergmann.de",
                    "role": "lead"
                }
            ],
            "description": "FilterIterator implementation that filters files based on a list of suffixes.",
            "homepage": "https://github.com/sebastianbergmann/php-file-iterator/",
            "keywords": [
                "filesystem",
                "iterator"
            ],
            "time": "2016-10-03T07:40:28+00:00"
        },
        {
            "name": "phpunit/php-text-template",
            "version": "1.2.1",
            "source": {
                "type": "git",
                "url": "https://github.com/sebastianbergmann/php-text-template.git",
                "reference": "31f8b717e51d9a2afca6c9f046f5d69fc27c8686"
            },
            "dist": {
                "type": "zip",
                "url": "https://api.github.com/repos/sebastianbergmann/php-text-template/zipball/31f8b717e51d9a2afca6c9f046f5d69fc27c8686",
                "reference": "31f8b717e51d9a2afca6c9f046f5d69fc27c8686",
                "shasum": ""
            },
            "require": {
                "php": ">=5.3.3"
            },
            "type": "library",
            "autoload": {
                "classmap": [
                    "src/"
                ]
            },
            "notification-url": "https://packagist.org/downloads/",
            "license": [
                "BSD-3-Clause"
            ],
            "authors": [
                {
                    "name": "Sebastian Bergmann",
                    "email": "sebastian@phpunit.de",
                    "role": "lead"
                }
            ],
            "description": "Simple template engine.",
            "homepage": "https://github.com/sebastianbergmann/php-text-template/",
            "keywords": [
                "template"
            ],
            "time": "2015-06-21T13:50:34+00:00"
        },
        {
            "name": "phpunit/php-timer",
            "version": "1.0.9",
            "source": {
                "type": "git",
                "url": "https://github.com/sebastianbergmann/php-timer.git",
                "reference": "3dcf38ca72b158baf0bc245e9184d3fdffa9c46f"
            },
            "dist": {
                "type": "zip",
                "url": "https://api.github.com/repos/sebastianbergmann/php-timer/zipball/3dcf38ca72b158baf0bc245e9184d3fdffa9c46f",
                "reference": "3dcf38ca72b158baf0bc245e9184d3fdffa9c46f",
                "shasum": ""
            },
            "require": {
                "php": "^5.3.3 || ^7.0"
            },
            "require-dev": {
                "phpunit/phpunit": "^4.8.35 || ^5.7 || ^6.0"
            },
            "type": "library",
            "extra": {
                "branch-alias": {
                    "dev-master": "1.0-dev"
                }
            },
            "autoload": {
                "classmap": [
                    "src/"
                ]
            },
            "notification-url": "https://packagist.org/downloads/",
            "license": [
                "BSD-3-Clause"
            ],
            "authors": [
                {
                    "name": "Sebastian Bergmann",
                    "email": "sb@sebastian-bergmann.de",
                    "role": "lead"
                }
            ],
            "description": "Utility class for timing",
            "homepage": "https://github.com/sebastianbergmann/php-timer/",
            "keywords": [
                "timer"
            ],
            "time": "2017-02-26T11:10:40+00:00"
        },
        {
            "name": "phpunit/php-token-stream",
            "version": "2.0.1",
            "source": {
                "type": "git",
                "url": "https://github.com/sebastianbergmann/php-token-stream.git",
                "reference": "9a02332089ac48e704c70f6cefed30c224e3c0b0"
            },
            "dist": {
                "type": "zip",
                "url": "https://api.github.com/repos/sebastianbergmann/php-token-stream/zipball/9a02332089ac48e704c70f6cefed30c224e3c0b0",
                "reference": "9a02332089ac48e704c70f6cefed30c224e3c0b0",
                "shasum": ""
            },
            "require": {
                "ext-tokenizer": "*",
                "php": "^7.0"
            },
            "require-dev": {
                "phpunit/phpunit": "^6.2.4"
            },
            "type": "library",
            "extra": {
                "branch-alias": {
                    "dev-master": "2.0-dev"
                }
            },
            "autoload": {
                "classmap": [
                    "src/"
                ]
            },
            "notification-url": "https://packagist.org/downloads/",
            "license": [
                "BSD-3-Clause"
            ],
            "authors": [
                {
                    "name": "Sebastian Bergmann",
                    "email": "sebastian@phpunit.de"
                }
            ],
            "description": "Wrapper around PHP's tokenizer extension.",
            "homepage": "https://github.com/sebastianbergmann/php-token-stream/",
            "keywords": [
                "tokenizer"
            ],
            "time": "2017-08-20T05:47:52+00:00"
        },
        {
            "name": "phpunit/phpunit",
            "version": "6.4.4",
            "source": {
                "type": "git",
                "url": "https://github.com/sebastianbergmann/phpunit.git",
                "reference": "562f7dc75d46510a4ed5d16189ae57fbe45a9932"
            },
            "dist": {
                "type": "zip",
                "url": "https://api.github.com/repos/sebastianbergmann/phpunit/zipball/562f7dc75d46510a4ed5d16189ae57fbe45a9932",
                "reference": "562f7dc75d46510a4ed5d16189ae57fbe45a9932",
                "shasum": ""
            },
            "require": {
                "ext-dom": "*",
                "ext-json": "*",
                "ext-libxml": "*",
                "ext-mbstring": "*",
                "ext-xml": "*",
                "myclabs/deep-copy": "^1.6.1",
                "phar-io/manifest": "^1.0.1",
                "phar-io/version": "^1.0",
                "php": "^7.0",
                "phpspec/prophecy": "^1.7",
                "phpunit/php-code-coverage": "^5.2.2",
                "phpunit/php-file-iterator": "^1.4.2",
                "phpunit/php-text-template": "^1.2.1",
                "phpunit/php-timer": "^1.0.9",
                "phpunit/phpunit-mock-objects": "^4.0.3",
                "sebastian/comparator": "^2.0.2",
                "sebastian/diff": "^2.0",
                "sebastian/environment": "^3.1",
                "sebastian/exporter": "^3.1",
                "sebastian/global-state": "^2.0",
                "sebastian/object-enumerator": "^3.0.3",
                "sebastian/resource-operations": "^1.0",
                "sebastian/version": "^2.0.1"
            },
            "conflict": {
                "phpdocumentor/reflection-docblock": "3.0.2",
                "phpunit/dbunit": "<3.0"
            },
            "require-dev": {
                "ext-pdo": "*"
            },
            "suggest": {
                "ext-xdebug": "*",
                "phpunit/php-invoker": "^1.1"
            },
            "bin": [
                "phpunit"
            ],
            "type": "library",
            "extra": {
                "branch-alias": {
                    "dev-master": "6.4.x-dev"
                }
            },
            "autoload": {
                "classmap": [
                    "src/"
                ]
            },
            "notification-url": "https://packagist.org/downloads/",
            "license": [
                "BSD-3-Clause"
            ],
            "authors": [
                {
                    "name": "Sebastian Bergmann",
                    "email": "sebastian@phpunit.de",
                    "role": "lead"
                }
            ],
            "description": "The PHP Unit Testing framework.",
            "homepage": "https://phpunit.de/",
            "keywords": [
                "phpunit",
                "testing",
                "xunit"
            ],
            "time": "2017-11-08T11:26:09+00:00"
        },
        {
            "name": "phpunit/phpunit-mock-objects",
            "version": "4.0.4",
            "source": {
                "type": "git",
                "url": "https://github.com/sebastianbergmann/phpunit-mock-objects.git",
                "reference": "2f789b59ab89669015ad984afa350c4ec577ade0"
            },
            "dist": {
                "type": "zip",
                "url": "https://api.github.com/repos/sebastianbergmann/phpunit-mock-objects/zipball/2f789b59ab89669015ad984afa350c4ec577ade0",
                "reference": "2f789b59ab89669015ad984afa350c4ec577ade0",
                "shasum": ""
            },
            "require": {
                "doctrine/instantiator": "^1.0.5",
                "php": "^7.0",
                "phpunit/php-text-template": "^1.2.1",
                "sebastian/exporter": "^3.0"
            },
            "conflict": {
                "phpunit/phpunit": "<6.0"
            },
            "require-dev": {
                "phpunit/phpunit": "^6.0"
            },
            "suggest": {
                "ext-soap": "*"
            },
            "type": "library",
            "extra": {
                "branch-alias": {
                    "dev-master": "4.0.x-dev"
                }
            },
            "autoload": {
                "classmap": [
                    "src/"
                ]
            },
            "notification-url": "https://packagist.org/downloads/",
            "license": [
                "BSD-3-Clause"
            ],
            "authors": [
                {
                    "name": "Sebastian Bergmann",
                    "email": "sb@sebastian-bergmann.de",
                    "role": "lead"
                }
            ],
            "description": "Mock Object library for PHPUnit",
            "homepage": "https://github.com/sebastianbergmann/phpunit-mock-objects/",
            "keywords": [
                "mock",
                "xunit"
            ],
            "time": "2017-08-03T14:08:16+00:00"
        },
        {
            "name": "sebastian/code-unit-reverse-lookup",
            "version": "1.0.1",
            "source": {
                "type": "git",
                "url": "https://github.com/sebastianbergmann/code-unit-reverse-lookup.git",
                "reference": "4419fcdb5eabb9caa61a27c7a1db532a6b55dd18"
            },
            "dist": {
                "type": "zip",
                "url": "https://api.github.com/repos/sebastianbergmann/code-unit-reverse-lookup/zipball/4419fcdb5eabb9caa61a27c7a1db532a6b55dd18",
                "reference": "4419fcdb5eabb9caa61a27c7a1db532a6b55dd18",
                "shasum": ""
            },
            "require": {
                "php": "^5.6 || ^7.0"
            },
            "require-dev": {
                "phpunit/phpunit": "^5.7 || ^6.0"
            },
            "type": "library",
            "extra": {
                "branch-alias": {
                    "dev-master": "1.0.x-dev"
                }
            },
            "autoload": {
                "classmap": [
                    "src/"
                ]
            },
            "notification-url": "https://packagist.org/downloads/",
            "license": [
                "BSD-3-Clause"
            ],
            "authors": [
                {
                    "name": "Sebastian Bergmann",
                    "email": "sebastian@phpunit.de"
                }
            ],
            "description": "Looks up which function or method a line of code belongs to",
            "homepage": "https://github.com/sebastianbergmann/code-unit-reverse-lookup/",
            "time": "2017-03-04T06:30:41+00:00"
        },
        {
            "name": "sebastian/comparator",
            "version": "2.1.0",
            "source": {
                "type": "git",
                "url": "https://github.com/sebastianbergmann/comparator.git",
                "reference": "1174d9018191e93cb9d719edec01257fc05f8158"
            },
            "dist": {
                "type": "zip",
                "url": "https://api.github.com/repos/sebastianbergmann/comparator/zipball/1174d9018191e93cb9d719edec01257fc05f8158",
                "reference": "1174d9018191e93cb9d719edec01257fc05f8158",
                "shasum": ""
            },
            "require": {
                "php": "^7.0",
                "sebastian/diff": "^2.0",
                "sebastian/exporter": "^3.1"
            },
            "require-dev": {
                "phpunit/phpunit": "^6.4"
            },
            "type": "library",
            "extra": {
                "branch-alias": {
                    "dev-master": "2.1.x-dev"
                }
            },
            "autoload": {
                "classmap": [
                    "src/"
                ]
            },
            "notification-url": "https://packagist.org/downloads/",
            "license": [
                "BSD-3-Clause"
            ],
            "authors": [
                {
                    "name": "Jeff Welch",
                    "email": "whatthejeff@gmail.com"
                },
                {
                    "name": "Volker Dusch",
                    "email": "github@wallbash.com"
                },
                {
                    "name": "Bernhard Schussek",
                    "email": "bschussek@2bepublished.at"
                },
                {
                    "name": "Sebastian Bergmann",
                    "email": "sebastian@phpunit.de"
                }
            ],
            "description": "Provides the functionality to compare PHP values for equality",
            "homepage": "https://github.com/sebastianbergmann/comparator",
            "keywords": [
                "comparator",
                "compare",
                "equality"
            ],
            "time": "2017-11-03T07:16:52+00:00"
        },
        {
            "name": "sebastian/diff",
            "version": "2.0.1",
            "source": {
                "type": "git",
                "url": "https://github.com/sebastianbergmann/diff.git",
                "reference": "347c1d8b49c5c3ee30c7040ea6fc446790e6bddd"
            },
            "dist": {
                "type": "zip",
                "url": "https://api.github.com/repos/sebastianbergmann/diff/zipball/347c1d8b49c5c3ee30c7040ea6fc446790e6bddd",
                "reference": "347c1d8b49c5c3ee30c7040ea6fc446790e6bddd",
                "shasum": ""
            },
            "require": {
                "php": "^7.0"
            },
            "require-dev": {
                "phpunit/phpunit": "^6.2"
            },
            "type": "library",
            "extra": {
                "branch-alias": {
                    "dev-master": "2.0-dev"
                }
            },
            "autoload": {
                "classmap": [
                    "src/"
                ]
            },
            "notification-url": "https://packagist.org/downloads/",
            "license": [
                "BSD-3-Clause"
            ],
            "authors": [
                {
                    "name": "Kore Nordmann",
                    "email": "mail@kore-nordmann.de"
                },
                {
                    "name": "Sebastian Bergmann",
                    "email": "sebastian@phpunit.de"
                }
            ],
            "description": "Diff implementation",
            "homepage": "https://github.com/sebastianbergmann/diff",
            "keywords": [
                "diff"
            ],
            "time": "2017-08-03T08:09:46+00:00"
        },
        {
            "name": "sebastian/environment",
            "version": "3.1.0",
            "source": {
                "type": "git",
                "url": "https://github.com/sebastianbergmann/environment.git",
                "reference": "cd0871b3975fb7fc44d11314fd1ee20925fce4f5"
            },
            "dist": {
                "type": "zip",
                "url": "https://api.github.com/repos/sebastianbergmann/environment/zipball/cd0871b3975fb7fc44d11314fd1ee20925fce4f5",
                "reference": "cd0871b3975fb7fc44d11314fd1ee20925fce4f5",
                "shasum": ""
            },
            "require": {
                "php": "^7.0"
            },
            "require-dev": {
                "phpunit/phpunit": "^6.1"
            },
            "type": "library",
            "extra": {
                "branch-alias": {
                    "dev-master": "3.1.x-dev"
                }
            },
            "autoload": {
                "classmap": [
                    "src/"
                ]
            },
            "notification-url": "https://packagist.org/downloads/",
            "license": [
                "BSD-3-Clause"
            ],
            "authors": [
                {
                    "name": "Sebastian Bergmann",
                    "email": "sebastian@phpunit.de"
                }
            ],
            "description": "Provides functionality to handle HHVM/PHP environments",
            "homepage": "http://www.github.com/sebastianbergmann/environment",
            "keywords": [
                "Xdebug",
                "environment",
                "hhvm"
            ],
            "time": "2017-07-01T08:51:00+00:00"
        },
        {
            "name": "sebastian/exporter",
            "version": "3.1.0",
            "source": {
                "type": "git",
                "url": "https://github.com/sebastianbergmann/exporter.git",
                "reference": "234199f4528de6d12aaa58b612e98f7d36adb937"
            },
            "dist": {
                "type": "zip",
                "url": "https://api.github.com/repos/sebastianbergmann/exporter/zipball/234199f4528de6d12aaa58b612e98f7d36adb937",
                "reference": "234199f4528de6d12aaa58b612e98f7d36adb937",
                "shasum": ""
            },
            "require": {
                "php": "^7.0",
                "sebastian/recursion-context": "^3.0"
            },
            "require-dev": {
                "ext-mbstring": "*",
                "phpunit/phpunit": "^6.0"
            },
            "type": "library",
            "extra": {
                "branch-alias": {
                    "dev-master": "3.1.x-dev"
                }
            },
            "autoload": {
                "classmap": [
                    "src/"
                ]
            },
            "notification-url": "https://packagist.org/downloads/",
            "license": [
                "BSD-3-Clause"
            ],
            "authors": [
                {
                    "name": "Jeff Welch",
                    "email": "whatthejeff@gmail.com"
                },
                {
                    "name": "Volker Dusch",
                    "email": "github@wallbash.com"
                },
                {
                    "name": "Bernhard Schussek",
                    "email": "bschussek@2bepublished.at"
                },
                {
                    "name": "Sebastian Bergmann",
                    "email": "sebastian@phpunit.de"
                },
                {
                    "name": "Adam Harvey",
                    "email": "aharvey@php.net"
                }
            ],
            "description": "Provides the functionality to export PHP variables for visualization",
            "homepage": "http://www.github.com/sebastianbergmann/exporter",
            "keywords": [
                "export",
                "exporter"
            ],
            "time": "2017-04-03T13:19:02+00:00"
        },
        {
            "name": "sebastian/global-state",
            "version": "2.0.0",
            "source": {
                "type": "git",
                "url": "https://github.com/sebastianbergmann/global-state.git",
                "reference": "e8ba02eed7bbbb9e59e43dedd3dddeff4a56b0c4"
            },
            "dist": {
                "type": "zip",
                "url": "https://api.github.com/repos/sebastianbergmann/global-state/zipball/e8ba02eed7bbbb9e59e43dedd3dddeff4a56b0c4",
                "reference": "e8ba02eed7bbbb9e59e43dedd3dddeff4a56b0c4",
                "shasum": ""
            },
            "require": {
                "php": "^7.0"
            },
            "require-dev": {
                "phpunit/phpunit": "^6.0"
            },
            "suggest": {
                "ext-uopz": "*"
            },
            "type": "library",
            "extra": {
                "branch-alias": {
                    "dev-master": "2.0-dev"
                }
            },
            "autoload": {
                "classmap": [
                    "src/"
                ]
            },
            "notification-url": "https://packagist.org/downloads/",
            "license": [
                "BSD-3-Clause"
            ],
            "authors": [
                {
                    "name": "Sebastian Bergmann",
                    "email": "sebastian@phpunit.de"
                }
            ],
            "description": "Snapshotting of global state",
            "homepage": "http://www.github.com/sebastianbergmann/global-state",
            "keywords": [
                "global state"
            ],
            "time": "2017-04-27T15:39:26+00:00"
        },
        {
            "name": "sebastian/object-enumerator",
            "version": "3.0.3",
            "source": {
                "type": "git",
                "url": "https://github.com/sebastianbergmann/object-enumerator.git",
                "reference": "7cfd9e65d11ffb5af41198476395774d4c8a84c5"
            },
            "dist": {
                "type": "zip",
                "url": "https://api.github.com/repos/sebastianbergmann/object-enumerator/zipball/7cfd9e65d11ffb5af41198476395774d4c8a84c5",
                "reference": "7cfd9e65d11ffb5af41198476395774d4c8a84c5",
                "shasum": ""
            },
            "require": {
                "php": "^7.0",
                "sebastian/object-reflector": "^1.1.1",
                "sebastian/recursion-context": "^3.0"
            },
            "require-dev": {
                "phpunit/phpunit": "^6.0"
            },
            "type": "library",
            "extra": {
                "branch-alias": {
                    "dev-master": "3.0.x-dev"
                }
            },
            "autoload": {
                "classmap": [
                    "src/"
                ]
            },
            "notification-url": "https://packagist.org/downloads/",
            "license": [
                "BSD-3-Clause"
            ],
            "authors": [
                {
                    "name": "Sebastian Bergmann",
                    "email": "sebastian@phpunit.de"
                }
            ],
            "description": "Traverses array structures and object graphs to enumerate all referenced objects",
            "homepage": "https://github.com/sebastianbergmann/object-enumerator/",
            "time": "2017-08-03T12:35:26+00:00"
        },
        {
            "name": "sebastian/object-reflector",
            "version": "1.1.1",
            "source": {
                "type": "git",
                "url": "https://github.com/sebastianbergmann/object-reflector.git",
                "reference": "773f97c67f28de00d397be301821b06708fca0be"
            },
            "dist": {
                "type": "zip",
                "url": "https://api.github.com/repos/sebastianbergmann/object-reflector/zipball/773f97c67f28de00d397be301821b06708fca0be",
                "reference": "773f97c67f28de00d397be301821b06708fca0be",
                "shasum": ""
            },
            "require": {
                "php": "^7.0"
            },
            "require-dev": {
                "phpunit/phpunit": "^6.0"
            },
            "type": "library",
            "extra": {
                "branch-alias": {
                    "dev-master": "1.1-dev"
                }
            },
            "autoload": {
                "classmap": [
                    "src/"
                ]
            },
            "notification-url": "https://packagist.org/downloads/",
            "license": [
                "BSD-3-Clause"
            ],
            "authors": [
                {
                    "name": "Sebastian Bergmann",
                    "email": "sebastian@phpunit.de"
                }
            ],
            "description": "Allows reflection of object attributes, including inherited and non-public ones",
            "homepage": "https://github.com/sebastianbergmann/object-reflector/",
            "time": "2017-03-29T09:07:27+00:00"
        },
        {
            "name": "sebastian/recursion-context",
            "version": "3.0.0",
            "source": {
                "type": "git",
                "url": "https://github.com/sebastianbergmann/recursion-context.git",
                "reference": "5b0cd723502bac3b006cbf3dbf7a1e3fcefe4fa8"
            },
            "dist": {
                "type": "zip",
                "url": "https://api.github.com/repos/sebastianbergmann/recursion-context/zipball/5b0cd723502bac3b006cbf3dbf7a1e3fcefe4fa8",
                "reference": "5b0cd723502bac3b006cbf3dbf7a1e3fcefe4fa8",
                "shasum": ""
            },
            "require": {
                "php": "^7.0"
            },
            "require-dev": {
                "phpunit/phpunit": "^6.0"
            },
            "type": "library",
            "extra": {
                "branch-alias": {
                    "dev-master": "3.0.x-dev"
                }
            },
            "autoload": {
                "classmap": [
                    "src/"
                ]
            },
            "notification-url": "https://packagist.org/downloads/",
            "license": [
                "BSD-3-Clause"
            ],
            "authors": [
                {
                    "name": "Jeff Welch",
                    "email": "whatthejeff@gmail.com"
                },
                {
                    "name": "Sebastian Bergmann",
                    "email": "sebastian@phpunit.de"
                },
                {
                    "name": "Adam Harvey",
                    "email": "aharvey@php.net"
                }
            ],
            "description": "Provides functionality to recursively process PHP variables",
            "homepage": "http://www.github.com/sebastianbergmann/recursion-context",
            "time": "2017-03-03T06:23:57+00:00"
        },
        {
            "name": "sebastian/resource-operations",
            "version": "1.0.0",
            "source": {
                "type": "git",
                "url": "https://github.com/sebastianbergmann/resource-operations.git",
                "reference": "ce990bb21759f94aeafd30209e8cfcdfa8bc3f52"
            },
            "dist": {
                "type": "zip",
                "url": "https://api.github.com/repos/sebastianbergmann/resource-operations/zipball/ce990bb21759f94aeafd30209e8cfcdfa8bc3f52",
                "reference": "ce990bb21759f94aeafd30209e8cfcdfa8bc3f52",
                "shasum": ""
            },
            "require": {
                "php": ">=5.6.0"
            },
            "type": "library",
            "extra": {
                "branch-alias": {
                    "dev-master": "1.0.x-dev"
                }
            },
            "autoload": {
                "classmap": [
                    "src/"
                ]
            },
            "notification-url": "https://packagist.org/downloads/",
            "license": [
                "BSD-3-Clause"
            ],
            "authors": [
                {
                    "name": "Sebastian Bergmann",
                    "email": "sebastian@phpunit.de"
                }
            ],
            "description": "Provides a list of PHP built-in functions that operate on resources",
            "homepage": "https://www.github.com/sebastianbergmann/resource-operations",
            "time": "2015-07-28T20:34:47+00:00"
        },
        {
            "name": "sebastian/version",
            "version": "2.0.1",
            "source": {
                "type": "git",
                "url": "https://github.com/sebastianbergmann/version.git",
                "reference": "99732be0ddb3361e16ad77b68ba41efc8e979019"
            },
            "dist": {
                "type": "zip",
                "url": "https://api.github.com/repos/sebastianbergmann/version/zipball/99732be0ddb3361e16ad77b68ba41efc8e979019",
                "reference": "99732be0ddb3361e16ad77b68ba41efc8e979019",
                "shasum": ""
            },
            "require": {
                "php": ">=5.6"
            },
            "type": "library",
            "extra": {
                "branch-alias": {
                    "dev-master": "2.0.x-dev"
                }
            },
            "autoload": {
                "classmap": [
                    "src/"
                ]
            },
            "notification-url": "https://packagist.org/downloads/",
            "license": [
                "BSD-3-Clause"
            ],
            "authors": [
                {
                    "name": "Sebastian Bergmann",
                    "email": "sebastian@phpunit.de",
                    "role": "lead"
                }
            ],
            "description": "Library that helps with managing the version number of Git-hosted PHP projects",
            "homepage": "https://github.com/sebastianbergmann/version",
            "time": "2016-10-03T07:35:21+00:00"
        },
        {
            "name": "theseer/tokenizer",
            "version": "1.1.0",
            "source": {
                "type": "git",
                "url": "https://github.com/theseer/tokenizer.git",
                "reference": "cb2f008f3f05af2893a87208fe6a6c4985483f8b"
            },
            "dist": {
                "type": "zip",
                "url": "https://api.github.com/repos/theseer/tokenizer/zipball/cb2f008f3f05af2893a87208fe6a6c4985483f8b",
                "reference": "cb2f008f3f05af2893a87208fe6a6c4985483f8b",
                "shasum": ""
            },
            "require": {
                "ext-dom": "*",
                "ext-tokenizer": "*",
                "ext-xmlwriter": "*",
                "php": "^7.0"
            },
            "type": "library",
            "autoload": {
                "classmap": [
                    "src/"
                ]
            },
            "notification-url": "https://packagist.org/downloads/",
            "license": [
                "BSD-3-Clause"
            ],
            "authors": [
                {
                    "name": "Arne Blankerts",
                    "email": "arne@blankerts.de",
                    "role": "Developer"
                }
            ],
            "description": "A small library for converting tokenized PHP source code into XML and potentially other formats",
            "time": "2017-04-07T12:08:54+00:00"
        }
    ],
    "aliases": [],
    "minimum-stability": "stable",
    "stability-flags": [],
    "prefer-stable": false,
    "prefer-lowest": false,
    "platform": {
        "php": "~7.0.0 || ~7.1.0 || ~7.2.0",
        "ext-ast": "^0.1.5"
    },
    "platform-dev": []
}<|MERGE_RESOLUTION|>--- conflicted
+++ resolved
@@ -401,18 +401,6 @@
         },
         {
             "name": "symfony/console",
-<<<<<<< HEAD
-            "version": "v3.3.11",
-            "source": {
-                "type": "git",
-                "url": "https://github.com/symfony/console.git",
-                "reference": "fd684d68f83568d8293564b4971928a2c4bdfc5c"
-            },
-            "dist": {
-                "type": "zip",
-                "url": "https://api.github.com/repos/symfony/console/zipball/fd684d68f83568d8293564b4971928a2c4bdfc5c",
-                "reference": "fd684d68f83568d8293564b4971928a2c4bdfc5c",
-=======
             "version": "v3.3.13",
             "source": {
                 "type": "git",
@@ -423,7 +411,6 @@
                 "type": "zip",
                 "url": "https://api.github.com/repos/symfony/console/zipball/63cd7960a0a522c3537f6326706d7f3b8de65805",
                 "reference": "63cd7960a0a522c3537f6326706d7f3b8de65805",
->>>>>>> 124718a8
                 "shasum": ""
             },
             "require": {
@@ -478,19 +465,11 @@
             ],
             "description": "Symfony Console Component",
             "homepage": "https://symfony.com",
-<<<<<<< HEAD
-            "time": "2017-11-07T14:16:22+00:00"
-        },
-        {
-            "name": "symfony/debug",
-            "version": "v3.3.11",
-=======
             "time": "2017-11-16T15:24:32+00:00"
         },
         {
             "name": "symfony/debug",
             "version": "v3.3.13",
->>>>>>> 124718a8
             "source": {
                 "type": "git",
                 "url": "https://github.com/symfony/debug.git",
