--- conflicted
+++ resolved
@@ -4,11 +4,7 @@
         "Read more about it at https://getcomposer.org/doc/01-basic-usage.md#composer-lock-the-lock-file",
         "This file is @generated automatically"
     ],
-<<<<<<< HEAD
-    "content-hash": "ebe9f1ac0c52b5a465ad029575f21bea",
-=======
-    "content-hash": "63be63a98790f2f87532c5b77c8bf96b",
->>>>>>> 80003165
+    "content-hash": "25ef06aed2e7a779638f71730e34655c",
     "packages": [
         {
             "name": "felixfbecker/advanced-json-rpc",
