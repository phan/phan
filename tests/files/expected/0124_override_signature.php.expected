%s:6 PhanParamSignatureMismatch Declaration of function f() should be compatible with function f(int $a) defined in %s:3
<<<<<<< HEAD
%s:6 PhanParamSignatureRealMismatchTooFewParameters Declaration of function f() should be compatible with function f(int $a) (the method override accepts 0 parameters, but the overridden method can accept 1) defined in %s:3
%s:12 PhanParamSignatureMismatch Declaration of function f(int $a, int $b) should be compatible with function f(int $a) defined in %s:3
%s:12 PhanParamSignatureRealMismatchTooManyRequiredParameters Declaration of function f(int $a, int $b) should be compatible with function f(int $a) (the method override requires 2 parameters, but the overridden method requires only 1) defined in ./tests/files/src/0124_override_signature.php:3
=======
%s:6 PhanParamSignatureRealMismatchTooFewParameters Declaration of function f() should be compatible with function f(int $a) (the method override accepts 0 parameter(s), but the overridden method can accept 1) defined in %s:3
%s:12 PhanParamSignatureMismatch Declaration of function f(int $a, int $b) should be compatible with function f(int $a) defined in %s:3
%s:12 PhanParamSignatureRealMismatchTooManyRequiredParameters Declaration of function f(int $a, int $b) should be compatible with function f(int $a) (the method override requires 2 parameter(s), but the overridden method requires only 1) defined in ./tests/files/src/0124_override_signature.php:3
>>>>>>> 6044c9df
%s:15 PhanParamSignatureMismatch Declaration of function f(string $a) should be compatible with function f(int $a) defined in %s:3
%s:15 PhanParamSignatureRealMismatchParamType Declaration of function f(string $a) should be compatible with function f(int $a) (parameter #1 of type 'string' cannot replace original parameter of type 'int') defined in %s:3
%s:18 PhanParamSignatureMismatch Declaration of function f($a) should be compatible with function f(int $a) defined in %s:3
%s:18 PhanParamSignatureRealMismatchHasNoParamType Declaration of function f($a) should be compatible with function f(int $a) (parameter #1 with no type cannot replace original parameter with type 'int') defined in %s:3
%s:25 PhanParamSignatureMismatch Declaration of function g() : int should be compatible with function g() : string defined in %s:22
%s:25 PhanParamSignatureRealMismatch Declaration of function g() : int should be compatible with function g() : string (method returning 'int' cannot override method returning 'string') defined in %s:22
%s:28 PhanParamSignatureRealMismatch Declaration of function g() should be compatible with function g() : string (method returning '' cannot override method returning 'string') defined in %s:22
%s:35 PhanParamSignatureRealMismatchHasParamType Declaration of function h(int $a) should be compatible with function h($a) (parameter #1 of has type 'int' cannot replace original parameter with no type) defined in %s:32
%s:50 PhanParamSignatureMismatch Declaration of function i($a) should be compatible with function i($a, mixed|string $b = default) defined in %s:46
<<<<<<< HEAD
%s:50 PhanParamSignatureRealMismatchTooFewParameters Declaration of function i($a) should be compatible with function i($a, $b = default) (the method override accepts 1 parameters, but the overridden method can accept 2) defined in ./tests/files/src/0124_override_signature.php:46
=======
%s:50 PhanParamSignatureRealMismatchTooFewParameters Declaration of function i($a) should be compatible with function i($a, $b = default) (the method override accepts 1 parameter(s), but the overridden method can accept 2) defined in ./tests/files/src/0124_override_signature.php:46
>>>>>>> 6044c9df
%s:58 PhanParamSignatureMismatch Declaration of function j() should be compatible with function &j() defined in %s:54
%s:67 PhanParamSignatureMismatch Declaration of function k(&$a) should be compatible with function k($a) defined in %s:62
%s:67 PhanParamSignatureRealMismatchParamIsReference Declaration of function k(&$a) should be compatible with function k($a) (parameter #1 is a reference parameter overriding a non-reference parameter) defined in %s:62
%s:68 PhanParamSignatureMismatch Declaration of function l($b) should be compatible with function l(&$b) defined in %s:63
%s:68 PhanParamSignatureRealMismatchParamIsNotReference Declaration of function l($b) should be compatible with function l(&$b) (parameter #1 is a non-reference parameter overriding a reference parameter) defined in %s:63
%s:76 PhanParamSignatureMismatch Declaration of function m($a) should be compatible with function m(mixed $a = null) defined in %s:72
<<<<<<< HEAD
%s:76 PhanParamSignatureRealMismatchTooManyRequiredParameters Declaration of function m($a) should be compatible with function m($a = null) (the method override requires 1 parameters, but the overridden method requires only 0) defined in %s:72
=======
%s:76 PhanParamSignatureRealMismatchTooManyRequiredParameters Declaration of function m($a) should be compatible with function m($a = null) (the method override requires 1 parameter(s), but the overridden method requires only 0) defined in %s:72
>>>>>>> 6044c9df
<|MERGE_RESOLUTION|>--- conflicted
+++ resolved
@@ -1,13 +1,7 @@
 %s:6 PhanParamSignatureMismatch Declaration of function f() should be compatible with function f(int $a) defined in %s:3
-<<<<<<< HEAD
-%s:6 PhanParamSignatureRealMismatchTooFewParameters Declaration of function f() should be compatible with function f(int $a) (the method override accepts 0 parameters, but the overridden method can accept 1) defined in %s:3
-%s:12 PhanParamSignatureMismatch Declaration of function f(int $a, int $b) should be compatible with function f(int $a) defined in %s:3
-%s:12 PhanParamSignatureRealMismatchTooManyRequiredParameters Declaration of function f(int $a, int $b) should be compatible with function f(int $a) (the method override requires 2 parameters, but the overridden method requires only 1) defined in ./tests/files/src/0124_override_signature.php:3
-=======
 %s:6 PhanParamSignatureRealMismatchTooFewParameters Declaration of function f() should be compatible with function f(int $a) (the method override accepts 0 parameter(s), but the overridden method can accept 1) defined in %s:3
 %s:12 PhanParamSignatureMismatch Declaration of function f(int $a, int $b) should be compatible with function f(int $a) defined in %s:3
 %s:12 PhanParamSignatureRealMismatchTooManyRequiredParameters Declaration of function f(int $a, int $b) should be compatible with function f(int $a) (the method override requires 2 parameter(s), but the overridden method requires only 1) defined in ./tests/files/src/0124_override_signature.php:3
->>>>>>> 6044c9df
 %s:15 PhanParamSignatureMismatch Declaration of function f(string $a) should be compatible with function f(int $a) defined in %s:3
 %s:15 PhanParamSignatureRealMismatchParamType Declaration of function f(string $a) should be compatible with function f(int $a) (parameter #1 of type 'string' cannot replace original parameter of type 'int') defined in %s:3
 %s:18 PhanParamSignatureMismatch Declaration of function f($a) should be compatible with function f(int $a) defined in %s:3
@@ -17,19 +11,11 @@
 %s:28 PhanParamSignatureRealMismatch Declaration of function g() should be compatible with function g() : string (method returning '' cannot override method returning 'string') defined in %s:22
 %s:35 PhanParamSignatureRealMismatchHasParamType Declaration of function h(int $a) should be compatible with function h($a) (parameter #1 of has type 'int' cannot replace original parameter with no type) defined in %s:32
 %s:50 PhanParamSignatureMismatch Declaration of function i($a) should be compatible with function i($a, mixed|string $b = default) defined in %s:46
-<<<<<<< HEAD
-%s:50 PhanParamSignatureRealMismatchTooFewParameters Declaration of function i($a) should be compatible with function i($a, $b = default) (the method override accepts 1 parameters, but the overridden method can accept 2) defined in ./tests/files/src/0124_override_signature.php:46
-=======
 %s:50 PhanParamSignatureRealMismatchTooFewParameters Declaration of function i($a) should be compatible with function i($a, $b = default) (the method override accepts 1 parameter(s), but the overridden method can accept 2) defined in ./tests/files/src/0124_override_signature.php:46
->>>>>>> 6044c9df
 %s:58 PhanParamSignatureMismatch Declaration of function j() should be compatible with function &j() defined in %s:54
 %s:67 PhanParamSignatureMismatch Declaration of function k(&$a) should be compatible with function k($a) defined in %s:62
 %s:67 PhanParamSignatureRealMismatchParamIsReference Declaration of function k(&$a) should be compatible with function k($a) (parameter #1 is a reference parameter overriding a non-reference parameter) defined in %s:62
 %s:68 PhanParamSignatureMismatch Declaration of function l($b) should be compatible with function l(&$b) defined in %s:63
 %s:68 PhanParamSignatureRealMismatchParamIsNotReference Declaration of function l($b) should be compatible with function l(&$b) (parameter #1 is a non-reference parameter overriding a reference parameter) defined in %s:63
 %s:76 PhanParamSignatureMismatch Declaration of function m($a) should be compatible with function m(mixed $a = null) defined in %s:72
-<<<<<<< HEAD
-%s:76 PhanParamSignatureRealMismatchTooManyRequiredParameters Declaration of function m($a) should be compatible with function m($a = null) (the method override requires 1 parameters, but the overridden method requires only 0) defined in %s:72
-=======
-%s:76 PhanParamSignatureRealMismatchTooManyRequiredParameters Declaration of function m($a) should be compatible with function m($a = null) (the method override requires 1 parameter(s), but the overridden method requires only 0) defined in %s:72
->>>>>>> 6044c9df
+%s:76 PhanParamSignatureRealMismatchTooManyRequiredParameters Declaration of function m($a) should be compatible with function m($a = null) (the method override requires 1 parameter(s), but the overridden method requires only 0) defined in %s:72