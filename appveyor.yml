--- conflicted
+++ resolved
@@ -10,9 +10,6 @@
 platform: x86
 environment:
   matrix:
-    - PHP_EXT_VERSION: '7.1'
-      PHP_VERSION: '7.1.13'
-      VC_VERSION: 14
     - PHP_EXT_VERSION: '7.2'
       PHP_VERSION: '7.2.1'
       VC_VERSION: 15
@@ -33,17 +30,11 @@
 
     cd C:\projects\php
 
-<<<<<<< HEAD
-    appveyor DownloadFile http://windows.php.net/downloads/releases/archives/php-7.2.1-nts-Win32-VC15-x86.zip || appveyor DownloadFile http://windows.php.net/downloads/releases/php-7.2.1-nts-Win32-VC15-x86.zip
-
-    7z x -y php-7.2.1-nts-Win32-VC15-x86.zip
-=======
     SET PHP_ZIP_BASENAME=php-%PHP_VERSION%-nts-Win32-VC%VC_VERSION%-x86.zip
 
     appveyor DownloadFile http://windows.php.net/downloads/releases/archives/%PHP_ZIP_BASENAME% || appveyor DownloadFile http://windows.php.net/downloads/releases/%PHP_ZIP_BASENAME%
 
     7z x -y %PHP_ZIP_BASENAME%
->>>>>>> c39ac076
 
     del /Q *.zip
 
@@ -51,15 +42,9 @@
 
     SET AST_ZIP_BASENAME=php_ast-0.1.6-%PHP_EXT_VERSION%-nts-vc%VC_VERSION%-x86.zip
 
-<<<<<<< HEAD
-    appveyor DownloadFile http://windows.php.net/downloads/pecl/releases/ast/0.1.6/php_ast-0.1.6-7.2-nts-vc15-x86.zip
-
-    7z x php_ast-0.1.6-7.2-nts-vc15-x86.zip php_ast.dll -y >nul
-=======
     appveyor DownloadFile http://windows.php.net/downloads/pecl/releases/ast/0.1.6/%AST_ZIP_BASENAME%
 
     7z x %AST_ZIP_BASENAME% php_ast.dll -y >nul
->>>>>>> c39ac076
 
     cd C:\projects\php
 
@@ -93,11 +78,7 @@
 
 test_script:
 - cmd: cd C:\projects\phan
-<<<<<<< HEAD
-- cmd: php composer.phar install --ignore-platform-reqs --prefer-dist
-=======
 - cmd: php composer.phar install --prefer-dist
->>>>>>> c39ac076
 - cmd: php phan
 - cmd: .\vendor\bin\phpunit --verbose
 # Verify that a phar can be built and executed under windows
