--- conflicted
+++ resolved
@@ -576,12 +576,9 @@
     public const CompatibleNamedArgument            = 'PhanCompatibleNamedArgument';
     public const CompatibleTrailingCommaArgumentList = 'PhanCompatibleTrailingCommaArgumentList';
     public const CompatibleTrailingCommaParameterList = 'PhanCompatibleTrailingCommaParameterList';
-<<<<<<< HEAD
     public const CompatibleAttributeGroupOnSameLine      = 'PhanCompatibleAttributeGroupOnSameLine';
     public const CompatibleAttributeGroupOnMultipleLines = 'PhanCompatibleAttributeGroupOnMultipleLines';
-=======
     public const CompatibleConstructorPropertyPromotion = 'PhanCompatibleConstructorPropertyPromotion';
->>>>>>> cb2ec61a
 
     // Issue::CATEGORY_GENERIC
     public const TemplateTypeConstant       = 'PhanTemplateTypeConstant';
@@ -4968,13 +4965,20 @@
                 3037
             ),
             new Issue(
-<<<<<<< HEAD
+                self::CompatibleConstructorPropertyPromotion,
+                self::CATEGORY_COMPATIBLE,
+                self::SEVERITY_NORMAL,
+                "Cannot use constructor property promotion before php 8.0 for {PARAMETER} of {METHOD}",
+                self::REMEDIATION_B,
+                3038
+            ),
+            new Issue(
                 self::CompatibleAttributeGroupOnSameLine,
                 self::CATEGORY_COMPATIBLE,
                 self::SEVERITY_CRITICAL,
                 "Declaring attributes on the same line as a declaration is treated like a line comment before php 8.0 for attribute group {CODE} of {CODE}",
                 self::REMEDIATION_B,
-                3038
+                3039
             ),
             new Issue(
                 self::CompatibleAttributeGroupOnMultipleLines,
@@ -4982,17 +4986,8 @@
                 self::SEVERITY_CRITICAL,
                 "Declaring attributes across multiple lines may be treated like a mix of a line comment and php tokens before php 8.0 for attribute group {CODE} of {CODE} ending around line {LINE}. Note that php-ast does not provide the actual ending line numbers and this issue may be unreliable",
                 self::REMEDIATION_B,
-                3039
-            ),
-=======
-                self::CompatibleConstructorPropertyPromotion,
-                self::CATEGORY_COMPATIBLE,
-                self::SEVERITY_NORMAL,
-                "Cannot use constructor property promotion before php 8.0 for {PARAMETER} of {METHOD}",
-                self::REMEDIATION_B,
-                3038
-            ),
->>>>>>> cb2ec61a
+                3040
+            ),
 
             // Issue::CATEGORY_GENERIC
             new Issue(
