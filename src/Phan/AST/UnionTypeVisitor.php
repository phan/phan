<?php declare(strict_types=1);

namespace Phan\AST;

use AssertionError;
use ast;
use ast\Node;
use Closure;
use Phan\Analysis\AssignOperatorFlagVisitor;
use Phan\Analysis\BinaryOperatorFlagVisitor;
use Phan\Analysis\ConditionVisitor;
use Phan\Analysis\NegatedConditionVisitor;
use Phan\AST\Visitor\Element;
use Phan\CodeBase;
use Phan\Config;
use Phan\Debug;
use Phan\Exception\CodeBaseException;
use Phan\Exception\EmptyFQSENException;
use Phan\Exception\FQSENException;
use Phan\Exception\InvalidFQSENException;
use Phan\Exception\IssueException;
use Phan\Exception\NodeException;
use Phan\Exception\RecursionDepthException;
use Phan\Exception\UnanalyzableException;
use Phan\Issue;
use Phan\IssueFixSuggester;
use Phan\Language\Context;
use Phan\Language\Element\Clazz;
use Phan\Language\Element\FunctionInterface;
use Phan\Language\Element\Variable;
use Phan\Language\FQSEN\FullyQualifiedClassName;
use Phan\Language\FQSEN\FullyQualifiedFunctionLikeName;
use Phan\Language\FQSEN\FullyQualifiedFunctionName;
use Phan\Language\FQSEN\FullyQualifiedGlobalStructuralElement;
use Phan\Language\FQSEN\FullyQualifiedMethodName;
use Phan\Language\Scope\BranchScope;
use Phan\Language\Scope\GlobalScope;
use Phan\Language\Type;
use Phan\Language\Type\ArrayShapeType;
use Phan\Language\Type\ArrayType;
use Phan\Language\Type\BoolType;
use Phan\Language\Type\CallableType;
use Phan\Language\Type\ClassStringType;
use Phan\Language\Type\ClosureType;
use Phan\Language\Type\FloatType;
use Phan\Language\Type\GenericArrayType;
use Phan\Language\Type\IntType;
use Phan\Language\Type\IterableType;
use Phan\Language\Type\LiteralIntType;
use Phan\Language\Type\LiteralStringType;
use Phan\Language\Type\MixedType;
use Phan\Language\Type\NullType;
use Phan\Language\Type\ObjectType;
use Phan\Language\Type\SelfType;
use Phan\Language\Type\StaticOrSelfType;
use Phan\Language\Type\StaticType;
use Phan\Language\Type\StringType;
use Phan\Language\Type\TemplateType;
use Phan\Language\Type\VoidType;
use Phan\Language\UnionType;
use Phan\Language\UnionTypeBuilder;
use Phan\Library\StringUtil;
use TypeError;
use function is_scalar;
use function is_string;

/**
 * Determines the UnionType associated with a given node.
 *
 * @see UnionTypeVisitor::unionTypeFromNode()
 *
 * @phan-file-suppress PhanPartialTypeMismatchArgument node is complicated
 * @phan-file-suppress PhanPartialTypeMismatchArgumentInternal node is complicated
 * @phan-file-suppress PhanPluginDescriptionlessCommentOnPublicMethod
 */
class UnionTypeVisitor extends AnalysisVisitor
{
    /**
     * If an dynamic unpacked array has more elements than this, then give up on building up the union type
     */
    private const ARRAY_UNPACK_COUNT_THRESHOLD = 20;

    /**
     * @var bool
     * Set to true to cause loggable issues to be thrown
     * instead of emitted as issues to the log.
     */
    private $should_catch_issue_exception = false;

    /**
     * @param CodeBase $code_base
     * The code base within which we're operating
     *
     * @param Context $context
     * The context of the parser at the node for which we'd
     * like to determine a type
     *
     * @param bool $should_catch_issue_exception
     * Set to true to cause loggable issues to be thrown
     * instead of emitted as issues to the log.
     */
    public function __construct(
        CodeBase $code_base,
        Context $context,
        bool $should_catch_issue_exception = true
    ) {
        // Inlined to be more efficient.
        // parent::__construct($code_base, $context);
        $this->code_base = $code_base;
        $this->context = $context;

        $this->should_catch_issue_exception =
            $should_catch_issue_exception;
    }

    /**
     * @param CodeBase $code_base
     * The code base within which we're operating
     *
     * @param Context $context
     * The context of the parser at the node for which we'd
     * like to determine a type
     *
     * @param Node|string|bool|int|float|null $node
     * The node for which we'd like to determine its type
     *
     * @param bool $should_catch_issue_exception
     * Set to true to cause loggable issues to be thrown
     * instead
     *
     * @return UnionType
     * The UnionType associated with the given node
     * in the given Context within the given CodeBase
     *
     * @throws IssueException
     * If $should_catch_issue_exception is false an IssueException may
     * be thrown for optional issues.
     */
    public static function unionTypeFromNode(
        CodeBase $code_base,
        Context $context,
        $node,
        bool $should_catch_issue_exception = true
    ) : UnionType {
        if (!($node instanceof Node)) {
            if ($node === null) {
                // NOTE: Parameter default checks expect this to return empty
                return UnionType::empty();
            }
            return Type::fromObject($node)->asRealUnionType();
        }
        $node_id = \spl_object_id($node);

        $cached_union_type = $context->getUnionTypeOfNodeIfCached($node_id, $should_catch_issue_exception);
        if ($cached_union_type !== null) {
            return $cached_union_type;
        }

        if ($should_catch_issue_exception) {
            try {
                $union_type = (new self(
                    $code_base,
                    $context,
                    $should_catch_issue_exception
                ))->{Element::VISIT_LOOKUP_TABLE[$node->kind] ?? 'visit'}($node);
                $context->setCachedUnionTypeOfNode($node_id, $union_type, true);
                return $union_type;
            } catch (IssueException $exception) {
                Issue::maybeEmitInstance(
                    $code_base,
                    $context,
                    $exception->getIssueInstance()
                );
                return UnionType::empty();
            }
        }

        $union_type = (new self(
            $code_base,
            $context,
            $should_catch_issue_exception
        ))->{Element::VISIT_LOOKUP_TABLE[$node->kind] ?? 'visit'}($node);

        $context->setCachedUnionTypeOfNode($node_id, $union_type, false);
        return $union_type;
    }

    /**
     * Default visitor for node kinds that do not have
     * an overriding method
     *
     * @param Node $node (@phan-unused-param)
     * An AST node we'd like to determine the UnionType
     * for
     *
     * @return UnionType
     * The set of types associated with the given node
     */
    public function visit(Node $node) : UnionType
    {
        /*
        throw new NodeException($node,
            'Visitor not implemented for node of type '
            . Debug::nodeName($node)
        );
        */
        return UnionType::empty();
    }

    /**
     * Visit a node with kind `\ast\AST_POST_INC`
     *
     * @param Node $node
     * A node of the type indicated by the method name that we'd
     * like to figure out the type that it produces.
     *
     * @return UnionType
     * The set of types that are possibly produced by the
     * given node
     */
    public function visitPostInc(Node $node) : UnionType
    {
        // TODO: Check if union type is sane (string/int)
        return self::unionTypeFromNode(
            $this->code_base,
            $this->context,
            $node->children['var']
        )->asNonLiteralType();
    }

    /**
     * Visit a node with kind `\ast\AST_POST_DEC`
     *
     * @param Node $node
     * A node of the type indicated by the method name that we'd
     * like to figure out the type that it produces.
     *
     * @return UnionType
     * The set of types that are possibly produced by the
     * given node
     */
    public function visitPostDec(Node $node) : UnionType
    {
        // TODO: Check if union type is sane (string/int)
        return self::unionTypeFromNode(
            $this->code_base,
            $this->context,
            $node->children['var']
        )->asNonLiteralType();
    }

    /**
     * Visit a node with kind `\ast\AST_PRE_DEC`
     *
     * @param Node $node
     * A node of the type indicated by the method name that we'd
     * like to figure out the type that it produces.
     *
     * @return UnionType
     * The set of types that are possibly produced by the
     * given node
     */
    public function visitPreDec(Node $node) : UnionType
    {
        // TODO: Check if union type is sane (string/int)
        return self::unionTypeFromNode(
            $this->code_base,
            $this->context,
            $node->children['var']
        )->asNonLiteralType()->getTypeAfterIncOrDec();
    }

    /**
     * Visit a node with kind `\ast\AST_PRE_INC`
     *
     * @param Node $node
     * A node of the type indicated by the method name that we'd
     * like to figure out the type that it produces.
     *
     * @return UnionType
     * The set of types that are possibly produced by the
     * given node
     *
     * TODO: in PostOrderAnalysisVisitor, set the type to unknown for ++/--
     */
    public function visitPreInc(Node $node) : UnionType
    {
        // TODO: Check if union type is sane (string/int)
        return self::unionTypeFromNode(
            $this->code_base,
            $this->context,
            $node->children['var']
        )->asNonLiteralType()->getTypeAfterIncOrDec();
    }

    /**
     * Visit a node with kind `\ast\AST_CLONE`
     *
     * @param Node $node
     * A node of the type indicated by the method name that we'd
     * like to figure out the type that it produces.
     *
     * @return UnionType
     * The set of types that are possibly produced by the
     * given node
     */
    public function visitClone(Node $node) : UnionType
    {
        // TODO: Check if union type is sane (Any object type)
        return self::unionTypeFromNode(
            $this->code_base,
            $this->context,
            $node->children['expr']
        );
    }

    /**
     * Visit a node with kind `\ast\AST_EMPTY`
     *
     * @param Node $node (@phan-unused-param)
     * A node of the type indicated by the method name that we'd
     * like to figure out the type that it produces.
     *
     * @return UnionType
     * The set of types that are possibly produced by the
     * given node
     */
    public function visitEmpty(Node $node) : UnionType
    {
        return BoolType::instance(false)->asRealUnionType();
    }

    /**
     * Visit a node with kind `\ast\AST_ISSET`
     *
     * @param Node $node (@phan-unused-param)
     * A node of the type indicated by the method name that we'd
     * like to figure out the type that it produces.
     *
     * @return UnionType
     * The set of types that are possibly produced by the
     * given node
     */
    public function visitIsset(Node $node) : UnionType
    {
        return BoolType::instance(false)->asRealUnionType();
    }

    /**
     * Visit a node with kind `\ast\AST_INCLUDE_OR_EVAL`
     *
     * @param Node $node (@phan-unused-param)
     * A node of the type indicated by the method name that we'd
     * like to figure out the type that it produces.
     *
     * @return UnionType
     * The set of types that are possibly produced by the
     * given node
     */
    public function visitIncludeOrEval(Node $node) : UnionType
    {
        // require() can return arbitrary objects. Lets just
        // say that we don't know what it is and move on
        return UnionType::empty();
    }

    private static function literalIntUnionType(int $value) : UnionType
    {
        return LiteralIntType::instanceForValue($value, false)->asRealUnionType();
    }

    private static function literalStringUnionType(string $value) : UnionType
    {
        return LiteralStringType::instanceForValue($value, false)->asRealUnionType();
    }

    const MAGIC_CONST_NAME_MAP = [
        ast\flags\MAGIC_LINE => '__LINE__',
        ast\flags\MAGIC_FILE => '__FILE__',
        ast\flags\MAGIC_DIR => '__DIR__',
        ast\flags\MAGIC_NAMESPACE => '__NAME__',
        ast\flags\MAGIC_FUNCTION => '__FUNCTION__',
        ast\flags\MAGIC_METHOD => '__METHOD__',
        ast\flags\MAGIC_CLASS => '__CLASS__',
        ast\flags\MAGIC_TRAIT => '__TRAIT__',
    ];

    /**
     * Visit a node with kind `\ast\AST_MAGIC_CONST`
     *
     * @param Node $node
     * A node of the type indicated by the method name that we'd
     * like to figure out the type that it produces.
     *
     * @return UnionType
     * The set of types that are possibly produced by the
     * given node
     */
    public function visitMagicConst(Node $node) : UnionType
    {
        $flags = $node->flags;
        switch ($flags) {
            case ast\flags\MAGIC_CLASS:
                if ($this->context->isInClassScope()) {
                    // Works in classes, traits, and interfaces
                    return self::literalStringUnionType(\ltrim($this->context->getClassFQSEN()->__toString(), '\\'));
                }
                break;
            case ast\flags\MAGIC_FUNCTION:
                if ($this->context->isInFunctionLikeScope()) {
                    $fqsen = $this->context->getFunctionLikeFQSEN();
                    return self::literalStringUnionType($fqsen->isClosure() ? '{closure}' : $fqsen->getName());
                }
                break;
            case ast\flags\MAGIC_METHOD:
                if ($this->context->isInFunctionLikeScope()) {
                    // Emits method or function FQSEN.
                    $fqsen = $this->context->getFunctionLikeFQSEN();
                    return self::literalStringUnionType($fqsen->isClosure() ? '{closure}' : \ltrim($fqsen->__toString(), '\\'));
                }
                break;
            case ast\flags\MAGIC_DIR:
                return self::literalStringUnionType(\dirname(Config::projectPath($this->context->getFile())));
            case ast\flags\MAGIC_FILE:
                return self::literalStringUnionType(Config::projectPath($this->context->getFile()));
            case ast\flags\MAGIC_LINE:
                return self::literalIntUnionType($node->lineno);
            case ast\flags\MAGIC_NAMESPACE:
                return self::literalStringUnionType(\ltrim($this->context->getNamespace(), '\\'));
            case ast\flags\MAGIC_TRAIT:
                // TODO: Could check if in trait, low importance.
                if (!$this->context->isInClassScope()) {
                    break;
                }
                $fqsen = $this->context->getClassFQSEN();
                if ($this->code_base->hasClassWithFQSEN($fqsen)) {
                    if (!$this->code_base->getClassByFQSEN($fqsen)->isTrait()) {
                        break;
                    }
                }
                return self::literalStringUnionType(\ltrim($this->context->getClassFQSEN()->__toString(), '\\'));
            default:
                return StringType::instance(false)->asPHPDocUnionType();
        }
        $this->emitIssue(
            Issue::UndeclaredMagicConstant,
            $node->lineno,
            self::MAGIC_CONST_NAME_MAP[$flags]
        );

        return self::literalStringUnionType('');
    }

    /**
     * Visit a node with kind `\ast\AST_ASSIGN_REF`
     * @see self::visitAssign()
     *
     * @param Node $node
     * A node of the type indicated by the method name that we'd
     * like to figure out the type that it produces.
     *
     * @return UnionType
     * The set of types that are possibly produced by the
     * given node
     */
    public function visitAssignRef(Node $node) : UnionType
    {
        // TODO: Is there any way this should differ from analysis
        // (e.g. should subsequent assignments affect the right-hand Node?)
        return $this->visitAssign($node);
    }

    /**
     * Visit a node with kind `\ast\AST_SHELL_EXEC`
     *
     * @param Node $node (@phan-unused-param)
     * A node of the type indicated by the method name that we'd
     * like to figure out the type that it produces.
     *
     * @return UnionType
     * The set of types that are possibly produced by the
     * given node
     */
    public function visitShellExec(Node $node) : UnionType
    {
        return StringType::instance(true)->asRealUnionType();
    }

    /**
     * @throws IssueException if the parent type could not be resolved
     */
    public static function findParentType(Context $context, CodeBase $code_base) : ?Type
    {
        if (!$context->isInClassScope()) {
            throw new IssueException(
                Issue::fromType(Issue::ContextNotObject)(
                    $context->getFile(),
                    $context->getLineNumberStart(),
                    ['parent']
                )
            );
        }
        $class = $context->getClassInScope($code_base);

        $parent_type_option = $class->getParentTypeOption();
        if ($parent_type_option->isDefined()) {
            return $parent_type_option->get();
        }

        // Using `parent` in a class or interface without a parent is always invalid.
        // Doing this in a trait may or not be valid.
        if (!$class->isTrait()) {
            Issue::maybeEmit(
                $code_base,
                $context,
                Issue::ParentlessClass,
                $context->getLineNumberStart(),
                (string)$class->getFQSEN()
            );
        }

        return null;
    }

    /**
     * Visit a node with kind `\ast\AST_NAME`
     *
     * @param Node $node
     * A node of the type indicated by the method name that we'd
     * like to figure out the type that it produces.
     *
     * @return UnionType
     * The set of types that are possibly produced by the
     * given node
     */
    public function visitName(Node $node) : UnionType
    {
        $name = $node->children['name'];
        try {
            if ($node->flags & \ast\flags\NAME_NOT_FQ) {
                if (\strcasecmp('parent', $name) === 0) {
                    $parent_type = self::findParentType($this->context, $this->code_base);
                    return $parent_type ? $parent_type->asRealUnionType() : UnionType::empty();
                }

                return Type::fromStringInContext(
                    $name,
                    $this->context,
                    Type::FROM_NODE
                )->asRealUnionType();
            }

            if ($node->flags & \ast\flags\NAME_RELATIVE) {  // $x = new namespace\Foo();
                $name = \rtrim($this->context->getNamespace(), '\\') . '\\' . $name;
                return Type::fromFullyQualifiedString(
                    $name
                )->asRealUnionType();
            }
            // Sometimes 0 for a fully qualified name?

            return Type::fromFullyQualifiedString(
                '\\' . $name
            )->asRealUnionType();
        } catch (FQSENException $e) {
            $this->emitIssue(
                $e instanceof EmptyFQSENException ? Issue::EmptyFQSENInClasslike : Issue::InvalidFQSENInClasslike,
                $node->lineno,
                $e->getFQSEN()
            );
            return UnionType::empty();
        }
    }

    /**
     * Visit a node with kind `\ast\AST_TYPE`
     *
     * @param Node $node
     * A node of the type indicated by the method name that we'd
     * like to figure out the type that it produces.
     *
     * @return UnionType
     * The set of types that are possibly produced by the
     * given node
     *
     * @throws AssertionError if the type flags were unknown
     */
    public function visitType(Node $node) : UnionType
    {
        switch ($node->flags) {
            case \ast\flags\TYPE_ARRAY:
                return ArrayType::instance(false)->asRealUnionType();
            case \ast\flags\TYPE_BOOL:
                return BoolType::instance(false)->asRealUnionType();
            case \ast\flags\TYPE_CALLABLE:
                return CallableType::instance(false)->asRealUnionType();
            case \ast\flags\TYPE_DOUBLE:
                return FloatType::instance(false)->asRealUnionType();
            case \ast\flags\TYPE_ITERABLE:
                return IterableType::instance(false)->asRealUnionType();
            case \ast\flags\TYPE_LONG:
                return IntType::instance(false)->asRealUnionType();
            case \ast\flags\TYPE_NULL:
                return NullType::instance(false)->asRealUnionType();
            case \ast\flags\TYPE_OBJECT:
                return ObjectType::instance(false)->asRealUnionType();
            case \ast\flags\TYPE_STRING:
                return StringType::instance(false)->asRealUnionType();
            case \ast\flags\TYPE_VOID:
                return VoidType::instance(false)->asRealUnionType();
            default:
                throw new AssertionError("All flags must match. Found "
                    . Debug::astFlagDescription($node->flags ?? 0, $node->kind));
        }
    }

    /**
     * Visit a node with kind `\ast\AST_TYPE` representing
     * a nullable type such as `?string`.
     *
     * @param Node $node
     * A node of the type indicated by the method name that we'd
     * like to figure out the type that it produces.
     *
     * @return UnionType
     * The set of types that are possibly produced by the
     * given node
     */
    public function visitNullableType(Node $node) : UnionType
    {
        // Get the type
        $union_type = $this->__invoke($node->children['type']);

        // Make each nullable
        return $union_type->asMappedUnionType(static function (Type $type) : Type {
            return $type->withIsNullable(true);
        });
    }

    /**
     * @param int|float|string|Node $node
     */
    public static function unionTypeFromLiteralOrConstant(CodeBase $code_base, Context $context, $node) : ?UnionType
    {
        if ($node instanceof Node) {
            // TODO: There are a lot more types of expressions that have known union types that this doesn't handle.
            // Maybe callers should call something else if this fails (e.g. it's useful for them to know if an expression becomes a string)
            if (\in_array($node->kind, [\ast\AST_CONST, \ast\AST_CLASS_CONST, \ast\AST_CLASS_NAME], true)) {
                try {
                    return UnionTypeVisitor::unionTypeFromNode($code_base, $context, $node, false);
                } catch (IssueException $_) {
                    return null;
                }
            }
            $result = (new ContextNode($code_base, $context, $node))->getEquivalentPHPValue();

            if ($result instanceof Node) {
                return null;
            }
            // XXX This isn't 100% accurate for constants that can have different definitions based on the environment, etc.
            return Type::fromObjectExtended($result)->asRealUnionType();
        }
        // Otherwise, this is an int/float/string.
        if (!is_scalar($node)) {
            throw new TypeError('node must be Node or scalar');
        }
        return Type::fromObject($node)->asRealUnionType();
    }

    /**
     * Returns the union type from a type in a parameter/return signature of a function-like.
     * This preserves `self` and `static`
     * @param Node $node
     */
    public function fromTypeInSignature(Node $node) : UnionType
    {
        $is_nullable = $node->kind === ast\AST_NULLABLE_TYPE;
        if ($is_nullable) {
            $node = $node->children['type'];
            if (!$node instanceof Node) {
                // Work around bug (in polyfill parser?)
                return UnionType::empty();
            }
        }
        $kind = $node->kind;
        if ($kind === ast\AST_TYPE) {
            $result = $this->visitType($node);
        } else {
            if ($kind !== ast\AST_NAME) {
                throw new AssertionError("Expected either a type or a name in the signature: node: " . Debug::nodeToString($node));
            }
            if ($this->context->getScope()->isInTraitScope()) {
                $name = \strtolower($node->children['name']);
                if ($name === 'self') {
                    return SelfType::instance($is_nullable)->asRealUnionType();
                } elseif ($name === 'static') {
                    return StaticType::instance($is_nullable)->asRealUnionType();
                }
            }
            $result = $this->visitName($node);
        }
        if ($is_nullable) {
            return $result->nullableClone();
        }
        return $result;
    }

    /**
     * @param int|float|string|Node $cond
     */
    public static function checkCondUnconditionalTruthiness($cond) : ?bool
    {
        if ($cond instanceof Node) {
            if ($cond->kind === \ast\AST_CONST) {
                $name = $cond->children['name'];
                if ($name->kind === \ast\AST_NAME) {
                    switch (\strtolower($name->children['name'])) {
                        case 'true':
                            return true;
                        case 'false':
                            return false;
                        case 'null':
                            return false;
                        default:
                            // Could add heuristics based on internal/user-defined constant values, but that is unreliable.
                            // (E.g. feature flags for an extension may be true or false, depending on the environment)
                            // (and Phan doesn't store constant values for user-defined constants, only the types)
                            return null;
                    }
                }
            }
            return null;
        }
        // Otherwise, this is an int/float/string.
        // Use the exact same truthiness rules as PHP to check if the conditional is truthy.
        // (e.g. "0" and 0.0 and '' are false)
        if (!is_scalar($cond)) {
            throw new TypeError('$cond must be Node or scalar');
        }
        return (bool)$cond;
    }

    /**
     * Visit a node with kind `\ast\AST_CONDITIONAL`
     *
     * @param Node $node
     * A node of the type indicated by the method name that we'd
     * like to figure out the type that it produces.
     *
     * @return UnionType
     * The set of types that are possibly produced by the
     * given node
     */
    public function visitConditional(Node $node) : UnionType
    {
        $cond_node = $node->children['cond'];
        $cond_truthiness = self::checkCondUnconditionalTruthiness($cond_node);
        // For the shorthand $a ?: $b, the cond node will be the truthy value.
        // Note: an ast node will never be null(can be unset), it will be a const AST node with the name null.
        $true_node = $node->children['true'] ?? $cond_node;

        // Rarely, a conditional will always be true or always be false.
        if ($cond_truthiness !== null) {
            // TODO: Add no-op checks in another PR, if they don't already exist for conditional.
            if ($cond_truthiness === true) {
                // The condition is unconditionally true
                return UnionTypeVisitor::unionTypeFromNode(
                    $this->code_base,
                    $this->context,
                    $true_node
                );
            } else {
                // The condition is unconditionally false

                // Add the type for the 'false' side
                return UnionTypeVisitor::unionTypeFromNode(
                    $this->code_base,
                    $this->context,
                    $node->children['false'] ?? ''
                );
            }
        }
        if ($true_node !== $cond_node) {
            // Visit the condition to check for undefined variables.
            UnionTypeVisitor::unionTypeFromNode(
                $this->code_base,
                $this->context,
                $cond_node
            );
        }
        // TODO: emit no-op if $cond_node is a literal, such as `if (2)`
        // - Also note that some things such as `true` and `false` are \ast\AST_NAME nodes.

        if ($cond_node instanceof Node) {
            $base_context = $this->context;
            // TODO: Use different contexts and merge those, in case there were assignments or assignments by reference in both sides of the conditional?
            // Reuse the BranchScope (sort of unintuitive). The ConditionVisitor returns a clone and doesn't modify the original.
            $base_context_scope = $this->context->getScope();
            if ($base_context_scope instanceof GlobalScope) {
                $base_context = $base_context->withScope(new BranchScope($base_context_scope));
            }
            // Doesn't seem to be necessary to run BlockAnalysisVisitor
            // $base_context = (new BlockAnalysisVisitor($this->code_base, $base_context))->__invoke($cond_node);
            $true_context = (new ConditionVisitor(
                $this->code_base,
                isset($node->children['true']) ? $base_context : $this->context  // special case: $c = (($d = foo()) ?: 'fallback')
            ))->__invoke($cond_node);
            $false_context = (new NegatedConditionVisitor(
                $this->code_base,
                $base_context
            ))->__invoke($cond_node);

            if (!isset($node->children['true'])) {
                $true_type = UnionTypeVisitor::unionTypeFromNode(
                    $this->code_base,
                    $true_context,
                    $true_node
                );

                $false_type = UnionTypeVisitor::unionTypeFromNode(
                    $this->code_base,
                    $false_context,
                    $node->children['false'] ?? ''
                );
                $true_type_is_empty = $true_type->isEmpty();
                if (!$false_type->isEmpty()) {
                    // E.g. `foo() ?: 2` where foo is nullable or possibly false.
                    if ($true_type->containsFalsey()) {
                        $true_type = $true_type->nonFalseyClone();
                    }
                }

                // Add the type for the 'true' side to the 'false' side
                $union_type = $true_type->withUnionType($false_type);

                // If one side has an unknown type but the other doesn't
                // we can't let the unseen type get erased. Unfortunately,
                // we need to add 'mixed' in so that we know it could be
                // anything at all.
                //
                // See Issue #104
                if ($true_type_is_empty xor $false_type->isEmpty()) {
                    $union_type = $union_type->withType(
                        MixedType::instance(false)
                    );
                }

                return $union_type;
            }
        } else {
            $true_context = $this->context;
            $false_context = $this->context;
        }
        // Postcondition: This is (cond_expr) ? (true_expr) : (false_expr)

        $true_type = UnionTypeVisitor::unionTypeFromNode(
            $this->code_base,
            $true_context,
            $true_node
        );

        $false_type = UnionTypeVisitor::unionTypeFromNode(
            $this->code_base,
            $false_context,
            $node->children['false'] ?? ''
        );

        // Add the type for the 'true' side to the 'false' side
        $union_type = $true_type->withUnionType($false_type);

        // If one side has an unknown type but the other doesn't
        // we can't let the unseen type get erased. Unfortunately,
        // we need to add 'mixed' in so that we know it could be
        // anything at all.
        //
        // See Issue #104
        if ($true_type->isEmpty() xor $false_type->isEmpty()) {
            $union_type = $union_type->withType(
                MixedType::instance(false)
            );
        }

        return $union_type;
    }

    /**
     * Visit a node with kind `\ast\AST_ARRAY`
     *
     * @param Node $node
     * A node of the type indicated by the method name that we'd
     * like to figure out the type that it produces.
     *
     * @return UnionType
     * The set of types that are possibly produced by the
     * given node
     */
    public function visitArray(Node $node) : UnionType
    {
        $children = $node->children;
        if (\count($children) > 0) {
            $value_types_builder = new UnionTypeBuilder();

            $key_set = $this->getEquivalentArraySet($node);
            if (\is_array($key_set) && \count($key_set) === \count($children)) {
                // XXX decide how to deal with array components when the top level array is real
                return $this->createArrayShapeType($children, $key_set)->asRealUnionType();
            }

            foreach ($children as $child) {
                if (!($child instanceof Node)) {
                    // Skip this, we already emitted a syntax error.
                    continue;
                }
                if ($child->kind === ast\AST_UNPACK) {
                    // Analyze PHP 7.4's array spread operator, e.g. `[$a, ...$array, $b]`
                    $value_types_builder->addUnionType($this->analyzeUnpack($child, true));
                    continue;
                }
                $value = $child->children['value'];
                if ($value instanceof Node) {
                    $element_value_type = UnionTypeVisitor::unionTypeFromNode(
                        $this->code_base,
                        $this->context,
                        $value,
                        $this->should_catch_issue_exception
                    );
                    if ($element_value_type->isEmpty()) {
                        $value_types_builder->addType(MixedType::instance(false));
                    } else {
                        $value_types_builder->addUnionType($element_value_type);
                    }
                } else {
                    $value_types_builder->addType(Type::fromObject($value));
                }
            }
            // TODO: Normalize value_types, e.g. false+true=bool, array<int,T>+array<string,T>=array<mixed,T>
            $key_type_enum = GenericArrayType::getKeyTypeOfArrayNode($this->code_base, $this->context, $node, $this->should_catch_issue_exception);
            return $value_types_builder->getPHPDocUnionType()->asNonEmptyGenericArrayTypes($key_type_enum)->withRealType(ArrayType::instance(false));
        }

        // TODO: Also return types such as array<int, mixed>?
        // TODO: Fix or suppress false positives PhanTypeArraySuspicious caused by loops...
        return ArrayShapeType::empty(false)->asRealUnionType();
    }

    /**
     * Visit a node with kind `\ast\AST_YIELD`
     *
     * @param Node $unused_node
     * A yield node. Does not affect the union type
     *
     * @return UnionType
     * The set of types that are possibly produced by the
     * given node
     */
    public function visitYield(Node $unused_node) : UnionType
    {
        $context = $this->context;
        if (!$context->isInFunctionLikeScope()) {
            return UnionType::empty();
        }

        // Get the method/function/closure we're in
        $method = $context->getFunctionLikeInScope($this->code_base);
        $method_generator_type = $method->getReturnTypeAsGeneratorTemplateType();
        $type_list = $method_generator_type->getTemplateParameterTypeList();
        if (\count($type_list) < 3 || \count($type_list) > 4) {
            return UnionType::empty();
        }
        // Return TSend of Generator<TKey,TValue,TSend[,TReturn]>
        return $type_list[2];
    }

    /**
     * @return ?array<int|string,true>
     * Caller should check if the result size is too small and handle it (for duplicate keys)
     * Returns null if one or more keys could not be resolved
     *
     * @see ContextNode::getEquivalentPHPArrayElements()
     */
    private function getEquivalentArraySet(Node $node) : ?array
    {
        $elements = [];
        $context_node = null;
        foreach ($node->children as $child_node) {
            if (!($child_node instanceof Node)) {
                ContextNode::warnAboutEmptyArrayElements($this->code_base, $this->context, $node);
                continue;
            }
            if ($child_node->kind === ast\AST_UNPACK) {
                if ($this->getPackedArrayFieldTypes($child_node->children['expr']) !== null) {
                    // This is a placeholder of a deliberately - the caller checks that the count of elements matches the count of AST child nodes.
                    // TODO: Refactor to handle edge cases such as `[...[1], 0 => 2]`
                    $elements[] = true;
                    continue;
                }
                return null;
            }

            $key_node = $child_node->children['key'];
            // NOTE: this has some overlap with DuplicateKeyPlugin
            if ($key_node === null) {
                $elements[] = true;
            } elseif (is_scalar($key_node)) {
                $elements[$key_node] = true;  // Check for float?
            } else {
                if ($context_node === null) {
                    $context_node = new ContextNode($this->code_base, $this->context, null);
                }
                $key = $context_node->getEquivalentPHPValueForNode($key_node, ContextNode::RESOLVE_CONSTANTS);
                if (is_scalar($key)) {
                    $elements[$key] = true;
                } else {
                    return null;
                }
            }
        }
        return $elements;
    }

    /**
     * @param Node|mixed $expr
     * @return ?array<int,UnionType> the type of $x in ...$x, provided that it's a packed array (with keys 0, 1, ...)
     */
    private function getPackedArrayFieldTypes($expr) : ?array
    {
        if (!$expr instanceof Node) {
            // TODO: Warn if non-array
            return null;
        }
        // e.g. `[$x, ...$array]` in PHP 7.4
        // TODO: Support array expressions when their value is constant
        $union_type = UnionTypeVisitor::unionTypeFromNode($this->code_base, $this->context, $expr);
        // TODO: Warn if non-array

        if ($union_type->typeCount() === 1 && $union_type->hasTopLevelArrayShapeTypeInstances() && !$union_type->hasTopLevelNonArrayShapeTypeInstances()) {
            $type_set = $union_type->getTypeSet();
            $type = \reset($type_set);
            // TODO: Warn if the keys aren't consecutive 0-based integers
            $expected = 0;
            if (!$type instanceof ArrayShapeType) {
                return null;
            }
            $field_types = $type->getFieldTypes();
            if ($expr->kind !== ast\AST_ARRAY && \count($field_types) >= self::ARRAY_UNPACK_COUNT_THRESHOLD) {
                return null;
            }
            foreach ($field_types as $i => $type) {
                if ($i !== $expected || $type->isPossiblyUndefined()) {
                    return null;
                }
                $expected++;
            }
            return $field_types;
        }
        return null;
    }

    /**
     * @param array<int,Node> $children
     * @param array<int|string,true> $key_set
     */
    private function createArrayShapeType(array $children, array $key_set) : ArrayShapeType
    {
        \reset($key_set);
        $field_types = [];

        foreach ($children as $child) {
            // Keep iteration over $children and key_set in sync
            $key = \key($key_set);
            \next($key_set);

            if ($child->kind === ast\AST_UNPACK) {
                // handle [other_expr, ...expr, other_exprs]
                $element_value_type = $this->getPackedArrayFieldTypes($child->children['expr']);
                if (!\is_array($element_value_type)) {
                    // impossible
                    continue;
                }
                foreach ($element_value_type as $type) {
                    $field_types[] = $type;
                }
                continue;
            }
            $value = $child->children['value'];

            if ($value instanceof Node) {
                $element_value_type = UnionTypeVisitor::unionTypeFromNode(
                    $this->code_base,
                    $this->context,
                    $value,
                    $this->should_catch_issue_exception
                );
                if ($element_value_type->isEmpty()) {
                    $element_value_type = MixedType::instance(false)->asPHPDocUnionType();
                }
            } else {
                $element_value_type = Type::fromObject($value)->asRealUnionType();
            }
            if ($child->children['key'] === null) {
                $field_types[] = $element_value_type;
            } else {
                $field_types[$key] = $element_value_type;
            }
        }
        return ArrayShapeType::fromFieldTypes($field_types, false);
    }

    /**
     * Visit a node with kind `\ast\AST_BINARY_OP`
     *
     * @param Node $node
     * A node of the type indicated by the method name that we'd
     * like to figure out the type that it produces.
     *
     * @return UnionType
     * The set of types that are possibly produced by the
     * given node
     */
    public function visitBinaryOp(Node $node) : UnionType
    {
        return (new BinaryOperatorFlagVisitor(
            $this->code_base,
            $this->context,
            $this->should_catch_issue_exception
        ))->__invoke($node);
    }

    /**
     * Visit a node with kind `\ast\AST_ASSIGN_OP` (E.g. $x .= 'suffix')
     *
     * @param Node $node
     * A node of the type indicated by the method name that we'd
     * like to figure out the type that it produces.
     *
     * @return UnionType
     * The set of types that are possibly produced by the
     * given node
     */
    public function visitAssignOp(Node $node) : UnionType
    {
        return (new AssignOperatorFlagVisitor(
            $this->code_base,
            $this->context
        ))->__invoke($node);
    }

    /**
     * Visit a node with kind `\ast\AST_CAST`
     *
     * @param Node $node
     * A node of the type indicated by the method name that we'd
     * like to figure out the type that it produces.
     *
     * @return UnionType
     * The set of types that are possibly produced by the
     * given node
     *
     * @throws NodeException if the flags are a value we aren't expecting
     */
    public function visitCast(Node $node) : UnionType
    {
        // This calls unionTypeFromNode to trigger any warnings
        // TODO: Check if the cast would throw an error at runtime, based on the type (e.g. casting object to string/int)

        // RedundantConditionCallPlugin contains unrelated checks of whether this is redundant.
        switch ($node->flags) {
            case \ast\flags\TYPE_NULL:
                return NullType::instance(false)->asRealUnionType();
            case \ast\flags\TYPE_BOOL:
                return BoolType::instance(false)->asRealUnionType();
            case \ast\flags\TYPE_LONG:
                return IntType::instance(false)->asRealUnionType();
            case \ast\flags\TYPE_DOUBLE:
                return FloatType::instance(false)->asRealUnionType();
            case \ast\flags\TYPE_STRING:
                return StringType::instance(false)->asRealUnionType();
            case \ast\flags\TYPE_ARRAY:
                return ArrayType::instance(false)->asRealUnionType();
            case \ast\flags\TYPE_OBJECT:
                $expr_type = UnionTypeVisitor::unionTypeFromNode($this->code_base, $this->context, $node->children['expr']);
                if ($expr_type->isExclusivelyArray()) {
                    // @phan-suppress-next-line PhanThrowTypeMismatchForCall
                    return Type::fromFullyQualifiedString('\stdClass')->asRealUnionType();
                }
                return ObjectType::instance(false)->asRealUnionType();
            default:
                throw new NodeException(
                    $node,
                    'Unknown type (' . $node->flags . ') in cast'
                );
        }
    }

    /**
     * Visit a node with kind `\ast\AST_NEW`
     *
     * @param Node $node
     * A node of the type indicated by the method name that we'd
     * like to figure out the type that it produces.
     *
     * @return UnionType
     * The set of types that are possibly produced by the
     * given node
     */
    public function visitNew(Node $node) : UnionType
    {
        $class_node = $node->children['class'];
        if (!($class_node instanceof Node)) {
            $this->emitIssue(
                Issue::InvalidNode,
                $node->lineno,
                "Invalid ClassName for new ClassName()"
            );
            return ObjectType::instance(false)->asRealUnionType();
        }
        $union_type = $this->visitClassNameNode($class_node);
        if ($union_type->isEmpty()) {
            return ObjectType::instance(false)->asRealUnionType();
        }

        // TODO: re-use the underlying type set in the common case
        // Maybe UnionType::fromMap

        // For any types that are templates, map them to concrete
        // types based on the parameters passed in.
        $type_set = \array_map(function (Type $type) use ($node) : Type {

            // Get a fully qualified name for the type
            // TODO: Add a test of `new $closure()` warning.
            $fqsen = FullyQualifiedClassName::fromType($type);

            // If we don't have the class, we'll catch that problem
            // elsewhere
            if (!$this->code_base->hasClassWithFQSEN($fqsen)) {
                return $type;
            }

            $class = $this->code_base->getClassByFQSEN($fqsen);

            // If this class doesn't have any generics on it, we're
            // fine as we are with this Type
            if (!$class->isGeneric()) {
                return $type;
            }

            // Now things are interesting. We need to map the
            // arguments to the generic types and return a special
            // kind of type.

            // Map each argument to its type
            /** @param Node|string|int|float $arg_node */
            $arg_type_list = \array_map(function ($arg_node) : UnionType {
                return UnionTypeVisitor::unionTypeFromNode(
                    $this->code_base,
                    $this->context,
                    $arg_node
                );
            }, $node->children['args']->children);

            // Get closures to extract template types based on the types of the constructor
            // so that we can figure out what template types we're going to be mapping
            $template_type_resolvers = $class->getGenericConstructorBuilder($this->code_base);

            // And use those closures to infer the (possibly transformed) types
            $template_type_list = [];
            foreach ($template_type_resolvers as $template_type_resolver) {
                $template_type_list[] = $template_type_resolver($arg_type_list, $this->context);
            }

            // Create a new type that assigns concrete
            // types to template type identifiers.
            return Type::fromType($type, $template_type_list);
        }, $union_type->getTypeSet());

        return UnionType::of($type_set, $class_node->kind === ast\AST_NAME ? $type_set : []);
    }

    /**
     * Visit a node with kind `\ast\AST_INSTANCEOF`
     *
     * @param Node $node
     * A node of the type indicated by the method name that we'd
     * like to figure out the type that it produces.
     *
     * @return UnionType
     * The set of types that are possibly produced by the
     * given node
     */
    public function visitInstanceOf(Node $node) : UnionType
    {
        $code_base = $this->code_base;
        $context = $this->context;
        // Check to make sure the left side is valid
        UnionTypeVisitor::unionTypeFromNode($code_base, $context, $node->children['expr']);
        // Get the type that we're checking it against, check if it is valid.
        $class_node = $node->children['class'];
        if (!($class_node instanceof Node)) {
            return BoolType::instance(false)->asRealUnionType();
        }
        $type = UnionTypeVisitor::unionTypeFromNode(
            $code_base,
            $context,
            $class_node
        );
        // TODO: Unify UnionTypeVisitor, AssignmentVisitor, and PostOrderAnalysisVisitor
        if (!$type->isEmpty() && !$type->hasObjectTypes()) {
            if ($class_node->kind !== \ast\AST_NAME &&
                    !$type->canCastToUnionType(StringType::instance(false)->asPHPDocUnionType())) {
                Issue::maybeEmit(
                    $code_base,
                    $context,
                    Issue::TypeInvalidInstanceof,
                    $context->getLineNumberStart(),
                    (string)$type
                );
            }
        }

        return BoolType::instance(false)->asRealUnionType();
    }

    /** @internal - Duplicated for performance. Use PhanAnnotationAdder instead */
    const FLAG_IGNORE_NULLABLE = 1 << 29;

    /**
     * Visit a node with kind `\ast\AST_DIM`
     *
     * @param Node $node
     * A node of the type indicated by the method name that we'd
     * like to figure out the type that it produces.
     *
     * @return UnionType
     * The set of types that are possibly produced by the
     * given node
     *
     * @throws IssueException
     * if the dimension access is invalid
     */
    public function visitDim(Node $node) : UnionType
    {
        $union_type = self::unionTypeFromNode(
            $this->code_base,
            $this->context,
            $node->children['expr'],
            $this->should_catch_issue_exception
        )->withStaticResolvedInContext($this->context);

        if ($union_type->isEmpty()) {
            return $union_type;
        }

        // If none of the types we found were arrays with elements,
        // then check for ArrayAccess
        static $array_access_type;
        static $simple_xml_element_type;  // SimpleXMLElement doesn't `implement` ArrayAccess, but can be accessed that way. See #542
        static $null_type;
        static $string_type;
        static $string_union_type;
        static $int_union_type;
        static $int_or_string_union_type;

        if ($array_access_type === null) {
            // array offsets work on strings, unfortunately
            // Double check that any classes in the type don't
            // have ArrayAccess
            $array_access_type =
                Type::fromNamespaceAndName('\\', 'ArrayAccess', false);
            $simple_xml_element_type =
                Type::fromNamespaceAndName('\\', 'SimpleXMLElement', false);
            $null_type = NullType::instance(false);
            $string_type = StringType::instance(false);
            $string_union_type = $string_type->asPHPDocUnionType();
            $int_union_type = IntType::instance(false)->asPHPDocUnionType();
            $int_or_string_union_type = UnionType::fromFullyQualifiedPHPDocString('int|string');
        }

        if ($union_type->hasTopLevelArrayShapeTypeInstances()) {
            $element_type = $this->resolveArrayShapeElementTypes($node, $union_type);
            if ($element_type !== null) {
                return $element_type->eraseRealTypeSet();
            }
        }

        $dim_type = self::unionTypeFromNode(
            $this->code_base,
            $this->context,
            $node->children['dim'],
            true
        );

        // Figure out what the types of accessed array
        // elements would be.
        $generic_types = $union_type->genericArrayElementTypes()->eraseRealTypeSet();

        // If we have generics, we're all set
        if (!$generic_types->isEmpty()) {
            if (!($node->flags & self::FLAG_IGNORE_NULLABLE) && self::isSuspiciousNullable($union_type)) {
                $this->emitIssue(
                    Issue::TypeArraySuspiciousNullable,
                    $node->lineno,
                    (string)$union_type
                );
            }

            if (!$dim_type->isEmpty()) {
                try {
                    $should_check = !$union_type->hasMixedType() && !$union_type->asExpandedTypes($this->code_base)->hasArrayAccess();
                } catch (RecursionDepthException $_) {
                    $should_check = false;
                }
                if ($should_check) {
                    if (Config::getValue('scalar_array_key_cast')) {
                        $expected_key_type = $int_or_string_union_type;
                    } else {
                        $expected_key_type = GenericArrayType::unionTypeForKeyType(
                            GenericArrayType::keyTypeFromUnionTypeKeys($union_type),
                            GenericArrayType::CONVERT_KEY_MIXED_TO_INT_OR_STRING_UNION_TYPE
                        );
                    }

                    if (!$dim_type->canCastToUnionType($expected_key_type)) {
                        $issue_type = Issue::TypeMismatchDimFetch;

                        if ($dim_type->containsNullable() && $dim_type->nonNullableClone()->canCastToUnionType($expected_key_type)) {
                            $issue_type = Issue::TypeMismatchDimFetchNullable;
                        }

                        if ($this->should_catch_issue_exception) {
                            $this->emitIssue(
                                $issue_type,
                                $node->lineno,
                                (string)$union_type,
                                (string)$dim_type,
                                (string)$expected_key_type
                            );
                            return $generic_types;
                        }

                        throw new IssueException(
                            Issue::fromType($issue_type)(
                                $this->context->getFile(),
                                $node->lineno,
                                [(string)$union_type, (string)$dim_type, (string)$expected_key_type]
                            )
                        );
                    }
                }
            }
            return $generic_types;
        }

        // If the only type is null, we don't know what
        // accessed items will be
        if ($union_type->isType($null_type)) {
            $this->emitIssue(
                Issue::TypeArraySuspiciousNull,
                $node->lineno
            );
            if ($union_type->getRealUnionType()->isNull()) {
                return NullType::instance(false)->asRealUnionType();
            }
            return NullType::instance(false)->asPHPDocUnionType();
        }

        $element_types = UnionType::empty();

        // You can access string characters via array index,
        // so we'll add the string type to the result if we're
        // indexing something that could be a string
        if ($union_type->isNonNullStringType()
            || ($union_type->canCastToUnionType($string_union_type) && !$union_type->hasMixedType())
        ) {
            if (Config::get_closest_target_php_version_id() < 70100 && $union_type->isNonNullStringType()) {
                $this->analyzeNegativeStringOffsetCompatibility($node, $dim_type);
            }

            if (!$dim_type->isEmpty() && !$dim_type->canCastToUnionType($int_union_type)) {
                // TODO: Efficient implementation of asExpandedTypes()->hasArrayAccess()?
                if (!$union_type->isEmpty() && !$union_type->asExpandedTypes($this->code_base)->hasArrayLike()) {
                    $this->emitIssue(
                        Issue::TypeMismatchDimFetch,
                        $node->lineno,
                        $union_type,
                        (string)$dim_type,
                        $int_union_type
                    );
                }
            }
            $element_types = $element_types->withType($string_type);
        }

        if ($element_types->isEmpty()) {
            // Hunt for any types that are viable class names and
            // see if they inherit from ArrayAccess
            try {
                foreach ($union_type->asClassList($this->code_base, $this->context) as $class) {
                    $expanded_types = $class->getUnionType()->asExpandedTypes($this->code_base);
                    if ($expanded_types->hasType($array_access_type) ||
                            $expanded_types->hasType($simple_xml_element_type)) {
                        return $element_types;
                    }
                }
            } catch (CodeBaseException $_) {
            } catch (RecursionDepthException $_) {
            }

            if (!$union_type->hasArrayLike()) {
                $this->emitIssue(
                    Issue::TypeArraySuspicious,
                    $node->lineno,
                    (string)$union_type
                );
            }
        }

        return $element_types;
    }

    private static function isSuspiciousNullable(UnionType $union_type) : bool
    {
        foreach ($union_type->getTypeSet() as $type) {
            if ($type->isNullable() && ($type instanceof ArrayType || $type instanceof StringType)) {
                return true;
            }
        }
        return false;
    }

    private function resolveArrayShapeElementTypes(Node $node, UnionType $union_type) : ?UnionType
    {
        $dim_node = $node->children['dim'];
        $dim_value = $dim_node instanceof Node ? (new ContextNode($this->code_base, $this->context, $dim_node))->getEquivalentPHPScalarValue() : $dim_node;
        // TODO: detect and warn about null
        if (!is_scalar($dim_value)) {
            return null;
        }

        $resulting_element_type = self::resolveArrayShapeElementTypesForOffset($union_type, $dim_value);

        if ($resulting_element_type === null) {
            return null;
        }
        if ($resulting_element_type === false) {
            // XXX not sure what to do here. For now, just return null and only warn in cases where requested to.
            $exception = new IssueException(
                Issue::fromType(Issue::TypeInvalidDimOffset)(
                    $this->context->getFile(),
                    $dim_node->lineno ?? $node->lineno,
                    [StringUtil::jsonEncode($dim_value), (string)$union_type]
                )
            );
            if ($this->should_catch_issue_exception) {
                Issue::maybeEmitInstance($this->code_base, $this->context, $exception->getIssueInstance());
            } else {
                throw $exception;
            }
            // $union_type is exclusively array shape types, but those don't contain the field $dim_value.
            // It's undefined (which becomes null)
            return NullType::instance(false)->asPHPDocUnionType();
        }
        return $resulting_element_type;
    }

    /**
     * @param UnionType $union_type a union type with at least one top-level array shape type
     * @param int|string|float|bool $dim_value a scalar dimension. TODO: Warn about null?
     * @return ?UnionType|?false
     *  returns false if there the offset was invalid and there are no ways to get that offset
     *  returns null if the dim_value offset could not be found, but there were other generic array types
     */
    public static function resolveArrayShapeElementTypesForOffset(UnionType $union_type, $dim_value)
    {
        /**
         * @var bool $has_non_array_shape_type this will be true if there are types that support array access
         *           but have unknown array shapes in $union_type
         */
        $has_non_array_shape_type = false;
        $resulting_element_type = null;
        foreach ($union_type->getTypeSet() as $type) {
            if (!($type instanceof ArrayShapeType)) {
                if ($type instanceof StringType) {
                    if (\is_int($dim_value)) {
                        // If we request a string offset from a string, that's not valid. Only accept integer dimensions as valid.
                        // in php, indices of strings can be negative
                        if ($resulting_element_type !== null) {
                            $resulting_element_type = $resulting_element_type->withType(StringType::instance(false));
                        } else {
                            $resulting_element_type = StringType::instance(false)->asPHPDocUnionType();
                        }
                        $has_non_array_shape_type = true;
                    } else {
                        // TODO: Warn about string indices of strings?
                    }
                } elseif ($type->isArrayLike() || $type->isObject() || $type instanceof MixedType) {
                    // TODO: Could be more precise about check for ArrayAccess
                    $has_non_array_shape_type = true;
                    continue;
                }
                continue;
            }
            $element_type = $type->getFieldTypes()[$dim_value] ?? null;
            if ($element_type !== null) {
                // $element_type may be non-null but $element_type->isEmpty() may be true.
                // So, we use null to indicate failure below
                if ($resulting_element_type !== null) {
                    $resulting_element_type = $resulting_element_type->withUnionType($element_type);
                } else {
                    $resulting_element_type = $element_type;
                }
            }
        }
        if ($resulting_element_type === null) {
            if (!$has_non_array_shape_type) {
                // This is exclusively array shape types.
                // Return false to indicate that the offset doesn't exist in any of those array shape types.
                return false;
            }
            return null;
        }
        return $resulting_element_type;
    }

    /**
     * Visit a node with kind `\ast\AST_UNPACK`
     *
     * @param Node $node
     * A node of the type indicated by the method name that we'd
     * like to figure out the type that it produces.
     *
     * @return UnionType
     * The set of types that are possibly produced by the
     * given node
     *
     * @throws IssueException
     * if the unpack is on an invalid expression
     */
    public function visitUnpack(Node $node) : UnionType
    {
        return $this->analyzeUnpack($node, false);
    }

    /**
     * Visit a node with kind `\ast\AST_UNPACK`
     *
     * @param Node $node
     * A node of the type indicated by the method name that we'd
     * like to figure out the type that it produces.
     *
     * @param bool $is_array_spread
     * If true, this is the array spread operator,
     * which tolerates integers that aren't consecutive.
     *
     * @return UnionType
     * The set of types that are possibly produced by the
     * given node
     *
     * @throws IssueException
     * if the unpack is on an invalid expression
     */
    private function analyzeUnpack(Node $node, bool $is_array_spread) : UnionType
    {
        $union_type = self::unionTypeFromNode(
            $this->code_base,
            $this->context,
            $node->children['expr'],
            $this->should_catch_issue_exception
        )->withStaticResolvedInContext($this->context);

        if ($union_type->isEmpty()) {
            return $union_type;
        }

        // Figure out what the types of accessed array
        // elements would be
        // TODO: Account for Traversable once there are generics for Traversable
        $generic_types = $union_type->iterableValueUnionType($this->code_base);

        // If we have generics, we're all set
        try {
            if ($generic_types->isEmpty()) {
                if (!$union_type->asExpandedTypes($this->code_base)->hasIterable() && !$union_type->hasType(MixedType::instance(false))) {
                    throw new IssueException(
                        Issue::fromType(Issue::TypeMismatchUnpackValue)(
                            $this->context->getFile(),
                            $node->lineno,
                            [(string)$union_type]
                        )
                    );
                }
                return $generic_types;
            }
            $key_type = $union_type->iterableKeyUnionType($this->code_base);
            // Check that this is possibly valid, e.g. array<int, mixed>, Generator<int, mixed>, or iterable<int, mixed>
            // TODO: Could add stricter type checks (e.g. nullable checks)
            if (!$key_type->isEmpty() && !$key_type->containsNullable() && !$key_type->hasTypeMatchingCallback(static function (Type $type) : bool {
                return $type instanceof IntType || $type instanceof MixedType;
            })) {
                throw new IssueException(
                    Issue::fromType($is_array_spread ? Issue::TypeMismatchUnpackKeyArraySpread : Issue::TypeMismatchUnpackKey)(
                        $this->context->getFile(),
                        $node->lineno,
                        [(string)$union_type, $key_type]
                    )
                );
            }
        } catch (IssueException $exception) {
            Issue::maybeEmitInstance($this->code_base, $this->context, $exception->getIssueInstance());
        }
        return $generic_types;
    }

    /**
     * Visit a node with kind `\ast\AST_CLOSURE`
     *
     * @param Node $node
     * A node of the type indicated by the method name that we'd
     * like to figure out the type that it produces.
     *
     * @return UnionType
     * The set of types that are possibly produced by the
     * given node
     */
    public function visitClosure(Node $node) : UnionType
    {
        // The type of a closure is the fqsen pointing
        // at its definition
        $closure_fqsen =
            FullyQualifiedFunctionName::fromClosureInContext(
                $this->context,
                $node
            );

        if ($this->code_base->hasFunctionWithFQSEN($closure_fqsen)) {
            $func = $this->code_base->getFunctionByFQSEN($closure_fqsen);
        } else {
            $func = null;
        }

        return ClosureType::instanceWithClosureFQSEN(
            $closure_fqsen,
            $func
        )->asRealUnionType();
    }

    /**
     * Visit a node with kind `\ast\AST_ARROW_FUNC`
     *
     * @param Node $node
     * A node of the type indicated by the method name that we'd
     * like to figure out the type that it produces.
     *
     * @return UnionType
     * The set of types that are possibly produced by the
     * given node
     */
    public function visitArrowFunc(Node $node) : UnionType
    {
        return $this->visitClosure($node);
    }

    /**
     * Visit a node with kind `\ast\AST_VAR`
     *
     * @param Node $node
     * A node of the type indicated by the method name that we'd
     * like to figure out the type that it produces.
     *
     * @return UnionType
     * The set of types that are possibly produced by the
     * given node
     *
     * @throws IssueException
     * if variable is undefined and being fetched
     */
    public function visitVar(Node $node) : UnionType
    {
        // $$var or ${...} (whose idea was that anyway?)
        $name_node = $node->children['name'];
        if (($name_node instanceof Node)) {
            // This is nonsense. Give up.
            $name_node_type = $this->__invoke($name_node);
            static $int_or_string_type;
            if ($int_or_string_type === null) {
                $int_or_string_type = UnionType::fromFullyQualifiedPHPDocString('int|string|null');
            }
            if (!$name_node_type->canCastToUnionType($int_or_string_type)) {
                Issue::maybeEmit($this->code_base, $this->context, Issue::TypeSuspiciousIndirectVariable, $name_node->lineno, (string)$name_node_type);
                return MixedType::instance(false)->asPHPDocUnionType();
            }
            $name_node = $name_node_type->asSingleScalarValueOrNull();
            if ($name_node === null) {
                return MixedType::instance(false)->asPHPDocUnionType();
            }
            // fall through
        }

        // foo(${42}) is technically valid PHP code, avoid TypeError
        $variable_name =
            (string)$name_node;

        if (!$this->context->getScope()->hasVariableWithName($variable_name)) {
            if (Variable::isHardcodedVariableInScopeWithName($variable_name, $this->context->isInGlobalScope())) {
                // @phan-suppress-next-line PhanTypeMismatchReturnNullable variable existence was checked
                return Variable::getUnionTypeOfHardcodedGlobalVariableWithName($variable_name);
            }
            if (!Config::getValue('ignore_undeclared_variables_in_global_scope')) {
                throw new IssueException(
<<<<<<< HEAD
                    Issue::fromType($this->context->isInGlobalScope() ? Issue::UndeclaredGlobalVariable : Issue::UndeclaredVariable)(
=======
                    Issue::fromType($variable_name === 'this' ? Issue::UndeclaredThis : Issue::UndeclaredVariable)(
>>>>>>> 9d0d0ef7
                        $this->context->getFile(),
                        $node->lineno,
                        [$variable_name],
                        IssueFixSuggester::suggestVariableTypoFix($this->code_base, $this->context, $variable_name)
                    )
                );
            }
        } else {
            $variable = $this->context->getScope()->getVariableByName(
                $variable_name
            );

            return $variable->getUnionType();
        }

        return UnionType::empty();
    }

    /**
     * Visit a node with kind `\ast\AST_ENCAPS_LIST`
     *
     * @param Node $node (@phan-unused-param)
     * A node of the type indicated by the method name that we'd
     * like to figure out the type that it produces.
     *
     * @return UnionType
     * The set of types that are possibly produced by the
     * given node
     */
    public function visitEncapsList(Node $node) : UnionType
    {
        $result = '';
        foreach ($node->children as $part) {
            $part_string = $part instanceof Node ? UnionTypeVisitor::unionTypeFromNode(
                $this->code_base,
                $this->context,
                $part
            )->asSingleScalarValueOrNullOrSelf() : $part;
            if (\is_object($part_string)) {
                return StringType::instance(false)->asRealUnionType();
            }
            $result .= $part_string;
        }
        return LiteralStringType::instanceForValue($result, false)->asRealUnionType();
    }

    /**
     * Visit a node with kind `\ast\AST_CONST`
     *
     * @param Node $node
     * A node of the type indicated by the method name that we'd
     * like to figure out the type that it produces.
     *
     * @return UnionType
     * The set of types that are possibly produced by the
     * given node
     */
    public function visitConst(Node $node) : UnionType
    {
        if ($node->children['name']->kind == \ast\AST_NAME) {
            $name = $node->children['name']->children['name'];

            // Figure out the name of the constant if it's
            // a string.
            $constant_name = $name ?? '';

            // If the constant is referring to the current
            // class, return that as a type
            if (Type::isSelfTypeString($constant_name) || Type::isStaticTypeString($constant_name)) {
                return Type::fromStringInContext($constant_name, $this->context, Type::FROM_NODE)->asRealUnionType();
            }

            try {
                $constant = (new ContextNode(
                    $this->code_base,
                    $this->context,
                    $node
                ))->getConst();
            } catch (IssueException $exception) {
                Issue::maybeEmitInstance(
                    $this->code_base,
                    $this->context,
                    $exception->getIssueInstance()
                );
                return UnionType::empty();
            }

            return $constant->getUnionType();
        }

        return UnionType::empty();
    }

    /**
     * Visit a node with kind `\ast\AST_CLASS_CONST`
     *
     * @param Node $node
     * A node of the type indicated by the method name that we'd
     * like to figure out the type that it produces.
     *
     * @return UnionType
     * The set of types that are possibly produced by the
     * given node
     *
     * @throws IssueException
     * An exception is thrown if we can't find the constant
     */
    public function visitClassConst(Node $node) : UnionType
    {
        try {
            $constant = (new ContextNode(
                $this->code_base,
                $this->context,
                $node
            ))->getClassConst();

            return $constant->getUnionType();
        } catch (NodeException $_) {
            // ignore, this should warn elsewhere
        }

        return UnionType::empty();
    }

    /**
     * Visit a node with kind `\ast\AST_CLASS_NAME`
     *
     * @param Node $node
     * A node of the type indicated by the method name that we'd
     * like to figure out the type that it produces.
     *
     * @return UnionType
     * The set of types that are possibly produced by the
     * given node
     *
     * @throws IssueException
     * An exception is thrown if we can't find the constant
     */
    public function visitClassName(Node $node) : UnionType
    {
        $class_node = $node->children['class'];
        try {
            $class_list = (new ContextNode(
                $this->code_base,
                $this->context,
                $class_node
            ))->getClassList(false, ContextNode::CLASS_LIST_ACCEPT_OBJECT_OR_CLASS_NAME);
        } catch (IssueException $exception) {
            if ($this->should_catch_issue_exception) {
                Issue::maybeEmitInstance($this->code_base, $this->context, $exception->getIssueInstance());
                return StringType::instance(false)->asRealUnionType();
            }
            throw $exception;
        } catch (CodeBaseException $exception) {
            $exception_fqsen = $exception->getFQSEN();
            // We might still be in the parse phase.
            // Throw the same IssueException that would be thrown in Phan 1 and let the caller decide how to handle this.
            $new_exception = new IssueException(
                Issue::fromType(Issue::UndeclaredClassConstant)(
                    $this->context->getFile(),
                    $node->lineno,
                    ['class', (string)$exception_fqsen],
                    IssueFixSuggester::suggestSimilarClassForGenericFQSEN($this->code_base, $this->context, $exception_fqsen)
                )
            );
            if ($this->should_catch_issue_exception) {
                Issue::maybeEmitInstance($this->code_base, $this->context, $new_exception->getIssueInstance());
                return LiteralStringType::instanceForValue(
                    \ltrim($exception_fqsen->__toString(), '\\'),
                    false
                )->asRealUnionType();
            }
            throw $new_exception;
        }
        // Return the first class FQSEN
        $types = [];
        $name = $class_node->children['name'] ?? null;
        foreach ($class_list as $class) {
            $types[] = LiteralStringType::instanceForValue(
                \ltrim($class->getFQSEN()->__toString(), '\\'),
                false
            );
        }
        if (\is_string($name) && \strcasecmp($name, 'static') === 0 && (!$class || !$class->isFinal())) {
            return UnionType::of($types, [StringType::instance(false)]);
        }
        return UnionType::of($types, $types);
    }

    /**
     * Visit a node with kind `\ast\AST_PROP`
     *
     * @param Node $node
     * A node of the type indicated by the method name that we'd
     * like to figure out the type that it produces.
     *
     * @return UnionType
     * The set of types that are possibly produced by the
     * given node
     */
    public function visitProp(Node $node) : UnionType
    {
        return $this->analyzeProp($node, false);
    }

    /**
     * Analyzes a node with kind `\ast\AST_PROP` or `\ast\AST_STATIC_PROP`
     *
     * @param Node $node
     * The instance/static property access node.
     *
     * @param bool $is_static
     * True if this is a static property fetch,
     * false if this is an instance property fetch.
     *
     * @return UnionType
     * The set of types that are possibly produced by the
     * given node
     */
    private function analyzeProp(Node $node, bool $is_static) : UnionType
    {
        try {
            $property = (new ContextNode(
                $this->code_base,
                $this->context,
                $node
            ))->getProperty($is_static);

            if ($property->isWriteOnly()) {
                $this->emitIssue(
                    $property->isFromPHPDoc() ? Issue::AccessWriteOnlyMagicProperty : Issue::AccessWriteOnlyProperty,
                    $node->lineno,
                    $property->asPropertyFQSENString(),
                    $property->getContext()->getFile(),
                    $property->getContext()->getLineNumberStart()
                );
            }

            $expr_node = $node->children['expr'] ?? null;
            if ($expr_node instanceof Node &&
                    $expr_node->kind === ast\AST_VAR &&
                    $expr_node->children['name'] === 'this') {
                $override_union_type = $this->context->getThisPropertyIfOverridden($property->getName());
                if ($override_union_type) {
                    // There was an earlier expression such as `$this->prop = 2;`
                    // fwrite(STDERR, "Saw override '$override_union_type' for $property\n");
                    return $override_union_type;
                }
            }

            $union_type = $property->getUnionType()->withStaticResolvedInContext($property->getContext());
            // Map template types to concrete types
            if ($union_type->hasTemplateTypeRecursive()) {
                // Get the type of the object calling the property
                $expression_type = UnionTypeVisitor::unionTypeFromNode(
                    $this->code_base,
                    $this->context,
                    $expr_node
                );

                $union_type = $union_type->withTemplateParameterTypeMap(
                    $expression_type->getTemplateParameterTypeMap($this->code_base)
                );

                return $union_type;
            }

            if ($union_type->isEmptyArrayShape() && $property->getPHPDocUnionType()->isEmpty()) {
                return ArrayType::instance($union_type->containsNullable())->asPHPDocUnionType();
            }
            return $union_type;
        } catch (IssueException $exception) {
            Issue::maybeEmitInstance(
                $this->code_base,
                $this->context,
                $exception->getIssueInstance()
            );
        } catch (CodeBaseException $exception) {
            $exception_fqsen = $exception->getFQSEN();
            $suggestion = null;
            $property_name = $node->children['prop'];
            if ($exception_fqsen instanceof FullyQualifiedClassName && $this->code_base->hasClassWithFQSEN($exception_fqsen)) {
                $suggestion_class = $this->code_base->getClassByFQSEN($exception_fqsen);
                $suggestion = IssueFixSuggester::suggestSimilarProperty(
                    $this->code_base,
                    $this->context,
                    $suggestion_class,
                    $property_name,
                    false
                );
            }
            $this->emitIssueWithSuggestion(
                Issue::UndeclaredProperty,
                $node->lineno,
                ["{$exception_fqsen}->{$property_name}"],
                $suggestion
            );
        } catch (UnanalyzableException $_) {
            // Swallow it. There are some constructs that we
            // just can't figure out.
        } catch (NodeException $_) {
            // Swallow it. There are some constructs that we
            // just can't figure out.
        }

        return UnionType::empty();
    }

    /**
     * Visit a node with kind `\ast\AST_STATIC_PROP`
     *
     * @param Node $node
     * A node of the type indicated by the method name that we'd
     * like to figure out the type that it produces.
     *
     * @return UnionType
     * The set of types that are possibly produced by the
     * given node
     */
    public function visitStaticProp(Node $node) : UnionType
    {
        return $this->analyzeProp($node, true);
    }


    /**
     * Visit a node with kind `\ast\AST_CALL`
     *
     * @param Node $node
     * A node of the type indicated by the method name that we'd
     * like to figure out the type that it produces.
     *
     * @return UnionType
     * The set of types that are possibly produced by the
     * given node
     *
     * @throws FQSENException if the fqsen for the called function is empty/invalid
     */
    public function visitCall(Node $node) : UnionType
    {
        $expression = $node->children['expr'];
        $function_list_generator = (new ContextNode(
            $this->code_base,
            $this->context,
            $expression
        ))->getFunctionFromNode();

        $possible_types = null;
        foreach ($function_list_generator as $function) {
            $function->analyzeReturnTypes($this->code_base);  // For daemon/server mode, call this to consistently ensure accurate return types.

            if ($function->hasDependentReturnType()) {
                $function_types = $function->getDependentReturnType($this->code_base, $this->context, $node->children['args']->children);
            } else {
                $function_types = $function->getUnionType();
            }
            if ($possible_types) {
                $possible_types = $possible_types->withUnionType($function_types);
            } else {
                $possible_types = $function_types;
            }
        }

        return $possible_types ?? UnionType::empty();
    }

    /**
     * Visit a node with kind `\ast\AST_STATIC_CALL`
     *
     * @param Node $node
     * A node of the type indicated by the method name that we'd
     * like to figure out the type that it produces.
     *
     * @return UnionType
     * The set of types that are possibly produced by the
     * given node
     */
    public function visitStaticCall(Node $node) : UnionType
    {
        return $this->visitMethodCall($node);
    }

    /**
     * Visit a node with kind `\ast\AST_METHOD_CALL`
     *
     * @param Node $node
     * A node of the type indicated by the method name that we'd
     * like to figure out the type that it produces.
     *
     * @return UnionType
     * The set of types that are possibly produced by the
     * given node
     */
    public function visitMethodCall(Node $node) : UnionType
    {
        $method_name = $node->children['method'] ?? '';

        // Give up on any complicated nonsense where the
        // method name is a variable such as in
        // `$variable->$function_name()`.
        if ($method_name instanceof Node) {
            $method_name = $this->__invoke($method_name)->asSingleScalarValueOrNullOrSelf();
            if (!is_string($method_name)) {
                return UnionType::empty();
            }
        }

        // Method names can some times turn up being
        // other method calls.
        if (!is_string($method_name)) {
            $method_name = (string)$method_name;
        }

        try {
            $class_node = $node->children['class'] ?? $node->children['expr'];
            if (!($class_node instanceof Node)) {
                // E.g. `'string_literal'->method()`
                // Other places will also emit NonClassMethodCall for the same node
                $this->emitIssue(
                    Issue::NonClassMethodCall,
                    $node->lineno,
                    $method_name,
                    UnionTypeVisitor::unionTypeFromNode($this->code_base, $this->context, $class_node)
                );
                return UnionType::empty();
            }
            $combined_union_type = null;
            foreach ($this->classListFromNode($class_node) as $class) {
                if (!$class->hasMethodWithName(
                    $this->code_base,
                    $method_name
                )) {
                    continue;
                }

                try {
                    $method = $class->getMethodByName(
                        $this->code_base,
                        $method_name
                    );
                    $method->analyzeReturnTypes($this->code_base);  // For daemon/server mode, call this to consistently ensure accurate return types.

                    if ($method->hasTemplateType()) {
                        try {
                            $method = $method->resolveTemplateType(
                                $this->code_base,
                                UnionTypeVisitor::unionTypeFromNode($this->code_base, $this->context, $class_node)
                            );
                        } catch (RecursionDepthException $_) {
                        }
                    }

                    if ($method->hasDependentReturnType()) {
                        $union_type = $method->getDependentReturnType($this->code_base, $this->context, $node->children['args']->children);
                    } else {
                        $union_type = $method->getUnionType();
                    }

                    // Map template types to concrete types
                    // TODO: When the template types are part of the method doc comment, don't look it up in the class union type
                    if (isset($node->children['expr']) && $union_type->hasTemplateTypeRecursive()) {
                        // Get the type of the object calling the method
                        $expression_type = UnionTypeVisitor::unionTypeFromNode(
                            $this->code_base,
                            $this->context,
                            $node->children['expr']
                        );

                        // Map template types to concrete types
                        $union_type = $union_type->withTemplateParameterTypeMap(
                            $expression_type->getTemplateParameterTypeMap($this->code_base)
                        );
                    }

                    // Remove any references to \static or \static[]
                    // once we're talking about the method's return
                    // type outside of its class
                    // TODO: Convert static[] to array or object[]
                    foreach ($union_type->getTypeSet() as $type) {
                        if ($type->hasStaticOrSelfTypesRecursive($this->code_base)) {
                            $union_type = $union_type->withoutType($type);
                        }
                    }

                    if ($combined_union_type) {
                        $combined_union_type = $combined_union_type->withUnionType($union_type);
                    } else {
                        $combined_union_type = $union_type;
                    }
                } catch (IssueException $_) {
                    continue;
                }
            }
        } catch (IssueException $_) {
            // Swallow it
        } catch (CodeBaseException $exception) {
            $exception_fqsen = $exception->getFQSEN();
            $this->emitIssueWithSuggestion(
                Issue::UndeclaredClassMethod,
                $node->lineno,
                [$method_name, (string)$exception->getFQSEN()],
                ($exception_fqsen instanceof FullyQualifiedClassName
                    ? IssueFixSuggester::suggestSimilarClassForMethod($this->code_base, $this->context, $exception_fqsen, $method_name, $node->kind === \ast\AST_STATIC_CALL)
                    : null)
            );
        }

        return $combined_union_type ?? UnionType::empty();
    }

    /**
     * Visit a node with kind `\ast\AST_ASSIGN`
     *
     * @param Node $node
     * A node of the type indicated by the method name that we'd
     * like to figure out the type that it produces.
     *
     * @return UnionType
     * The set of types that are possibly produced by the
     * given node
     */
    public function visitAssign(Node $node) : UnionType
    {
        return self::unionTypeFromNode(
            $this->code_base,
            $this->context,
            $node->children['expr']
        );
    }

    /**
     * Visit a node with kind `\ast\AST_UNARY_OP`
     *
     * @param Node $node
     * A node of the type indicated by the method name that we'd
     * like to figure out the type that it produces.
     *
     * @return UnionType
     * The set of types that are possibly produced by the
     * given node
     */
    public function visitUnaryOp(Node $node) : UnionType
    {
        // Shortcut some easy operators
        $flags = $node->flags;
        if ($flags === \ast\flags\UNARY_BOOL_NOT) {
            return BoolType::instance(false)->asRealUnionType();
        }

        $result = self::unionTypeFromNode(
            $this->code_base,
            $this->context,
            $node->children['expr']
        );
        if ($flags === \ast\flags\UNARY_MINUS) {
            $this->warnAboutInvalidUnaryOp(
                $node,
                static function (Type $type) : bool {
                    return $type->isValidNumericOperand();
                },
                $result,
                '-',
                Issue::TypeInvalidUnaryOperandNumeric
            );
            return $result->applyUnaryMinusOperator();
        } elseif ($flags === \ast\flags\UNARY_PLUS) {
            $this->warnAboutInvalidUnaryOp(
                $node,
                static function (Type $type) : bool {
                    // NOTE: Don't be as strict because this is a way to cast to a number
                    return $type->isValidNumericOperand() || \get_class($type) === StringType::class;
                },
                $result,
                '+',
                Issue::TypeInvalidUnaryOperandNumeric
            );
            return $result->applyUnaryPlusOperator();
        } elseif ($flags === \ast\flags\UNARY_BITWISE_NOT) {
            $this->warnAboutInvalidUnaryOp(
                $node,
                static function (Type $type) : bool {
                    // Adding $type instanceof StringType in case it becomes necessary later
                    return $type->isValidNumericOperand() || $type instanceof StringType;
                },
                $result,
                '~',
                Issue::TypeInvalidUnaryOperandBitwiseNot
            );
            return $result->applyUnaryBitwiseNotOperator();
        }
        // UNARY_SILENCE
        return $result;
    }

    /**
     * @param Node $node with type AST_BINARY_OP
     * @param Closure(Type):bool $is_valid_type
     */
    private function warnAboutInvalidUnaryOp(
        Node $node,
        Closure $is_valid_type,
        UnionType $type,
        string $operator,
        string $issue_type
    ) : void {
        if ($type->isEmpty()) {
            return;
        }
        if (!$type->hasTypeMatchingCallback($is_valid_type)) {
            $this->emitIssue(
                $issue_type,
                $node->children['left']->lineno ?? $node->lineno,
                $operator,
                $type
            );
        }
    }

    /**
     * `print($str)` always returns 1.
     * See https://secure.php.net/manual/en/function.print.php#refsect1-function.print-returnvalues
     * @param Node $node @phan-unused-param
     */
    public function visitPrint(Node $node) : UnionType
    {
        return LiteralIntType::instanceForValue(1, false)->asRealUnionType();
    }

    /*
     * @param Node $node
     * A node holding a class name
     *
     * @return UnionType
     * The set of types that are possibly produced by the
     * given node
     *
     * @throws IssueException
     * An exception is thrown if we can't find a class for
     * the given type
     */
    private function visitClassNameNode(Node $node) : UnionType
    {
        $kind = $node->kind;
        // Anonymous class of form `new class { ... }`
        if ($kind === \ast\AST_CLASS
            && ($node->flags & \ast\flags\CLASS_ANONYMOUS)
        ) {
            // Generate a stable name for the anonymous class
            $anonymous_class_name =
                (new ContextNode(
                    $this->code_base,
                    $this->context,
                    $node
                ))->getUnqualifiedNameForAnonymousClass();

            // Turn that into a fully qualified name, and that into a union type
            // @phan-suppress-next-line PhanThrowTypeAbsentForCall
            $fqsen = FullyQualifiedClassName::fromStringInContext(
                $anonymous_class_name,
                $this->context
            );

            // Turn that into a union type
            return $fqsen->asType()->asRealUnionType();
        }

        // Things of the form `new $className()`, `new $obj()`, `new (foo())()`, etc.
        if ($kind !== \ast\AST_NAME) {
            return $this->classTypesForNonName($node);
        }

        // Get the name of the class
        $class_name = $node->children['name'];

        // If this is a straight-forward class name, recurse into the
        // class node and get its type
        if (Type::isStaticTypeString($class_name)) {
            return StaticType::instance(false)->asRealUnionType();
        }
        if (!Type::isSelfTypeString($class_name)) {
            // @phan-suppress-next-line PhanThrowTypeAbsentForCall
            return self::unionTypeFromClassNode(
                $this->code_base,
                $this->context,
                $node
            );
        }

        // This node references `self` or `static`
        if (!$this->context->isInClassScope()) {
            $this->emitIssue(
                Issue::ContextNotObject,
                $node->lineno,
                $class_name
            );

            return UnionType::empty();
        }

        // Reference to a parent class
        if ($class_name === 'parent') {
            $class = $this->context->getClassInScope(
                $this->code_base
            );

            $parent_type_option = $class->getParentTypeOption();
            if (!$parent_type_option->isDefined()) {
                $this->emitIssue(
                    Issue::ParentlessClass,
                    $node->lineno,
                    (string)$class->getFQSEN()
                );

                return UnionType::empty();
            }

            return $parent_type_option->get()->asRealUnionType();
        }

        return $this->context->getClassFQSEN()->asType()->asRealUnionType();
    }

    private function classTypesForNonName(Node $node) : UnionType
    {
        $node_type = UnionTypeVisitor::unionTypeFromNode(
            $this->code_base,
            $this->context,
            $node
        );
        if ($node_type->isEmpty()) {
            return UnionType::empty();
        }
        $result = UnionType::empty();
        $is_valid = true;
        foreach ($node_type->getTypeSet() as $sub_type) {
            if ($sub_type instanceof LiteralStringType) {
                $value = $sub_type->getValue();
                if (!\preg_match('/\\\\?[a-zA-Z_\x7f-\xff][a-zA-Z0-9_\x7f-\xff\\\]*/', $value)) {
                    $is_valid = false;
                    continue;
                }
                try {
                    $fqsen = FullyQualifiedClassName::fromFullyQualifiedString($value);
                } catch (FQSENException $e) {
                    $this->emitIssue(
                        $e instanceof EmptyFQSENException ? Issue::EmptyFQSENInClasslike : Issue::InvalidFQSENInClasslike,
                        $node->lineno,
                        $e->getFQSEN()
                    );
                    continue;
                }
                if (!$this->code_base->hasClassWithFQSEN($fqsen)) {
                    $is_valid = false;
                    continue;
                }
                $result = $result->withType($fqsen->asType());
            } elseif (\get_class($sub_type) === Type::class || $sub_type instanceof ClosureType || $sub_type instanceof StaticType) {
                $result = $result->withType($sub_type);
            } elseif ($is_valid) {
                if ($sub_type instanceof StringType) {
                    if ($sub_type instanceof ClassStringType) {
                        $result = $result->withUnionType($sub_type->getClassUnionType());
                    }
                    continue;
                }
                if (!($sub_type instanceof MixedType)) {
                    $is_valid = false;
                }
            }
        }
        if ($result->isEmpty() && !$is_valid) {
            // See https://github.com/phan/phan/issues/1926 - `new $obj()` is valid PHP and documented in the manual.
            $this->emitIssue(
                Issue::TypeExpectedObjectOrClassName,
                $node->lineno,
                $node_type
            );
        }
        return $result;
    }

    /**
     * @param CodeBase $code_base
     * The code base within which we're operating
     *
     * @param Context $context
     * The context of the parser at the node for which we'd
     * like to determine a type
     *
     * @param Node|mixed $node
     * The node which we'd like to determine the type of.
     *
     * @return UnionType
     * The UnionType associated with the given node
     * in the given Context within the given CodeBase
     *
     * @throws IssueException
     * An exception is thrown if we can't find a class for
     * the given type
     *
     * @throws FQSENException
     * An exception is thrown if we can find a class name,
     * but it is empty/invalid
     */
    public static function unionTypeFromClassNode(
        CodeBase $code_base,
        Context $context,
        $node
    ) : UnionType {

        // If this is a list, build a union type by
        // recursively visiting the child nodes
        if ($node instanceof Node
            && $node->kind == \ast\AST_NAME_LIST
        ) {
            $union_type = UnionType::empty();
            foreach ($node->children as $child_node) {
                $union_type = $union_type->withUnionType(
                    self::unionTypeFromClassNode(
                        $code_base,
                        $context,
                        $child_node
                    )
                );
            }
            return $union_type;
        }

        // For simple nodes or very complicated nodes,
        // recurse
        if (!($node instanceof Node)
            || $node->kind != \ast\AST_NAME
        ) {
            return self::unionTypeFromNode(
                $code_base,
                $context,
                $node
            );
        }

        $class_name = (string)$node->children['name'];

        if (\strcasecmp('parent', $class_name) === 0) {
            if (!$context->isInClassScope()) {
                throw new IssueException(
                    Issue::fromType(Issue::ContextNotObject)(
                        $context->getFile(),
                        $node->lineno ?? $context->getLineNumberStart(),
                        [$class_name]
                    )
                );
            }

            $class = $context->getClassInScope($code_base);

            if ($class->isTrait()) {
                throw new IssueException(
                    Issue::fromType(Issue::TraitParentReference)(
                        $context->getFile(),
                        $node->lineno ?? $context->getLineNumberStart(),
                        [(string)$context->getClassFQSEN() ]
                    )
                );
            }

            if (!$class->hasParentType()) {
                throw new IssueException(
                    Issue::fromType(Issue::ParentlessClass)(
                        $context->getFile(),
                        $node->lineno ?? $context->getLineNumberStart(),
                        [ (string)$context->getClassFQSEN() ]
                    )
                );
            }

            $parent_class_fqsen = $class->getParentClassFQSEN();

            if (!$code_base->hasClassWithFQSEN($parent_class_fqsen)) {
                throw new IssueException(
                    Issue::fromType(Issue::UndeclaredClass)(
                        $context->getFile(),
                        $node->lineno ?? $context->getLineNumberStart(),
                        [ (string)$parent_class_fqsen ],
                        IssueFixSuggester::suggestSimilarClass($code_base, $context, $parent_class_fqsen)
                    )
                );
            } else {
                $parent_class = $code_base->getClassByFQSEN(
                    $parent_class_fqsen
                );

                return $parent_class->getUnionType();
            }
        }

        // We're going to convert the class reference to a type

        // Check to see if the name is fully qualified
        if ($node->flags & \ast\flags\NAME_NOT_FQ) {
            self::checkValidClassFQSEN($class_name);
            $type = Type::fromStringInContext(
                $class_name,
                $context,
                Type::FROM_NODE
            );
        } elseif ($node->flags & \ast\flags\NAME_RELATIVE) {
            // Relative to current namespace
            if (0 !== \strpos($class_name, '\\')) {
                $class_name = '\\' . $class_name;
            }

            $type = Type::fromFullyQualifiedString(
                $context->getNamespace() . $class_name
            );
        } else {
            // Fully qualified
            if (0 !== \strpos($class_name, '\\')) {
                $class_name = '\\' . $class_name;
            }

            self::checkValidClassFQSEN($class_name);
            $type = Type::fromFullyQualifiedString(
                $class_name
            );
        }

        return $type->asRealUnionType();
    }

    /**
     * @throws FQSENException if invalid
     */
    private static function checkValidClassFQSEN(string $class_name) : void
    {
        // @phan-suppress-next-line PhanAccessClassConstantInternal
        if (\preg_match(FullyQualifiedGlobalStructuralElement::VALID_STRUCTURAL_ELEMENT_REGEX, $class_name)) {
            return;
        }
        if ($class_name === '\\') {
            throw new EmptyFQSENException("empty fqsen", $class_name);
        } else {
            throw new InvalidFQSENException("invalid fqsen", $class_name);
        }
    }

    /**
     * @return \Generator|Clazz[]
     */
    public static function classListFromNodeAndContext(CodeBase $code_base, Context $context, Node $node)
    {
        return (new UnionTypeVisitor($code_base, $context, true))->classListFromNode($node);
    }

    /**
     * @phan-return \Generator<Clazz>
     * @return \Generator|Clazz[]
     * A list of classes associated with the given node
     *
     * @throws IssueException
     * An exception is thrown if we can't find a class for
     * the given type
     */
    private function classListFromNode(Node $node) : \Generator
    {
        // Get the types associated with the node
        $union_type = self::unionTypeFromNode(
            $this->code_base,
            $this->context,
            $node
        )->withStaticResolvedInContext($this->context);

        // Iterate over each viable class type to see if any
        // have the constant we're looking for
        foreach ($union_type->nonNativeTypes()->getTypeSet() as $class_type) {
            // Get the class FQSEN
            $class_fqsen = FullyQualifiedClassName::fromType($class_type);

            // See if the class exists
            if (!$this->code_base->hasClassWithFQSEN($class_fqsen)) {
                throw new IssueException(
                    Issue::fromType(Issue::UndeclaredClassReference)(
                        $this->context->getFile(),
                        $node->lineno,
                        [ (string)$class_fqsen ]
                    )
                );
            }

            yield $this->code_base->getClassByFQSEN($class_fqsen);
        }
    }

    /**
     * @param CodeBase $code_base
     * @param Context $context
     * @param int|string|float|Node $node the node to fetch CallableType instances for.
     * @param bool $log_error whether or not to log errors while searching @phan-unused-param
     * @return array<int,FunctionInterface>
     * TODO: use log_error
     */
    public static function functionLikeListFromNodeAndContext(CodeBase $code_base, Context $context, $node, bool $log_error) : array
    {
        try {
            $function_fqsens = (new UnionTypeVisitor($code_base, $context, true))->functionLikeFQSENListFromNode($node);
        } catch (FQSENException $e) {
            Issue::maybeEmit(
                $code_base,
                $context,
                $e instanceof EmptyFQSENException ? Issue::EmptyFQSENInCallable : Issue::InvalidFQSENInCallable,
                $context->getLineNumberStart(),
                $e->getFQSEN()
            );
            return [];
        } catch (\InvalidArgumentException $_) {
            Issue::maybeEmit(
                $code_base,
                $context,
                Issue::InvalidFQSENInCallable,
                $context->getLineNumberStart(),
                '(unknown)'
            );
            return [];
        }
        $functions = [];
        foreach ($function_fqsens as $fqsen) {
            if ($fqsen instanceof FullyQualifiedMethodName) {
                if (!$code_base->hasMethodWithFQSEN($fqsen)) {
                    // TODO: error PhanArrayMapClosure
                    continue;
                }
                $functions[] = $code_base->getMethodByFQSEN($fqsen);
            } else {
                if (!($fqsen instanceof FullyQualifiedFunctionName)) {
                    throw new TypeError('Expected fqsen to be a FullyQualifiedFunctionName or FullyQualifiedMethodName');
                }
                if (!$code_base->hasFunctionWithFQSEN($fqsen)) {
                    // TODO: error PhanArrayMapClosure
                    continue;
                }
                $functions[] = $code_base->getFunctionByFQSEN($fqsen);
            }
        }
        return $functions;
    }

    /**
     * Fetch known classes for a place where a class name was provided as a string or string expression.
     * Warn if this is an invalid class name.
     * @param \ast\Node|string|int|float $node
     * @return array<int,Clazz>
     */
    public static function classListFromClassNameNode(CodeBase $code_base, Context $context, $node) : array
    {
        $results = [];
        $strings = UnionTypeVisitor::unionTypeFromNode($code_base, $context, $node)->asStringScalarValues();
        foreach ($strings as $string) {
            try {
                $fqsen = FullyQualifiedClassName::fromFullyQualifiedString($string);
            } catch (FQSENException $e) {
                Issue::maybeEmit(
                    $code_base,
                    $context,
                    $e instanceof EmptyFQSENException ? Issue::EmptyFQSENInClasslike : Issue::InvalidFQSENInClasslike,
                    $context->getLineNumberStart(),
                    $e->getFQSEN()
                );
                continue;
            } catch (\InvalidArgumentException $_) {
                Issue::maybeEmit(
                    $code_base,
                    $context,
                    Issue::InvalidFQSENInClasslike,
                    $context->getLineNumberStart(),
                    '(unknown)'
                );
                continue;
            }
            if (!$code_base->hasClassWithFQSEN($fqsen)) {
                // TODO: Different issue type?
                Issue::maybeEmit(
                    $code_base,
                    $context,
                    Issue::UndeclaredClassReference,
                    $context->getLineNumberStart(),
                    (string)$fqsen
                );
                continue;
            }
            $results[] = $code_base->getClassByFQSEN($fqsen);
        }
        return $results;
    }

    /**
     * @param CodeBase $code_base
     * @param Context $context
     * @param string|Node $node the node to fetch CallableType instances for.
     * @return array<int,FullyQualifiedFunctionLikeName>
     * @suppress PhanUnreferencedPublicMethod may be used in the future.
     */
    public static function functionLikeFQSENListFromNodeAndContext(CodeBase $code_base, Context $context, $node) : array
    {
        return (new UnionTypeVisitor($code_base, $context, true))->functionLikeFQSENListFromNode($node);
    }

    /**
     * @param string|Node $class_or_expr
     * @param string $method_name
     *
     * @return array<int,FullyQualifiedMethodName>
     * A list of CallableTypes associated with the given node
     */
    private function methodFQSENListFromObjectAndMethodName($class_or_expr, string $method_name) : array
    {
        $code_base = $this->code_base;
        $context = $this->context;

        $union_type = UnionTypeVisitor::unionTypeFromNode($code_base, $context, $class_or_expr);
        if ($union_type->isEmpty()) {
            return [];
        }
        $object_types = $union_type->objectTypes();
        if ($object_types->isEmpty()) {
            if (!$union_type->canCastToUnionType(StringType::instance(false)->asPHPDocUnionType())) {
                $this->emitIssue(
                    Issue::TypeInvalidCallableObjectOfMethod,
                    $context->getLineNumberStart(),
                    (string)$union_type,
                    $method_name
                );
            }
            return [];
        }
        $result_types = [];
        $class = null;
        foreach ($object_types->getTypeSet() as $object_type) {
            // TODO: support templates here.
            if ($object_type instanceof ObjectType || $object_type instanceof TemplateType) {
                continue;
            }
            $class_fqsen = FullyQualifiedClassName::fromType($object_type);
            if ($object_type instanceof StaticOrSelfType) {
                if (!$context->isInClassScope()) {
                    $this->emitIssue(
                        Issue::ContextNotObjectInCallable,
                        $context->getLineNumberStart(),
                        (string)$class_fqsen,
                        "$class_fqsen::$method_name"
                    );
                    continue;
                }
                $class_fqsen = $context->getClassFQSEN();
            }
            if (!$code_base->hasClassWithFQSEN($class_fqsen)) {
                $this->emitIssue(
                    Issue::UndeclaredClassInCallable,
                    $context->getLineNumberStart(),
                    (string)$class_fqsen,
                    "$class_fqsen::$method_name"
                );
                continue;
            }
            $class = $code_base->getClassByFQSEN($class_fqsen);
            if (!$class->hasMethodWithName($code_base, $method_name)) {
                // emit error below
                continue;
            }
            $method_fqsen = FullyQualifiedMethodName::make(
                $class_fqsen,
                $method_name
            );
            $result_types[] = $method_fqsen;
        }
        if (\count($result_types) === 0 && $class instanceof Clazz) {
            // TODO: Include suggestion for method name
            $this->emitIssue(
                Issue::UndeclaredMethodInCallable,
                $context->getLineNumberStart(),
                $method_name,
                (string)$union_type
            );
        }
        return $result_types;
    }

    /**
     * @param string $class_name (may also be 'self', 'parent', or 'static')
     * @throws FQSENException
     */
    private function lookupClassOfCallableByName(string $class_name) : ?FullyQualifiedClassName
    {
        switch (\strtolower($class_name)) {
            case 'self':
            case 'static':
                $context = $this->context;
                if (!$context->isInClassScope()) {
                    $this->emitIssue(
                        Issue::ContextNotObject,
                        $context->getLineNumberStart(),
                        \strtolower($class_name)
                    );
                    return null;
                }
                return $context->getClassFQSEN();
            case 'parent':
                $context = $this->context;
                if (!$context->isInClassScope()) {
                    $this->emitIssue(
                        Issue::ContextNotObject,
                        $context->getLineNumberStart(),
                        \strtolower($class_name)
                    );
                    return null;
                }
                $class = $context->getClassInScope($this->code_base);
                if ($class->isTrait()) {
                    $this->emitIssue(
                        Issue::TraitParentReference,
                        $context->getLineNumberStart(),
                        (string)$class->getFQSEN()
                    );
                    return null;
                }
                if (!$class->hasParentType()) {
                    $this->emitIssue(
                        Issue::ParentlessClass,
                        $context->getLineNumberStart(),
                        (string)$class->getFQSEN()
                    );
                    return null;
                }
                return $class->getParentClassFQSEN();  // may or may not exist.
            default:
                // TODO: Reject invalid/empty class names earlier
                return FullyQualifiedClassName::fromFullyQualifiedString($class_name);
        }
    }

    private function emitNonObjectContextInCallableIssue(string $class_name, string $method_name) : void
    {
        $this->emitIssue(
            Issue::ContextNotObjectInCallable,
            $this->context->getLineNumberStart(),
            $class_name,
            "$class_name::$method_name"
        );
    }

    /**
     * @param string|Node $class_or_expr
     * @param string|Node $method_name
     *
     * @return array<int,FullyQualifiedMethodName>
     * A list of CallableTypes associated with the given node
     */
    private function methodFQSENListFromParts($class_or_expr, $method_name) : array
    {
        $code_base = $this->code_base;
        $context = $this->context;

        if (!is_string($method_name)) {
            if (!($method_name instanceof Node)) {
                $method_name = UnionTypeVisitor::anyStringLiteralForNode($this->code_base, $this->context, $method_name);
            }
            $method_name = (new ContextNode($code_base, $context, $method_name))->getEquivalentPHPScalarValue();
            if (!is_string($method_name)) {
                $method_name_type = UnionTypeVisitor::unionTypeFromNode($this->code_base, $this->context, $method_name);
                if (!$method_name_type->canCastToUnionType(StringType::instance(false)->asPHPDocUnionType())) {
                    Issue::maybeEmit(
                        $this->code_base,
                        $this->context,
                        Issue::TypeInvalidCallableMethodName,
                        $method_name->lineno ?? $this->context->getLineNumberStart(),
                        $method_name_type
                    );
                }
                return [];
            }
        }
        try {
            if (is_string($class_or_expr)) {
                if (\in_array(\strtolower($class_or_expr), ['static', 'self', 'parent'], true)) {
                    // Allow 'static' but not '\static'
                    if (!$context->isInClassScope()) {
                        $this->emitNonObjectContextInCallableIssue($class_or_expr, $method_name);
                        return [];
                    }
                    $class_fqsen = $context->getClassFQSEN();
                } else {
                    $class_fqsen = $this->lookupClassOfCallableByName($class_or_expr);
                    if (!$class_fqsen) {
                        return [];
                    }
                }
            } else {
                $class_fqsen = (new ContextNode($code_base, $context, $class_or_expr))->resolveClassNameInContext();
                if (!$class_fqsen) {
                    return $this->methodFQSENListFromObjectAndMethodName($class_or_expr, $method_name);
                }
                if (\in_array(\strtolower($class_fqsen->getName()), ['static', 'self', 'parent'], true)) {
                    if (!$context->isInClassScope()) {
                        $this->emitNonObjectContextInCallableIssue((string)$class_fqsen, $method_name);
                        return [];
                    }
                    $class_fqsen = $context->getClassFQSEN();
                }
            }
        } catch (FQSENException $e) {
            $this->emitIssue(
                $e instanceof EmptyFQSENException ? Issue::EmptyFQSENInClasslike : Issue::InvalidFQSENInClasslike,
                $context->getLineNumberStart(),
                $e->getFQSEN()
            );
            return [];
        }
        if (!$code_base->hasClassWithFQSEN($class_fqsen)) {
            $this->emitIssue(
                Issue::UndeclaredClassInCallable,
                $context->getLineNumberStart(),
                (string)$class_fqsen,
                "$class_fqsen::$method_name"
            );
            return [];
        }
        $class = $code_base->getClassByFQSEN($class_fqsen);
        if (!$class->hasMethodWithName($code_base, $method_name)) {
            $this->emitIssue(
                Issue::UndeclaredStaticMethodInCallable,
                $context->getLineNumberStart(),
                "$class_fqsen::$method_name"
            );
            return [];
        }
        $method = $class->getMethodByName($code_base, $method_name);
        if (!$method->isStatic()) {
            $this->emitIssue(
                Issue::StaticCallToNonStatic,
                $context->getLineNumberStart(),
                (string)$method->getFQSEN(),
                $method->getFileRef()->getFile(),
                (string)$method->getFileRef()->getLineNumberStart()
            );
        }
        return [$method->getFQSEN()];
    }

    /**
     * @see ContextNode::getFunction() for a similar function
     * @return array<int,FullyQualifiedFunctionName>
     */
    private function functionFQSENListFromFunctionName(string $function_name) : array
    {
        // TODO: Catch invalid code such as call_user_func('\\\\x\\\\y')
        try {
            $function_fqsen = FullyQualifiedFunctionName::fromFullyQualifiedString($function_name);
        } catch (FQSENException $e) {
            $this->emitIssue(
                $e instanceof EmptyFQSENException ? Issue::EmptyFQSENInCallable : Issue::InvalidFQSENInCallable,
                $this->context->getLineNumberStart(),
                $function_name
            );
            return [];
        }
        if (!$this->code_base->hasFunctionWithFQSEN($function_fqsen)) {
            $this->emitIssue(
                Issue::UndeclaredFunctionInCallable,
                $this->context->getLineNumberStart(),
                $function_name
            );
            return [];
        }
        return [$function_fqsen];
    }

    /**
     * @param string|Node $node
     *
     * @return array<int,FullyQualifiedFunctionLikeName>
     * A list of CallableTypes associated with the given node
     *
     * @throws IssueException
     * An exception is thrown if we can't find a class for
     * the given type
     */
    private function functionLikeFQSENListFromNode($node) : array
    {
        $orig_node = $node;
        if ($node instanceof Node) {
            $node = (new ContextNode($this->code_base, $this->context, $node))->getEquivalentPHPValue();
        }
        if (is_string($node)) {
            if (\stripos($node, '::') !== false) {
                [$class_name, $method_name] = \explode('::', $node, 2);
                return $this->methodFQSENListFromParts($class_name, $method_name);
            }
            return $this->functionFQSENListFromFunctionName($node);
        }
        if (\is_array($node)) {
            if (\count($node) !== 2) {
                $this->emitIssue(
                    Issue::TypeInvalidCallableArraySize,
                    $orig_node->lineno ?? $this->context->getLineNumberStart(),
                    \count($node)
                );
                return [];
            }
            $i = 0;
            foreach ($node as $key => $_) {
                if ($key !== $i) {
                    $this->emitIssue(
                        Issue::TypeInvalidCallableArrayKey,
                        $orig_node->lineno ?? $this->context->getLineNumberStart(),
                        $i
                    );
                    return [];
                }
                $i++;
            }
            return $this->methodFQSENListFromParts($node[0], $node[1]);
        }
        if (!($node instanceof Node)) {
            // TODO: Warn?
            return [];
        }

        // Get the types associated with the node
        $union_type = self::unionTypeFromNode(
            $this->code_base,
            $this->context,
            $node
        );

        $closure_types = [];
        foreach ($union_type->getTypeSet() as $type) {
            if ($type instanceof ClosureType && $type->hasKnownFQSEN()) {
                // TODO: Support class instances with __invoke()
                $fqsen = $type->asFQSEN();
                if (!($fqsen instanceof FullyQualifiedFunctionLikeName)) {
                    throw new AssertionError('Expected fqsen of closure to be a FullyQualifiedFunctionLikeName');
                }
                $closure_types[] = $fqsen;
            }
        }
        return $closure_types;
    }

    /**
     * @param CodeBase $code_base
     * @param Context $context
     * @param Node|string|float|int $node
     *
     * @return ?UnionType (Returns null when mixed)
     * TODO: Add an equivalent for Traversable and subclasses, once we have template support for Traversable<Key,T>
     */
    public static function unionTypeOfArrayKeyForNode(CodeBase $code_base, Context $context, $node) : ?UnionType
    {
        $arg_type = UnionTypeVisitor::unionTypeFromNode($code_base, $context, $node);
        return self::arrayKeyUnionTypeOfUnionType($arg_type);
    }

    /**
     * @return ?UnionType (Returns null when mixed)
     * TODO: Add an equivalent for Traversable and subclasses, once we have template support for Traversable<Key,T>
     * TODO: Move into UnionType?
     */
    public static function arrayKeyUnionTypeOfUnionType(UnionType $union_type) : ?UnionType
    {
        if ($union_type->isEmpty()) {
            return null;
        }
        static $int_type;
        static $string_type;
        static $int_or_string_type;
        if ($int_type === null) {
            $int_type = IntType::instance(false)->asPHPDocUnionType();
            $string_type = StringType::instance(false)->asPHPDocUnionType();
            $int_or_string_type = UnionType::fromFullyQualifiedPHPDocString('int|string');
        }
        $key_enum_type = GenericArrayType::keyTypeFromUnionTypeKeys($union_type);
        switch ($key_enum_type) {
            case GenericArrayType::KEY_INT:
                return $int_type;
            case GenericArrayType::KEY_STRING:
                return $string_type;
            default:
                foreach ($union_type->getTypeSet() as $type) {
                    // The exact class Type is potentially invalid (includes objects) but not the subclass NativeType.
                    // The subclass IterableType of Native type is invalid, but ArrayType is a valid subclass of IterableType.
                    // And we just ignore scalars.
                    // And mixed could be a Traversable.
                    // So, don't infer anything if the union type contains any instances of the four classes.
                    // TODO: Check the expanded union type instead of anything with a class of exactly Type, searching for Traversable?
                    if (\in_array(\get_class($type), [Type::class, IterableType::class, TemplateType::class, MixedType::class], true)) {
                        return null;
                    }
                }
                return $int_or_string_type;
        }
    }

    /**
     * @param Node|array|string|bool|float|int|null $node
     * @return ?string - One of the values for the LiteralStringType, or null
     */
    public static function anyStringLiteralForNode(
        CodeBase $code_base,
        Context $context,
        $node
    ) : ?string {
        if (!($node instanceof Node)) {
            return is_string($node) ? $node : null;
        }
        $node_type = self::unionTypeFromNode(
            $code_base,
            $context,
            $node
        );
        foreach ($node_type->getTypeSet() as $type) {
            if ($type instanceof LiteralStringType) {
                // Arbitrarily return only the first value.
                // TODO: Rewrite code using this to work with lists of possible values?
                return $type->getValue();
            }
        }
        return null;
    }

    private function analyzeNegativeStringOffsetCompatibility(Node $node, UnionType $dim_type) : void
    {
        $dim_value = $dim_type->asSingleScalarValueOrNull();
        if (!\is_int($dim_value) || $dim_value >= 0) {
            return;
        }
        $this->emitIssue(
            Issue::CompatibleNegativeStringOffset,
            $node->children['dim']->lineno ?? $node->lineno
        );
    }
}<|MERGE_RESOLUTION|>--- conflicted
+++ resolved
@@ -1804,12 +1804,15 @@
                 return Variable::getUnionTypeOfHardcodedGlobalVariableWithName($variable_name);
             }
             if (!Config::getValue('ignore_undeclared_variables_in_global_scope')) {
+                if ($variable_name === 'this') {
+                    $issue_type = Issue::UndeclaredThis;
+                } else {
+                    $issue_type = $this->context->isInGlobalScope() ? Issue::UndeclaredGlobalVariable : Issue::UndeclaredVariable;
+                }
+
+
                 throw new IssueException(
-<<<<<<< HEAD
-                    Issue::fromType($this->context->isInGlobalScope() ? Issue::UndeclaredGlobalVariable : Issue::UndeclaredVariable)(
-=======
-                    Issue::fromType($variable_name === 'this' ? Issue::UndeclaredThis : Issue::UndeclaredVariable)(
->>>>>>> 9d0d0ef7
+                    Issue::fromType($issue_type)(
                         $this->context->getFile(),
                         $node->lineno,
                         [$variable_name],
