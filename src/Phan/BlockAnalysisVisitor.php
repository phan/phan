<?php declare(strict_types=1);
namespace Phan;

use Phan\AST\AnalysisVisitor;
use Phan\AST\Visitor\Element;
use Phan\Analysis\ConditionVisitor;
use Phan\Analysis\ContextMergeVisitor;
use Phan\Analysis\PostOrderAnalysisVisitor;
use Phan\Analysis\PreOrderAnalysisVisitor;
use Phan\Language\Context;
use Phan\Language\Scope\BranchScope;
use Phan\Plugin\ConfigPluginSet;
use ast\Node;
use ast\Node\Decl;

/**
 * Analyze blocks of code
 */
class BlockAnalysisVisitor extends AnalysisVisitor {

    /**
     * @var ?Node
     * The parent of the current node
     */
    private $parent_node;

    /**
     * @var int
     * The depth of the node being analyzed in the
     * AST
     */
    private $depth;

    /**
     * @param CodeBase $code_base
     * The code base within which we're operating
     *
     * @param Context $context
     * The context of the parser at the node for which we'd
     * like to determine a type
     *
     * @param Node $parent_node
     * The parent of the node being analyzed
     *
     * @param int $depth
     * The depth of the node being analyzed in the AST
     */
    public function __construct(
        CodeBase $code_base,
        Context $context,
        Node $parent_node = null,
        int $depth = 0
    ) {
        parent::__construct($code_base, $context);
        $this->parent_node = $parent_node;
        $this->depth = $depth;
    }

    /**
     * For non-special nodes, we propagate the context and scope
     * from the parent, through the children and return the
     * modified scope
     *
     *          │
     *          ▼
     *       ┌──●
     *       │
     *       ●──●──●
     *             │
     *          ●──┘
     *          │
     *          ▼
     *
     * @param Node $node
     * An AST node we'd like to determine the UnionType
     * for
     *
     * @return Context
     * The updated context after visiting the node
     */
    public function visit(Node $node) : Context
    {
        $context = $this->context->withLineNumberStart(
            $node->lineno ?? 0
        );

        // Visit the given node populating the code base
        // with anything we learn and get a new context
        // indicating the state of the world within the
        // given node
        $context = (new PreOrderAnalysisVisitor(
            $this->code_base, $context
        ))($node);

        // Let any configured plugins do a pre-order
        // analysis of the node.
        ConfigPluginSet::instance()->preAnalyzeNode(
            $this->code_base, $context, $node
        );

        assert(!empty($context), 'Context cannot be null');

        // With a context that is inside of the node passed
        // to this method, we analyze all children of the
        // node.
        foreach ($node->children ?? [] as $child_node) {
            // Skip any non Node children.
            if (!($child_node instanceof Node)) {
                continue;
            }

            // Step into each child node and get an
            // updated context for the node
            $context = $this->analyzeAndGetUpdatedContext($context, $node, $child_node);
        }

        $context = $this->postOrderAnalyze($context, $node);

        return $context;
    }

    /**
     * This is an abstraction for getting a new, updated context for a child node.
     *
     * Effectively the same as (new BlockAnalysisVisitor(..., $context, $node, ..., $depth + 1, ...)($child_node))
     * but is much less repetitive and verbose, and slightly more efficient.
     *
     * @param Context $context - The original context for $node, before analyzing $child_node
     *
     * @param Node $node - The parent node of $child_node
     *
     * @param Node $child_node - The node which will be analyzed to create the updated context.
     *
     * @return Context (The unmodified $context, or a different Context instance with modifications)
     */
    private function analyzeAndGetUpdatedContext(Context $context, Node $node, Node $child_node) : Context
    {
        // Modify the original object instead of creating a new BlockAnalysisVisitor.
        // this is slightly more efficient, especially if a large number of unchanged parameters would exist.
        $old_context = $this->context;
        $old_parent_node = $this->parent_node;
        $old_depth = $this->depth++;
        $this->context = $context;
        $this->parent_node = $node;
        try {
            return Element::acceptNodeAndKindVisitor($child_node, $this);
        } finally {
            $this->context = $old_context;
            $this->parent_node = $old_parent_node;
            $this->depth = $old_depth;
        }
    }

    /**
     * For nodes that are the root of mutually exclusive child
     * nodes (if, try), we analyze each child in the parent context
     * and then merge them together to try to guess what happens
     * after the branching finishes.
     *
     *           │
     *           ▼
     *        ┌──●──┐
     *        │  │  │
     *        ●  ●  ●
     *        │  │  │
     *        └──●──┘
     *           │
     *           ▼
     *
     * @param Node $node
     * An AST node we'd like to determine the UnionType
     * for
     *
     * @return Context
     * The updated context after visiting the node
     */
    public function visitBranchedContext(Node $node) : Context
    {
        $context = $this->context->withLineNumberStart(
            $node->lineno ?? 0
        );

        $context = $this->preOrderAnalyze($context, $node);

        assert(!empty($context), 'Context cannot be null');

        // We collect all child context so that the
        // PostOrderAnalysisVisitor can optionally operate on
        // them
        $child_context_list = [];

        // With a context that is inside of the node passed
        // to this method, we analyze all children of the
        // node.
        foreach ($node->children ?? [] as $node_key => $child_node) {
            // Skip any non Node children.
            if (!($child_node instanceof Node)) {
                continue;
            }

            // The conditions need to communicate to the outter
            // scope for things like assigning veriables.
            if ($child_node->kind != \ast\AST_IF_ELEM) {
                $child_context = $context->withScope(
                    new BranchScope($context->getScope())
                );
            } else {
                $child_context = $context;
            }

            $child_context->withLineNumberStart(
                $child_node->lineno ?? 0
            );

            // Step into each child node and get an
            // updated context for the node
            $child_context = $this->analyzeAndGetUpdatedContext($child_context, $node, $child_node);

            // TODO(Issue #406): We can improve analysis of `if` blocks by using
            // a BlockExitStatusChecker to avoid propogating invalid inferences.
            // However, we need to check for a try block between this line's scope
            // and the parent function's (or global) scope,
            // to reduce false positives.
            // (Variables will be available in `catch` and `finally`)
            $child_context_list[] = $child_context;
        }

        // For if statements, we need to merge the contexts
        // of all child context into a single scope based
        // on any possible branching structure
        $context = (new ContextMergeVisitor(
            $this->code_base,
            $context,
            $child_context_list
        ))($node);

        $context = $this->postOrderAnalyze($context, $node);

        // When coming out of a scoped element, we pop the
        // context to be the incoming context. Otherwise,
        // we pass our new context up to our parent
        return $context;
    }

    /**
     * @param Node $node
     * An AST node we'd like to determine the UnionType
     * for
     *
     * @return Context
     * The updated context after visiting the node
     */
    public function visitIfElem(Node $node) : Context
    {
        $context = $this->context->withLineNumberStart(
            $node->lineno ?? 0
        );

        $context = $this->preOrderAnalyze($context, $node);

        assert(!empty($context), 'Context cannot be null');

        $condition_node = $node->children['cond'];
        if ($condition_node && $condition_node instanceof Node) {
            $context = $this->analyzeAndGetUpdatedContext(
                $context->withLineNumberStart($condition_node->lineno ?? 0),
                $node,
                $condition_node
            );
        }

        if ($stmts_node = $node->children['stmts']) {
            if ($stmts_node instanceof Node) {
                $context = $this->analyzeAndGetUpdatedContext(
                    $context->withScope(
                        new BranchScope($context->getScope())
                    )->withLineNumberStart($stmts_node->lineno ?? 0),
                    $node,
                    $stmts_node
                );
            }
        }

        // Now that we know all about our context (like what
        // 'self' means), we can analyze statements like
        // assignments and method calls.
        $context = $this->postOrderAnalyze($context, $node);

        // When coming out of a scoped element, we pop the
        // context to be the incoming context. Otherwise,
        // we pass our new context up to our parent
        return $context;
    }

    /**
     * For 'closed context' items (classes, methods, functions,
     * closures), we analyze children in the parent context, but
     * then return the parent context itself unmodified by the
     * children.
     *
     *           │
     *           ▼
     *        ┌──●────┐
     *        │       │
     *        ●──●──● │
     *           ┌────┘
     *           ●
     *           │
     *           ▼
     *
     * @param Node $node
     * An AST node we'd like to determine the UnionType
     * for
     *
     * @return Context
     * The updated context after visiting the node
     */
    public function visitClosedContext(Node $node) : Context
    {
        // Make a copy of the internal context so that we don't
        // leak any changes within the closed context to the
        // outer scope
        $context = clone($this->context->withLineNumberStart(
            $node->lineno ?? 0
        ));

        $context = $this->preOrderAnalyze($context, $node);

        assert(!empty($context), 'Context cannot be null');

        // We collect all child context so that the
        // PostOrderAnalysisVisitor can optionally operate on
        // them
        $child_context_list = [];

        $child_context = $context;

        // With a context that is inside of the node passed
        // to this method, we analyze all children of the
        // node.
        foreach ($node->children ?? [] as $child_node) {
            // Skip any non Node children.
            if (!($child_node instanceof Node)) {
                continue;
            }

            // Step into each child node and get an
            // updated context for the node
            $child_context = $this->analyzeAndGetUpdatedContext($child_context, $node, $child_node);

            $child_context_list[] = $child_context;
        }

        // For if statements, we need to merge the contexts
        // of all child context into a single scope based
        // on any possible branching structure
        $context = (new ContextMergeVisitor(
            $this->code_base,
            $context,
            $child_context_list
        ))($node);

        $context = $this->postOrderAnalyze($context, $node);

        // Return the initial context as we exit
        return $this->context;
    }

    /**
     * @param Node $node
     * An AST node we'd like to determine the UnionType
     * for
     *
     * @return Context
     * The updated context after visiting the node
     */
    public function visitIf(Node $node) : Context
    {
        return $this->visitBranchedContext($node);
    }

    /**
     * @param Node $node
     * An AST node we'd like to determine the UnionType
     * for
     *
     * @return Context
     * The updated context after visiting the node
     */
    public function visitCatchList(Node $node) : Context
    {
        return $this->visitBranchedContext($node);
    }

    /**
     * @param Node $node
     * An AST node we'd like to determine the UnionType
     * for
     *
     * @return Context
     * The updated context after visiting the node
     */
    public function visitTry(Node $node) : Context
    {
        return $this->visitBranchedContext($node);
    }

    public function visitConditional(Node $node) : Context
    {
        $context = $this->context->withLineNumberStart(
            $node->lineno ?? 0
        );

        // Visit the given node populating the code base
        // with anything we learn and get a new context
        // indicating the state of the world within the
        // given node
        // NOTE: unused for AST_CONDITIONAL
        // $context = (new PreOrderAnalysisVisitor(
        //     $this->code_base, $context
        // ))($node);

        // Let any configured plugins do a pre-order
        // analysis of the node.
        ConfigPluginSet::instance()->preAnalyzeNode(
            $this->code_base, $context, $node
        );

        assert(!empty($context), 'Context cannot be null');

        $true_node = $node->children['true'] ?? null;
        $false_node = $node->children['false'] ?? null;

        $cond_node = $node->children['cond'];
        if ($cond_node instanceof Node) {
            // Step into each child node and get an
            // updated context for the node
            // (e.g. there may be assignments such as '($x = foo()) ? $a : $b)
            $context = $this->analyzeAndGetUpdatedContext($context, $node, $cond_node);

            // TODO: false_context once there is a NegatedConditionVisitor
            $true_context = (new ConditionVisitor(
                $this->code_base,
                $this->context
            ))($cond_node);
        } else {
            $true_context = $context;
        }

        $child_context_list = [];
        // In the long form, there's a $true_node, but in the short form (?:),
        // $cond_node is the (already processed) value for truthy.
        if ($true_node instanceof Node) {
<<<<<<< HEAD
            if ($this->should_visit_everything || Analysis::shouldVisit($true_node)) {
                $child_context = $this->analyzeAndGetUpdatedContext($true_context, $node, $true_node);
                $child_context_list[] = $child_context;
            }
        }

        if ($false_node instanceof Node) {
            if ($this->should_visit_everything || Analysis::shouldVisit($false_node)) {
                $child_context = $this->analyzeAndGetUpdatedContext($context, $node, $false_node);
                $child_context_list[] = $child_context;
            }
=======
            $child_context = $this->analyzeAndGetUpdatedContext($true_context, $node, $true_node);
            $child_context_list[] = $child_context;
        }

        if ($false_node instanceof Node) {
            $child_context = $this->analyzeAndGetUpdatedContext($context, $node, $false_node);
            $child_context_list[] = $child_context;
>>>>>>> 6044c9df
        }
        if (count($child_context_list) >= 1) {
            $context = (new ContextMergeVisitor(
                $this->code_base,
                $context,
                $child_context_list
            ))($node);
        }

        $context = $this->postOrderAnalyze($context, $node);

        return $context;
    }
    /**
     * @param Decl $node
     * An AST node we'd like to determine the UnionType
     * for
     *
     * @return Context
     * The updated context after visiting the node
     */
    public function visitClass(Decl $node) : Context
    {
        return $this->visitClosedContext($node);
    }

    /**
     * @param Decl $node
     * An AST node we'd like to determine the UnionType
     * for
     *
     * @return Context
     * The updated context after visiting the node
     */
    public function visitMethod(Decl $node) : Context
    {
        return $this->visitClosedContext($node);
    }

    /**
     * @param Decl $node
     * An AST node we'd like to determine the UnionType
     * for
     *
     * @return Context
     * The updated context after visiting the node
     */
    public function visitFuncDecl(Decl $node) : Context
    {
        return $this->visitClosedContext($node);
    }

    /**
     * @param Decl $node
     * An AST node we'd like to determine the UnionType
     * for
     *
     * @return Context
     * The updated context after visiting the node
     */
    public function visitClosure(Decl $node) : Context
    {
        return $this->visitClosedContext($node);
    }

    /**
     * Common options for pre-order analysis phase of a Node.
     * Run pre-order analysis steps, then run plugins.
     *
     * @param Context $context - The context before pre-order analysis
     *
     * @param Node $node
     * An AST node we'd like to determine the UnionType
     * for
     *
     * @return Context
     * The updated context after pre-order analysis of the node
     */
    private function preOrderAnalyze(Context $context, Node $node) : Context
    {
        // Visit the given node populating the code base
        // with anything we learn and get a new context
        // indicating the state of the world within the
        // given node
        $context = (new PreOrderAnalysisVisitor(
            $this->code_base, $context
        ))($node);

        // Let any configured plugins do a pre-order
        // analysis of the node.
        ConfigPluginSet::instance()->preAnalyzeNode(
            $this->code_base, $context, $node
        );
        return $context;
    }

    /**
     * Common options for post-order analysis phase of a Node.
     * Run analysis steps and run plugins.
     *
     * @param Context $context - The context before post-order analysis
     *
     * @param Node $node
     * An AST node we'd like to determine the UnionType
     * for
     *
     * @return Context
     * The updated context after post-order analysis of the node
     */
    private function postOrderAnalyze(Context $context, Node $node) : Context
    {
        // Now that we know all about our context (like what
        // 'self' means), we can analyze statements like
        // assignments and method calls.
        $context = (new PostOrderAnalysisVisitor(
            $this->code_base,
            $context->withLineNumberStart($node->lineno ?? 0),
            $this->parent_node
        ))($node);

        // let any configured plugins analyze the node
        ConfigPluginSet::instance()->analyzeNode(
            $this->code_base, $context, $node, $this->parent_node
        );
        return $context;
    }

    /**
     * Analyzes a node of type \ast\AST_GROUP_USE
     * This is the same as visit(), but does not recurse into the child nodes.
     *
     * If this function override didn't exist,
     * then visit() would recurse into \ast\AST_USE,
     * which would lack part of the namespace.
     * (E.g. for use \NS\{const X, const Y}, we don't want to analyze const X or const Y
     * without the preceding \NS\)
     */
    public function visitGroupUse(Node $node) : Context
    {
        $context = $this->context->withLineNumberStart(
            $node->lineno ?? 0
        );

        // Visit the given node populating the code base
        // with anything we learn and get a new context
        // indicating the state of the world within the
        // given node
        $context = (new PreOrderAnalysisVisitor(
            $this->code_base, $context
        ))($node);

        // Let any configured plugins do a pre-order
        // analysis of the node.
        ConfigPluginSet::instance()->preAnalyzeNode(
            $this->code_base, $context, $node
        );

        assert(!empty($context), 'Context cannot be null');

        $context = $this->postOrderAnalyze($context, $node);

        return $context;
    }
}<|MERGE_RESOLUTION|>--- conflicted
+++ resolved
@@ -451,19 +451,6 @@
         // In the long form, there's a $true_node, but in the short form (?:),
         // $cond_node is the (already processed) value for truthy.
         if ($true_node instanceof Node) {
-<<<<<<< HEAD
-            if ($this->should_visit_everything || Analysis::shouldVisit($true_node)) {
-                $child_context = $this->analyzeAndGetUpdatedContext($true_context, $node, $true_node);
-                $child_context_list[] = $child_context;
-            }
-        }
-
-        if ($false_node instanceof Node) {
-            if ($this->should_visit_everything || Analysis::shouldVisit($false_node)) {
-                $child_context = $this->analyzeAndGetUpdatedContext($context, $node, $false_node);
-                $child_context_list[] = $child_context;
-            }
-=======
             $child_context = $this->analyzeAndGetUpdatedContext($true_context, $node, $true_node);
             $child_context_list[] = $child_context;
         }
@@ -471,7 +458,6 @@
         if ($false_node instanceof Node) {
             $child_context = $this->analyzeAndGetUpdatedContext($context, $node, $false_node);
             $child_context_list[] = $child_context;
->>>>>>> 6044c9df
         }
         if (count($child_context_list) >= 1) {
             $context = (new ContextMergeVisitor(
