<?php declare(strict_types=1);
namespace Phan;

use Phan\AST\AnalysisVisitor;
use Phan\Analysis\ConditionVisitor;
use Phan\Analysis\ContextMergeVisitor;
use Phan\Analysis\PostOrderAnalysisVisitor;
use Phan\Analysis\PreOrderAnalysisVisitor;
use Phan\Language\Context;
use Phan\Language\Scope\BranchScope;
use Phan\Plugin\ConfigPluginSet;
use ast\Node;
use ast\Node\Decl;

/**
 * Analyze blocks of code
 */
class BlockAnalysisVisitor extends AnalysisVisitor {

    /**
<<<<<<< HEAD
     * @var Node|null
=======
     * @var ?Node
>>>>>>> 84c3a5d7
     * The parent of the current node
     */
    private $parent_node;

    /**
     * @var int
     * The depth of the node being analyzed in the
     * AST
     */
    private $depth;

    /**
     * @var bool
     * Whether or not this visitor will visit all nodes
     */
    private $should_visit_everything;

    /**
     * @param CodeBase $code_base
     * The code base within which we're operating
     *
     * @param Context $context
     * The context of the parser at the node for which we'd
     * like to determine a type
     *
     * @param Node $parent_node
     * The parent of the node being analyzed
     *
     * @param int $depth
     * The depth of the node being analyzed in the AST
     *
     * @param bool|null $should_visit_everything
     * Determined from the Config instance. Cached to avoid overhead of function calls.
     */
    public function __construct(
        CodeBase $code_base,
        Context $context,
        Node $parent_node = null,
        int $depth = 0,
        bool $should_visit_everything = null
    ) {
        $should_visit_everything = $should_visit_everything ?? Analysis::shouldVisitEverything();
        parent::__construct($code_base, $context);
        $this->parent_node = $parent_node;
        $this->depth = $depth;
        $this->should_visit_everything = $should_visit_everything;
    }

    /**
     * For non-special nodes, we propagate the context and scope
     * from the parent, through the children and return the
     * modified scope
     *
     *          │
     *          ▼
     *       ┌──●
     *       │
     *       ●──●──●
     *             │
     *          ●──┘
     *          │
     *          ▼
     *
     * @param Node $node
     * An AST node we'd like to determine the UnionType
     * for
     *
     * @return Context
     * The updated context after visiting the node
     */
    public function visit(Node $node) : Context
    {
        $context = $this->context->withLineNumberStart(
            $node->lineno ?? 0
        );

        // Visit the given node populating the code base
        // with anything we learn and get a new context
        // indicating the state of the world within the
        // given node
        $context = (new PreOrderAnalysisVisitor(
            $this->code_base, $context
        ))($node);

        // Let any configured plugins do a pre-order
        // analysis of the node.
        ConfigPluginSet::instance()->preAnalyzeNode(
            $this->code_base, $context, $node
        );

        assert(!empty($context), 'Context cannot be null');

        // With a context that is inside of the node passed
        // to this method, we analyze all children of the
        // node.
        foreach ($node->children ?? [] as $child_node) {
            // Skip any non Node children or boring nodes
            // that are too deep.
            if (!($child_node instanceof Node)
                || !($this->should_visit_everything || Analysis::shouldVisitNode($child_node))
            ) {
                $context->withLineNumberStart(
                    $child_node->lineno ?? 0
                );
                continue;
            }

            // Step into each child node and get an
            // updated context for the node
            $context = (new BlockAnalysisVisitor(
                $this->code_base, $context, $node, $this->depth + 1
            ))($child_node);
        }

        $context = $this->postOrderAnalyze($context, $node);

        return $context;
    }

    /**
     * For nodes that are the root of mutually exclusive child
     * nodes (if, try), we analyze each child in the parent context
     * and then merge them together to try to guess what happens
     * after the branching finishes.
     *
     *           │
     *           ▼
     *        ┌──●──┐
     *        │  │  │
     *        ●  ●  ●
     *        │  │  │
     *        └──●──┘
     *           │
     *           ▼
     *
     * @param Node $node
     * An AST node we'd like to determine the UnionType
     * for
     *
     * @return Context
     * The u$this->should_visit_everything || pdated context after visiting the node
     */
    public function visitBranchedContext(Node $node) : Context
    {
        $context = $this->context->withLineNumberStart(
            $node->lineno ?? 0
        );

        $context = $this->preOrderAnalyze($context, $node);

        assert(!empty($context), 'Context cannot be null');

        // We collect all child context so that the
        // PostOrderAnalysisVisitor can optionally operate on
        // them
        $child_context_list = [];

        // With a context that is inside of the node passed
        // to this method, we analyze all children of the
        // node.
        foreach ($node->children ?? [] as $node_key => $child_node) {
            // Skip any non Node children.
            if (!($child_node instanceof Node)) {
                continue;
            }

            if (!($this->should_visit_everything || Analysis::shouldVisitNode($child_node))) {
                continue;
            }

            // The conditions need to communicate to the outter
            // scope for things like assigning veriables.
            if ($child_node->kind != \ast\AST_IF_ELEM) {
                $child_context = $context->withScope(
                    new BranchScope($context->getScope())
                );
            } else {
                $child_context = $context;
            }

            $child_context->withLineNumberStart(
                $child_node->lineno ?? 0
            );

            // Step into each child node and get an
            // updated context for the node
            $child_context = (new BlockAnalysisVisitor(
                $this->code_base, $child_context, $node, $this->depth + 1
            ))($child_node);

            $child_context_list[] = $child_context;
        }

        // For if statements, we need to merge the contexts
        // of all child context into a single scope based
        // on any possible branching structure
        $context = (new ContextMergeVisitor(
            $this->code_base,
            $context,
            $child_context_list
        ))($node);

        $context = $this->postOrderAnalyze($context, $node);

        // When coming out of a scoped element, we pop the
        // context to be the incoming context. Otherwise,
        // we pass our new context up to our parent
        return $context;
    }

    /**
     * @param Node $node
     * An AST node we'd like to determine the UnionType
     * for
     *
     * @return Context
     * The updated context after visiting the node
     */
    public function visitIfElem(Node $node) : Context
    {
        $context = $this->context->withLineNumberStart(
            $node->lineno ?? 0
        );

        $context = $this->preOrderAnalyze($context, $node);

        assert(!empty($context), 'Context cannot be null');

        $condition_node = $node->children['cond'];
        if ($condition_node && $condition_node instanceof Node) {
            $context = (new BlockAnalysisVisitor(
                $this->code_base,
                $context->withLineNumberStart($condition_node->lineno ?? 0),
                $node,
                $this->depth + 1
            ))($condition_node);
        }

        if ($stmts_node = $node->children['stmts']) {
            if ($stmts_node instanceof Node) {
                $context = (new BlockAnalysisVisitor(
                    $this->code_base,
                    $context->withScope(
                        new BranchScope($context->getScope())
                    )->withLineNumberStart($stmts_node->lineno ?? 0),
                    $node,
                    $this->depth + 1
                ))($stmts_node);
            }
        }

        // Now that we know all about our context (like what
        // 'self' means), we can analyze statements like
        // assignments and method calls.
        $context = $this->postOrderAnalyze($context, $node);

        // When coming out of a scoped element, we pop the
        // context to be the incoming context. Otherwise,
        // we pass our new context up to our parent
        return $context;
    }

    /**
     * For 'closed context' items (classes, methods, functions,
     * closures), we analyze children in the parent context, but
     * then return the parent context itself unmodified by the
     * children.
     *
     *           │
     *           ▼
     *        ┌──●────┐
     *        │       │
     *        ●──●──● │
     *           ┌────┘
     *           ●
     *           │
     *           ▼
     *
     * @param Node $node
     * An AST node we'd like to determine the UnionType
     * for
     *
     * @return Context
     * The updated context after visiting the node
     */
    public function visitClosedContext(Node $node) : Context
    {
        // Make a copy of the internal context so that we don't
        // leak any changes within the closed context to the
        // outer scope
        $context = clone($this->context->withLineNumberStart(
            $node->lineno ?? 0
        ));

        $context = $this->preOrderAnalyze($context, $node);

        assert(!empty($context), 'Context cannot be null');

        // We collect all child context so that the
        // PostOrderAnalysisVisitor can optionally operate on
        // them
        $child_context_list = [];

        $child_context = $context;

        // With a context that is inside of the node passed
        // to this method, we analyze all children of the
        // node.
        foreach ($node->children ?? [] as $child_node) {
            // Skip any non Node children.
            if (!($child_node instanceof Node)) {
                continue;
            }

            if (!($this->should_visit_everything || Analysis::shouldVisit($child_node))) {
                $child_context->withLineNumberStart(
                    $child_node->lineno ?? 0
                );
                continue;
            }

            // Step into each child node and get an
            // updated context for the node
            $child_context = (new BlockAnalysisVisitor(
                $this->code_base, $child_context, $node, $this->depth + 1
            ))($child_node);

            $child_context_list[] = $child_context;
        }

        // For if statements, we need to merge the contexts
        // of all child context into a single scope based
        // on any possible branching structure
        $context = (new ContextMergeVisitor(
            $this->code_base,
            $context,
            $child_context_list
        ))($node);

        $context = $this->postOrderAnalyze($context, $node);

        // Return the initial context as we exit
        return $this->context;
    }

    /**
     * @param Node $node
     * An AST node we'd like to determine the UnionType
     * for
     *
     * @return Context
     * The updated context after visiting the node
     */
    public function visitIf(Node $node) : Context
    {
        return $this->visitBranchedContext($node);
    }

    /**
     * @param Node $node
     * An AST node we'd like to determine the UnionType
     * for
     *
     * @return Context
     * The updated context after visiting the node
     */
    public function visitCatchList(Node $node) : Context
    {
        return $this->visitBranchedContext($node);
    }

    /**
     * @param Node $node
     * An AST node we'd like to determine the UnionType
     * for
     *
     * @return Context
     * The updated context after visiting the node
     */
    public function visitTry(Node $node) : Context
    {
        return $this->visitBranchedContext($node);
    }

    public function visitConditional(Node $node) : Context
    {
        $context = $this->context->withLineNumberStart(
            $node->lineno ?? 0
        );

        // Visit the given node populating the code base
        // with anything we learn and get a new context
        // indicating the state of the world within the
        // given node
        // NOTE: unused for AST_CONDITIONAL
        // $context = (new PreOrderAnalysisVisitor(
        //     $this->code_base, $context
        // ))($node);

        // Let any configured plugins do a pre-order
        // analysis of the node.
        ConfigPluginSet::instance()->preAnalyzeNode(
            $this->code_base, $context, $node
        );

        assert(!empty($context), 'Context cannot be null');

        $true_node =
            $node->children['trueExpr'] ??
                $node->children['true'] ?? null;
        $false_node =
            $node->children['falseExpr'] ??
                $node->children['false'] ?? null;

        $cond_node = $node->children['cond'];
        if (($cond_node instanceof Node) && ($this->should_visit_everything || Analysis::shouldVisitNode($cond_node))) {
            // Step into each child node and get an
            // updated context for the node
            // (e.g. there may be assignments such as '($x = foo()) ? $a : $b)
            $context = (new BlockAnalysisVisitor(
                $this->code_base, $context, $node, $this->depth + 1
            ))($cond_node);

            // TODO: false_context once there is a NegatedConditionVisitor
            $true_context = (new ConditionVisitor(
                $this->code_base,
                $this->context
            ))($cond_node);
        } else {
            $true_context = $context;
        }

        $child_context_list = [];
        // In the long form, there's a $true_node, but in the short form (?:),
        // $cond_node is the (already processed) value for truthy.
        if ($true_node instanceof Node) {
            if ($this->should_visit_everything || Analysis::shouldVisit($true_node)) {
                $child_context = (new BlockAnalysisVisitor(
                    $this->code_base, $true_context, $node, $this->depth + 1
                ))($true_node);
                $child_context_list[] = $child_context;
            }
        }

        if ($false_node instanceof Node) {
            if ($this->should_visit_everything || Analysis::shouldVisit($false_node)) {
                $child_context = (new BlockAnalysisVisitor(
                    $this->code_base, $context, $node, $this->depth + 1
                ))($false_node);
                $child_context_list[] = $child_context;
            }
        }
        if (count($child_context_list) >= 1) {
            $context = (new ContextMergeVisitor(
                $this->code_base,
                $context,
                $child_context_list
            ))($node);
        }

        $context = $this->postOrderAnalyze($context, $node);

        return $context;
    }
    /**
     * @param Node $node
     * An AST node we'd like to determine the UnionType
     * for
     *
     * @return Context
     * The updated context after visiting the node
     */
    public function visitClass(Decl $node) : Context
    {
        return $this->visitClosedContext($node);
    }

    /**
     * @param Decl $node
     * An AST node we'd like to determine the UnionType
     * for
     *
     * @return Context
     * The updated context after visiting the node
     */
    public function visitMethod(Decl $node) : Context
    {
        return $this->visitClosedContext($node);
    }

    /**
     * @param Decl $node
     * An AST node we'd like to determine the UnionType
     * for
     *
     * @return Context
     * The updated context after visiting the node
     */
    public function visitFuncDecl(Decl $node) : Context
    {
        return $this->visitClosedContext($node);
    }

    /**
     * @param Decl $node
     * An AST node we'd like to determine the UnionType
     * for
     *
     * @return Context
     * The updated context after visiting the node
     */
    public function visitClosure(Decl $node) : Context
    {
        return $this->visitClosedContext($node);
    }

    /**
     * Common options for pre-order analysis phase of a Node.
     * Run pre-order analysis steps, then run plugins.
     *
     * @param Context $context - The context before pre-order analysis
     *
     * @param Node $node
     * An AST node we'd like to determine the UnionType
     * for
     *
     * @return Context
     * The updated context after pre-order analysis of the node
     */
    private function preOrderAnalyze(Context $context, Node $node) : Context
    {
        // Visit the given node populating the code base
        // with anything we learn and get a new context
        // indicating the state of the world within the
        // given node
        $context = (new PreOrderAnalysisVisitor(
            $this->code_base, $context
        ))($node);

        // Let any configured plugins do a pre-order
        // analysis of the node.
        ConfigPluginSet::instance()->preAnalyzeNode(
            $this->code_base, $context, $node
        );
        return $context;
    }

    /**
     * Common options for post-order analysis phase of a Node.
     * Run analysis steps and run plugins.
     *
     * @param Context $context - The context before post-order analysis
     *
     * @param Node $node
     * An AST node we'd like to determine the UnionType
     * for
     *
     * @return Context
     * The updated context after post-order analysis of the node
     */
    private function postOrderAnalyze(Context $context, Node $node) : Context
    {
        // Now that we know all about our context (like what
        // 'self' means), we can analyze statements like
        // assignments and method calls.
        $context = (new PostOrderAnalysisVisitor(
            $this->code_base,
            $context->withLineNumberStart($node->lineno ?? 0),
            $this->parent_node
        ))($node);

        // let any configured plugins analyze the node
        ConfigPluginSet::instance()->analyzeNode(
            $this->code_base, $context, $node, $this->parent_node
        );
        return $context;
    }
}<|MERGE_RESOLUTION|>--- conflicted
+++ resolved
@@ -18,11 +18,7 @@
 class BlockAnalysisVisitor extends AnalysisVisitor {
 
     /**
-<<<<<<< HEAD
-     * @var Node|null
-=======
      * @var ?Node
->>>>>>> 84c3a5d7
      * The parent of the current node
      */
     private $parent_node;
