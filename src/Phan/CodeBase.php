--- conflicted
+++ resolved
@@ -172,7 +172,11 @@
     private $has_enabled_undo_tracker = false;
 
     /**
-<<<<<<< HEAD
+     * @var ?string (The currently parsed or analyzed file, if any. Used only for the crash reporting output)
+     */
+    private static $current_file = null;
+
+    /**
      * If a ClassResolver is set, Phan will attempt to autoload a class it does not have in its registry. This allows
      * for Phan to skip analyzing the entire codebase and rather, use the ClassResolver to attempt to resolve classes
      * at evaluation time, and dynamically analyze new classes as they are found.
@@ -188,11 +192,6 @@
      * @var array
      */
     private $class_resolver_parsing = [];
-=======
-     * @var ?string (The currently parsed or analyzed file, if any. Used only for the crash reporting output)
-     */
-    private static $current_file = null;
->>>>>>> c66f1897
 
     /**
      * Initialize a new CodeBase
