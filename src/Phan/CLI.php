--- conflicted
+++ resolved
@@ -13,14 +13,10 @@
 
 class CLI
 {
-<<<<<<< HEAD
+    /**
+     * This should be updated to x.y.z-dev after every release, and x.y.z before a release.
+     */
     const PHAN_VERSION = '0.8.4-dev';
-=======
-    /**
-     * This should be updated to x.y.z-dev after every release, and x.y.z before a release.
-     */
-    const PHAN_VERSION = '0.9.2-dev';
->>>>>>> 84c3a5d7
 
     /**
      * @var OutputInterface
@@ -451,11 +447,7 @@
   compatibility with what they're overriding.
 
  -v, --version
-<<<<<<< HEAD
-  Print Phan's version number
-=======
   Print phan's version number
->>>>>>> 84c3a5d7
 
  -h, --help
   This help information
