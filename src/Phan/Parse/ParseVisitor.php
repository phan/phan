--- conflicted
+++ resolved
@@ -399,13 +399,11 @@
             $lineno,
             Comment::ON_PROPERTY
         );
-<<<<<<< HEAD
-        $property->setDocComment($doc_comment);
-        $property->setPhanFlags($comment->getPhanFlagsForProperty());
-        $property->setSuppressIssueSet($comment->getSuppressIssueSet());
-        $property->setAttributeList($parameter->getAttributeList());
-        $class->addProperty($code_base, $property, None::instance());
-=======
+        $attributes = Attribute::fromNodeForAttributeList(
+            $this->code_base,
+            $this->context,
+            $parameter_node->children['attributes']
+        );
 
         $property = $this->addProperty(
             $class,
@@ -416,15 +414,16 @@
             $lineno,
             $parameter_node->flags & Parameter::PARAM_MODIFIER_VISIBILITY_FLAGS,
             $doc_comment,
-            $property_comment
+            $property_comment,
+            $attributes
         );
         if (!$property) {
             return;
         }
+        $property->setAttributeList($parameter->getAttributeList());
         // Get a comment on the property declaration
         $property->setHasWriteReference(); // Assigned from within constructor
         $property->addReference($context); // Assigned from within constructor
->>>>>>> ba0e5e2a
         if ($class->isImmutable()) {
             if (!$property->isStatic() && !$property->isWriteOnly()) {
                 $property->setIsReadOnly(true);
@@ -507,7 +506,18 @@
                     . (clone($this->context))->withLineNumberStart($child_node->lineno)
                 );
             }
-            $this->addProperty($class, $property_name, $default_node, $real_union_type, $variable, $child_node->lineno, $node->flags, $doc_comment, $comment);
+            $this->addProperty(
+                $class,
+                $property_name,
+                $default_node,
+                $real_union_type,
+                $variable,
+                $child_node->lineno,
+                $node->flags,
+                $doc_comment,
+                $comment,
+                $attributes
+            );
         }
 
         return $this->context;
@@ -516,8 +526,9 @@
 
     /**
      * @param ?(ast\Node|string|float|int) $default_node
-     */
-    private function addProperty(Clazz $class, string $property_name, $default_node, UnionType $real_union_type, ?Comment\Parameter $variable, int $lineno, int $flags, ?string $doc_comment, Comment $property_comment): ?Property
+     * @param list<Attribute> $attributes
+     */
+    private function addProperty(Clazz $class, string $property_name, $default_node, UnionType $real_union_type, ?Comment\Parameter $variable, int $lineno, int $flags, ?string $doc_comment, Comment $property_comment, array $attributes): ?Property
     {
         $variable_has_literals = $variable && $variable->getUnionType()->hasLiterals();
 
@@ -604,23 +615,6 @@
             }
         }
 
-<<<<<<< HEAD
-            $property = new Property(
-                $context_for_property,
-                $property_name,
-                $union_type,
-                $node->flags,
-                $property_fqsen,
-                $real_union_type
-            );
-            $property->setAttributeList($attributes);
-            if ($variable) {
-                $property->setPHPDocUnionType($variable->getUnionType());
-            } elseif ($real_union_type) {
-                $property->setPHPDocUnionType($real_union_type);
-            }
-            $property->setDefaultType($default_type);
-=======
         $property = new Property(
             $context_for_property,
             $property_name,
@@ -629,13 +623,13 @@
             $property_fqsen,
             $real_union_type
         );
+        $property->setAttributeList($attributes);
         if ($variable) {
             $property->setPHPDocUnionType($variable->getUnionType());
         } else {
             $property->setPHPDocUnionType($real_union_type);
         }
         $property->setDefaultType($default_type);
->>>>>>> ba0e5e2a
 
         $property->setPhanFlags($property_comment->getPhanFlagsForProperty());
         $property->setDocComment($doc_comment);
