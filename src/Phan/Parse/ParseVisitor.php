--- conflicted
+++ resolved
@@ -8,6 +8,7 @@
 use Phan\Daemon;
 use Phan\Exception\IssueException;
 use Phan\Issue;
+use Phan\Util;
 use Phan\Language\Context;
 use Phan\Language\Element\ClassConstant;
 use Phan\Language\Element\Clazz;
@@ -110,7 +111,7 @@
         // Build the class from what we know so far
         $class_context = $this->context
             ->withLineNumberStart($node->lineno ?? 0)
-            ->withLineNumberEnd($node->endLineno ?? -1);
+            ->withLineNumberEnd($node->endLineno ?? 0);
 
         $class = new Clazz(
             $class_context,
@@ -408,7 +409,6 @@
         // Bomb out if we're not in a class context
         $class = $this->getContextClass();
         $docComment = '';
-        // TODO: Can other
         $first_child_node = $node->children[0] ?? null;
         if ($first_child_node instanceof Node) {
             $docComment = $first_child_node->docComment ?? '';
@@ -614,7 +614,7 @@
      * A new or an unchanged context resulting from
      * parsing the node
      *
-     * @suppress PhanUndeclaredProperty - const elements are Nodes, but can have docComment.
+     * @suppress PhanUndeclaredProperty -  const elements are Nodes, but can have docComment.
      */
     public function visitConstDecl(Node $node) : Context
     {
@@ -644,13 +644,9 @@
      */
     public function visitFuncDecl(Decl $node) : Context
     {
-<<<<<<< HEAD
         $function_name = (string)$node->name;
-=======
-        $function_name = (string)$node->children['name'];
         $context = $this->context;
         $code_base = $this->code_base;
->>>>>>> bebf89ef
 
         // Hunt for an un-taken alternate ID
         $alternate_id = 0;
@@ -671,13 +667,8 @@
         $func = Func::fromNode(
             $context
                 ->withLineNumberStart($node->lineno ?? 0)
-<<<<<<< HEAD
                 ->withLineNumberEnd($node->endLineno ?? 0),
-            $this->code_base,
-=======
-                ->withLineNumberEnd(Util::getEndLineno($node) ?? 0),
             $code_base,
->>>>>>> bebf89ef
             $node,
             $function_fqsen
         );
