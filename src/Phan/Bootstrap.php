<?php

declare(strict_types=1);

/**
 * Set up error handlers, exception handlers, autoloaders, etc. Check that all dependencies are met for running Phan or its utilities.
 *
 * @phan-file-suppress PhanPluginRemoveDebugAny this has a lot of warnings to stderr
 */

use Phan\CLI;
use Phan\CodeBase;
use Phan\Config;
use Phan\Library\StringUtil;

// Listen for all errors
error_reporting(E_ALL);

// Take as much memory as we need
ini_set("memory_limit", '-1');

// Add the root to the include path
define('CLASS_DIR', __DIR__ . '/../');
set_include_path(get_include_path() . PATH_SEPARATOR . CLASS_DIR);

if (function_exists('uopz_allow_exit') && !ini_get('uopz.disable')) {
    // This is safe to do in the uopz PECL module, it toggles a global variable.
    try {
        uopz_allow_exit(true); // @phan-suppress-current-line PhanUndeclaredFunction
    } catch (Throwable $e) {
        fprintf(STDERR, "uopz_allow_exit failed: %s" . PHP_EOL, $e->getMessage());
    }
}

if (PHP_VERSION_ID < 70200) {
    fprintf(
        STDERR,
        "ERROR: Phan 4.x requires PHP 7.2+ to run, but PHP %s is installed." . PHP_EOL,
        PHP_VERSION
    );
    fwrite(STDERR, "PHP 7.1 reached its end of life in December 2019." . PHP_EOL);
    fwrite(STDERR, "Exiting without analyzing code." . PHP_EOL);
    // The version of vendor libraries this depends on will also require php 7.1
    exit(1);
}

const LATEST_KNOWN_PHP_AST_VERSION = '1.0.10';

/**
 * Dump instructions on how to install php-ast
 */
function phan_output_ast_installation_instructions(): void
{
    require_once __DIR__ . '/Library/StringUtil.php';
    $ini_path = php_ini_loaded_file() ?: '(php.ini path could not be determined - try creating one at ' . dirname(PHP_BINARY) . '\\php.ini as a new empty file, or one based on php.ini.development or php.ini.production)';
    $configured_extension_dir = ini_get('extension_dir');
    $extension_dir = StringUtil::isNonZeroLengthString($configured_extension_dir) ? $configured_extension_dir : '(extension directory could not be determined)';
    $extension_dir = "'$extension_dir'";
    $new_extension_dir = dirname(PHP_BINARY) . '\\ext';
    if (!is_dir((string)$configured_extension_dir)) {
        $extension_dir .= ' (extension directory does not exist and may need to be changed)';
    }
    if (DIRECTORY_SEPARATOR === '\\') {
        if (PHP_VERSION_ID < 70500 || !preg_match('/[a-zA-Z]/', PHP_VERSION)) {
            fprintf(
                STDERR,
                PHP_EOL . "Windows users can download php-ast from https://windows.php.net/downloads/pecl/releases/ast/%s/php_ast-%s-%s-%s-%s-%s.zip" . PHP_EOL,
                LATEST_KNOWN_PHP_AST_VERSION,
                LATEST_KNOWN_PHP_AST_VERSION,
                PHP_MAJOR_VERSION . '.' . PHP_MINOR_VERSION,
                PHP_ZTS ? 'ts' : 'nts',
                'vc15',
                PHP_INT_SIZE == 4 ? 'x86' : 'x64'
            );
            fwrite(STDERR, "(if that link doesn't work, check https://windows.php.net/downloads/pecl/releases/ast/ )" . PHP_EOL);
            fwrite(STDERR, "To install php-ast, add php_ast.dll from the zip to $extension_dir," . PHP_EOL);
            fwrite(STDERR, "Then, enable php-ast by adding the following lines to your php.ini file at '$ini_path'" . PHP_EOL . PHP_EOL);
            if (!is_dir((string)$configured_extension_dir) && is_dir($new_extension_dir)) {
                fwrite(STDERR, "extension_dir=$new_extension_dir" . PHP_EOL);
            }
            fwrite(STDERR, "extension=php_ast.dll" . PHP_EOL . PHP_EOL);
        }
    } else {
        fwrite(STDERR, <<<EOT
php-ast can be installed in the following ways:

1. Unix (PECL): Run 'pecl install ast' and add extension=ast.so to your php.ini.

2. Unix (Compile): Download https://github.com/nikic/php-ast then compile and install the extension as follows:

   cd path/to/php-ast
   phpize
   ./configure
   make
   sudo make install

   Additionally, add extension=ast.so to your php.ini file.

EOT
        );
    }
    fwrite(STDERR, "For more information, see https://github.com/phan/phan/wiki/Getting-Started#installing-dependencies" . PHP_EOL);
}

// Use the composer autoloader
$found_autoloader = false;
foreach ([
    dirname(__DIR__, 2) . '/vendor/autoload.php', // autoloader is in this project (we're in src/Phan and want vendor/autoload.php)
    dirname(__DIR__, 5) . '/vendor/autoload.php', // autoloader is in parent project (we're in vendor/phan/phan/src/Phan/Bootstrap.php and want autoload.php
    dirname(__DIR__, 4) . '/autoload.php',        // autoloader is in parent project (we're in non-standard-vendor/phan/phan/src/Phan/Bootstrap.php and want non-standard-vendor/autoload.php
    ] as $file) {
    if (file_exists($file)) {
        require_once($file);
        $found_autoloader = true;
        break;
    }
}

if (extension_loaded('ast')) {
    // Warn if the php-ast version is too low.
    $ast_version = (string)phpversion('ast');
    if (PHP_VERSION_ID >= 80000 && version_compare($ast_version, '1.0.10') < 0) {
<<<<<<< HEAD
        $error_message = sprintf(
            "Phan 4.x requires php-ast 1.0.10+ to properly analyze ASTs for php 8.0+. php-ast %s and php %s is installed." . PHP_EOL,
=======
        fprintf(
            STDERR,
            "ERROR: Phan 3.x requires php-ast 1.0.10+ to properly analyze ASTs for php 8.0+. php-ast %s and php %s is installed." . PHP_EOL,
>>>>>>> cace323a
            $ast_version,
            PHP_VERSION
        );
        CLI::printErrorToStderr($error_message);
        phan_output_ast_installation_instructions();
        fwrite(STDERR, "Exiting without analyzing files." . PHP_EOL);
        exit(1);
    } elseif (PHP_VERSION_ID >= 70400 && version_compare($ast_version, Config::MINIMUM_AST_EXTENSION_VERSION) < 0) {
        if ($ast_version === '') {
            // Seen in php 7.3 with file_cache when ast is initially enabled but later disabled, due to the result of extension_loaded being assumed to be a constant by opcache.
            CLI::printErrorToStderr("extension_loaded('ast') is true, but phpversion('ast') is the empty string. You probably need to clear opcache (opcache.file_cache='" . ini_get('opcache.file_cache') . "')" . PHP_EOL);
        }
        $error_message = sprintf(
            "ERROR: Phan 4.x requires php-ast %s+ because it depends on AST version %d. php-ast '%s' is installed." . PHP_EOL,
            Config::MINIMUM_AST_EXTENSION_VERSION,
            Config::AST_VERSION,
            $ast_version
        );
        CLI::printErrorToStderr($error_message);
        phan_output_ast_installation_instructions();
        fwrite(STDERR, "Exiting without analyzing files." . PHP_EOL);
        exit(1);
    }
    // @phan-suppress-next-line PhanRedundantCondition, PhanImpossibleCondition, PhanSuspiciousValueComparison
    if (PHP_VERSION_ID >= 80000 && strpos(PHP_VERSION, 'dev') === false && version_compare(PHP_VERSION, '8.0.0beta4') < 0) {
        fwrite(STDERR, "WARNING: Phan may not work properly in PHP 8 versions before PHP 8.0.0beta4. The currently used PHP version is " . PHP_VERSION . PHP_EOL);
    }
    unset($ast_version);
}
unset($file);
if (!$found_autoloader) {
    fwrite(STDERR, "Could not locate the autoloader\n");
}
unset($found_autoloader);

define('EXIT_SUCCESS', 0);
define('EXIT_FAILURE', 1);
define('EXIT_ISSUES_FOUND', EXIT_FAILURE);

// Throw exceptions so asserts can be linked to the code being analyzed
ini_set('assert.exception', '1');
// Set a substitute character for StringUtil::asUtf8()
ini_set('mbstring.substitute_character', (string)0xFFFD);

// Explicitly set each option in case INI is set otherwise
assert_options(ASSERT_ACTIVE, true);
assert_options(ASSERT_WARNING, false);
assert_options(ASSERT_BAIL, false);
// ASSERT_QUIET_EVAL has been removed starting with PHP 8
if (defined('ASSERT_QUIET_EVAL')) {
    assert_options(ASSERT_QUIET_EVAL, false); // @phan-suppress-current-line UnusedPluginSuppression, PhanTypeMismatchArgumentNullableInternal
}
assert_options(ASSERT_CALLBACK, '');  // Can't explicitly set ASSERT_CALLBACK to null?

// php 8 seems to have segfault issues with disable_function
if (!extension_loaded('filter') && !function_exists('filter_var')) {
    if (!($_ENV['PHAN_DISABLE_FILTER_VAR_POLYFILL'] ?? null)) {
        fwrite(STDERR, "WARNING: Using a limited polyfill for filter_var() instead of the real filter_var(). **ANALYSIS RESULTS MAY DIFFER AND PLUGINS MAY HAVE ISSUES.** Install and/or enable https://www.php.net/filter to fix this. PHAN_DISABLE_FILTER_VAR_POLYFILL=1 can be used to disable this polyfill.\n");
        require_once __DIR__ . '/filter_var.php_polyfill';
    }
}

/**
 * Print more of the backtrace than is done by default
 * @suppress PhanAccessMethodInternal
 */
set_exception_handler(static function (Throwable $throwable): void {
    fwrite(STDERR, "ERROR: $throwable\n");
    if (class_exists(CodeBase::class, false)) {
        $most_recent_file = CodeBase::getMostRecentlyParsedOrAnalyzedFile();
        if (is_string($most_recent_file)) {
            fprintf(STDERR, "(Phan %s crashed due to an uncaught Throwable when parsing/analyzing '%s')\n", CLI::PHAN_VERSION, $most_recent_file);
        } else {
            fprintf(STDERR, "(Phan %s crashed due to an uncaught Throwable)\n", CLI::PHAN_VERSION);
        }
    }
    // Flush output in case this is related to a bug in a php or its engine that may crash when generating a frame
    fflush(STDERR);
    fwrite(STDERR, 'More details:' . PHP_EOL);
    if (class_exists(Config::class, false)) {
        $max_frame_length = max(100, Config::getValue('debug_max_frame_length'));
    } else {
        $max_frame_length = 1000;
    }
    $truncated = false;
    foreach ($throwable->getTrace() as $i => $frame) {
        $frame_details = \Phan\Debug\Frame::frameToString($frame);
        if (strlen($frame_details) > $max_frame_length) {
            $truncated = true;
            if (function_exists('mb_substr')) {
                $frame_details = mb_substr($frame_details, 0, $max_frame_length) . '...';
            } else {
                $frame_details = substr($frame_details, 0, $max_frame_length) . '...';
            }
        }
        fprintf(STDERR, '#%d: %s' . PHP_EOL, $i, $frame_details);
        fflush(STDERR);
    }

    if ($truncated) {
        fwrite(STDERR, "(Some long strings (usually JSON of AST Nodes) were truncated. To print more details for some stack frames of this uncaught exception," .
           "increase the Phan config setting debug_max_frame_length)" . PHP_EOL);
    }

    exit(EXIT_FAILURE);
});

/**
 * Executes $closure with Phan's default error handler disabled.
 *
 * This is useful in cases where PHP notices are unavoidable,
 * e.g. notices in preg_match() when checking if a regex is valid
 * and you don't want the default behavior of terminating the program.
 *
 * @template T
 * @param Closure():T $closure
 * @return T
 * @see PregRegexCheckerPlugin
 */
function with_disabled_phan_error_handler(Closure $closure)
{
    global $__no_echo_phan_errors;
    $__no_echo_phan_errors = true;
    try {
        return $closure();
    } finally {
        $__no_echo_phan_errors = false;
    }
}

/**
 * Print a backtrace with values to stderr.
 */
function phan_print_backtrace(bool $is_crash = false, int $frames_to_skip = 2): void
{
    // Uncomment this if even trying to print the details would crash
    /*
    ob_start();
    debug_print_backtrace(DEBUG_BACKTRACE_IGNORE_ARGS);
    fwrite(STDERR, rtrim(ob_get_clean() ?: "failed to dump backtrace") . PHP_EOL);
     */

    $frames = debug_backtrace();
    if (isset($frames[1])) {
        fwrite(STDERR, 'More details:' . PHP_EOL);
        if (class_exists(Config::class, false)) {
            $max_frame_length = max(100, Config::getValue('debug_max_frame_length'));
        } else {
            $max_frame_length = 1000;
        }
        $truncated = false;
        foreach ($frames as $i => $frame) {
            if ($i < $frames_to_skip) {
                continue;
            }
            $frame_details = \Phan\Debug\Frame::frameToString($frame);
            if (strlen($frame_details) > $max_frame_length) {
                $truncated = true;
                if (function_exists('mb_substr')) {
                    $frame_details = mb_substr($frame_details, 0, $max_frame_length) . '...';
                } else {
                    $frame_details = substr($frame_details, 0, $max_frame_length) . '...';
                }
            }
            fprintf(STDERR, '#%d: %s' . PHP_EOL, $i, $frame_details);
        }
        if ($truncated) {
            fwrite(STDERR, "(Some long strings (usually JSON of AST Nodes) were truncated. To print more details for some stack frames of this " . ($is_crash ? "crash" : "log") . ", " .
               "increase the Phan config setting debug_max_frame_length)" . PHP_EOL);
        }
    }
}

/**
 * The error handler for PHP notices, etc.
 * This is a named function instead of a closure to make stack traces easier to read.
 *
 * @suppress PhanAccessMethodInternal
 * @param int $errno
 * @param string $errstr
 * @param string $errfile
 * @param int $errline
 */
function phan_error_handler(int $errno, string $errstr, string $errfile, int $errline): bool
{
    global $__no_echo_phan_errors;
    if ($__no_echo_phan_errors) {
        if ($__no_echo_phan_errors instanceof Closure) {
            if ($__no_echo_phan_errors($errno, $errstr, $errfile, $errline)) {
                return true;
            }
        } else {
            return false;
        }
    }
    // php-src/ext/standard/streamsfuncs.c suggests that this is the only error caused by signal handlers and there are no translations.
    // In PHP 8.0, "Unable" becomes uppercase.
    if ($errno === E_WARNING && preg_match('/^stream_select.*unable to select/i', $errstr)) {
        // Don't execute the PHP internal error handler
        return true;
    }
    if ($errno === E_USER_DEPRECATED && preg_match('/(^Passing a command as string when creating a |method is deprecated since Symfony 4\.4)/', $errstr)) {
        // Suppress deprecation notices running `vendor/bin/paratest`.
        // Don't execute the PHP internal error handler.
        return true;
    }
    if ($errno === E_DEPRECATED && preg_match('/^(Constant |Method ReflectionParameter::getClass)/', $errstr)) {
        // Suppress deprecation notices running `vendor/bin/paratest` in php 8
        // Constants such as ENCHANT can be deprecated when calling constant()
        return true;
    }
    if ($errno === E_NOTICE && preg_match('/^(iconv_strlen)/', $errstr)) {
        // Suppress deprecation notices in symfony/polyfill-mbstring
        return true;
    }
    if ($errno === E_DEPRECATED && preg_match('/ast\\\\parse_.*Version.*is deprecated/i', $errstr)) {
        static $did_warn = false;
        if (!$did_warn) {
            $did_warn = true;
            if (!getenv('PHAN_SUPPRESS_AST_DEPRECATION')) {
                CLI::printWarningToStderr(sprintf(
                    "php-ast AST version %d used by Phan %s has been deprecated. Check if a newer version of Phan is available." . PHP_EOL,
                    Config::AST_VERSION,
                    CLI::PHAN_VERSION
                ));
                fwrite(STDERR, "(Set PHAN_SUPPRESS_AST_DEPRECATION=1 to suppress this message)" . PHP_EOL);
            }
        }
        // Don't execute the PHP internal error handler
        return true;
    }
    fwrite(STDERR, "$errfile:$errline [$errno] $errstr\n");
    if (error_reporting() === 0) {
        // https://secure.php.net/manual/en/language.operators.errorcontrol.php
        // Don't make Phan terminate if the @-operator was being used on an expression.
        return false;
    }

    if (class_exists(CodeBase::class, false)) {
        $most_recent_file = CodeBase::getMostRecentlyParsedOrAnalyzedFile();
        if (is_string($most_recent_file)) {
            fprintf(STDERR, "(Phan %s crashed when parsing/analyzing '%s')" . PHP_EOL, CLI::PHAN_VERSION, $most_recent_file);
        } else {
            fprintf(STDERR, "(Phan %s crashed)" . PHP_EOL, CLI::PHAN_VERSION);
        }
    }

    phan_print_backtrace(true);

    exit(EXIT_FAILURE);
}
set_error_handler('phan_error_handler');

if (!class_exists(CompileError::class)) {
    /**
     * For self-analysis, add CompileError if it was not already declared.
     *
     * In PHP 7.3, a new CompileError class was introduced, and ParseError was turned into a subclass of CompileError.
     *
     * Phan handles both of those separately, so that Phan will work in 7.1+
     *
     * @suppress PhanRedefineClassInternal
     */
    // phpcs:ignore PSR1.Classes.ClassDeclaration.MissingNamespace
    class CompileError extends Error
    {
    }
}<|MERGE_RESOLUTION|>--- conflicted
+++ resolved
@@ -120,14 +120,8 @@
     // Warn if the php-ast version is too low.
     $ast_version = (string)phpversion('ast');
     if (PHP_VERSION_ID >= 80000 && version_compare($ast_version, '1.0.10') < 0) {
-<<<<<<< HEAD
         $error_message = sprintf(
             "Phan 4.x requires php-ast 1.0.10+ to properly analyze ASTs for php 8.0+. php-ast %s and php %s is installed." . PHP_EOL,
-=======
-        fprintf(
-            STDERR,
-            "ERROR: Phan 3.x requires php-ast 1.0.10+ to properly analyze ASTs for php 8.0+. php-ast %s and php %s is installed." . PHP_EOL,
->>>>>>> cace323a
             $ast_version,
             PHP_VERSION
         );
