<?php declare(strict_types = 1);
namespace Phan\Output\Printer;

use Phan\IssueInstance;
use Phan\Output\BufferedPrinterInterface;
use Symfony\Component\Console\Output\OutputInterface;

final class CheckstylePrinter implements BufferedPrinterInterface
{

    /** @var OutputInterface */
    private $output;

    /** @var string[][] */
    private $files = [];

    /** @param IssueInstance $instance */
    public function print(IssueInstance $instance)
    {
        if (empty($this->files[$instance->getFile()])) {
            $this->files[$instance->getFile()] = [];
        }

        // Group issues by file
        $this->files[$instance->getFile()][] = [
            'line' => $instance->getLine(),
            'source' => $instance->getIssue()->getType(),
            'message' => $instance->getMessage(),
            'severity' => $instance->getIssue()->getSeverityName(),
        ];
    }

    /** flush printer buffer */
    public function flush()
    {
        $document = new \DOMDocument('1.0', 'ISO-8859-15');

        $checkstyle = new \DOMElement('checkstyle');
        $document->appendChild($checkstyle);
        $checkstyle->appendChild(new \DOMAttr('version', '6.5'));

        // Write each file to the DOM
        foreach ($this->files as $file_name => $error_list) {
            $file = new \DOMElement('file');
            $checkstyle->appendChild($file);
            $file->appendChild(new \DOMAttr('name', $file_name));

            // Write each error to the file
            foreach ($error_list as $error_map) {
                $error = new \DOMElement('error');
                $file->appendChild($error);

                // Write each element of the error as an attribute
                // of the error
<<<<<<< HEAD
                foreach ($error_map as $key => $value) {
                    $error->appendChild(
                        new \DOMAttr($key, htmlspecialchars((string)$value, ENT_NOQUOTES, 'UTF-8'))
                    );
                }
=======
                 $error->appendChild(
                   new\DOMAttr('line', (string)$error_map['line'])
                );
                // map phan severity to Jenkins/Checkstyle severity levels
                switch($error_map['severity']) {
                    case 'low':      $level = 'info';    break;
                    case 'critical': $level = 'error';   break;
                    case 'normal':
                    default:         $level = 'warning'; break;
		        }
                $error->appendChild(
                   new\DOMAttr('severity', (string)$level)
                );
                $error->appendChild(
                   new\DOMAttr('message', (string)$error_map['message'])
                );
                $error->appendChild(
                   new\DOMAttr('source', (string)$error_map['source'])
                );
>>>>>>> adcdc084
            }
        }

        $document->formatOutput = true;
        $this->output->write($document->saveXML());
        $this->files = [];
    }

    /**
     * @param OutputInterface $output
     */
    public function configureOutput(OutputInterface $output)
    {
        $this->output = $output;
    }
}<|MERGE_RESOLUTION|>--- conflicted
+++ resolved
@@ -52,33 +52,35 @@
 
                 // Write each element of the error as an attribute
                 // of the error
-<<<<<<< HEAD
-                foreach ($error_map as $key => $value) {
-                    $error->appendChild(
-                        new \DOMAttr($key, htmlspecialchars((string)$value, ENT_NOQUOTES, 'UTF-8'))
-                    );
-                }
-=======
                  $error->appendChild(
-                   new\DOMAttr('line', (string)$error_map['line'])
+                     new \DOMAttr('line', htmlspecialchars((string)$error_map['line'], ENT_NOQUOTES, 'UTF-8'))
                 );
-                // map phan severity to Jenkins/Checkstyle severity levels
+
+                // Map phan severity to Jenkins/Checkstyle severity levels
                 switch($error_map['severity']) {
-                    case 'low':      $level = 'info';    break;
-                    case 'critical': $level = 'error';   break;
-                    case 'normal':
-                    default:         $level = 'warning'; break;
+                case 'low':
+                    $level = 'info';
+                    break;
+                case 'critical':
+                    $level = 'error';
+                    break;
+                case 'normal':
+                default:
+                    $level = 'warning';
+                    break;
 		        }
+
                 $error->appendChild(
-                   new\DOMAttr('severity', (string)$level)
+                    new \DOMAttr('severity', htmlspecialchars((string)$level, ENT_NOQUOTES, 'UTF-8'))
                 );
+
                 $error->appendChild(
-                   new\DOMAttr('message', (string)$error_map['message'])
+                    new \DOMAttr('message', htmlspecialchars((string)$error_map['message'], ENT_NOQUOTES, 'UTF-8'))
                 );
+
                 $error->appendChild(
-                   new\DOMAttr('source', (string)$error_map['source'])
+                    new \DOMAttr('source', htmlspecialchars((string)$error_map['source'], ENT_NOQUOTES, 'UTF-8'))
                 );
->>>>>>> adcdc084
             }
         }
 
